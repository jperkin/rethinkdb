--- conflicted
+++ resolved
@@ -1,7 +1,7 @@
 for interface_test_name in [
-<<<<<<< HEAD
         'artificial_table',
         'cluster_config',
+        'db_config',
         'dead_machine_issues',
         'detect_dead',
         'large_branch_history',
@@ -17,10 +17,4 @@
         'table_config',
         'table_reconfigure',
         'unsatisfiable_goals_issue']:
-=======
-        'detect_dead', 'log', 'progress', 'db_config', 'dead_machine_issues',
-        'unsatisfiable_goals_issue', 'name_conflict_issue', 'net_corruption',
-        'resources', 'large_branch_history', 'metadata_persistence', 'stat',
-        'server_config', 'table_config', 'table_reconfigure']:
->>>>>>> 38c3f710
     generate_test("$RETHINKDB/test/interface/%s.py" % interface_test_name, name=interface_test_name)
