desc: Tests meta queries for creating and deleting tables
tests:

    - def: db = r.db('test')

    - cd: db.table_list()
      ot: []

    # Table create
    - cd: db.table_create('a')
      ot: ({'created':1})

    - cd: db.table_list()
      ot: ['a']

    - cd: db.table_create('b')
      ot: ({'created':1})

    - cd: db.table_list()
      ot: bag(['a', 'b'])

    # Table drop
    - cd: db.table_drop('a')
      ot: ({'dropped':1})

    - cd: db.table_list()
      ot: ['b']

    - cd: db.table_drop('b')
      ot: ({'dropped':1})

    - cd: db.table_list()
      ot: []

    # Table create options
    - py: db.table_create('ab', primary_key='bar', durability='soft')
      js: db.tableCreate('ab', {primary_key:'bar', durability:'soft'})
      rb: db.table_create('ab', {:primary_key => 'bar', :durability => 'soft'})
      ot: ({'created':1})

    - cd: db.table_drop('ab')
      ot: ({'dropped':1})

    - py: db.table_create('ab', primary_key='bar', durability='hard')
      js: db.tableCreate('ab', {primary_key:'bar', durability:'hard'})
      rb: db.table_create('ab', {:primary_key => 'bar', :durability => 'hard'})
      ot: ({'created':1})

    - cd: db.table_drop('ab')
      ot: ({'dropped':1})

    - py: db.table_create('ab', primary_key='bar', durability='wrong')
      js: db.tableCreate('ab', {primary_key:'bar', durability:'wrong'})
      rb: db.table_create('ab', {:primary_key => 'bar', :durability => 'wrong'})
      ot: err('RqlRuntimeError', 'Durability option `wrong` unrecognized (options are "hard" and "soft").', [0])


    # Table errors
    - cd: db.table_create('foo')
      ot: ({'created':1})

    - cd: db.table_create('foo')
      ot: err('RqlRuntimeError', 'Table `test.foo` already exists.', [0])

    - cd: db.table_drop('foo')
      ot: ({'dropped':1})

    - cd: db.table_drop('foo')
      ot: err('RqlRuntimeError', 'Table `test.foo` does not exist.', [0])

    - cd: db.table_create('nonsense', 'foo')
      ot:
<<<<<<< HEAD
        cd: err('RqlDriverError', 'Expected 1 argument but found 2.', [])
=======
        js: err('RqlDriverError', 'Expected 1 argument (not including options) but found 2.', [])
>>>>>>> 3437599c
        rb: err("RqlCompileError", "Expected between 1 and 2 arguments but found 3.", [])
        py: err("RqlCompileError", "Expected between 1 and 2 arguments but found 3.", [])

    - js: db.table_create('nonsense', {'foo':'bar'})
      py: db.table_create('nonsense', foo='bar')
      rb: db.table_create('nonsense', :foo => 'bar')
      ot: err('RqlCompileError', "Unrecognized optional argument `foo`.", [])

    - js: db.table_create('nonsense1', {'datacenter':'bar'})
      py: db.table_create('nonsense1', datacenter='bar')
      rb: db.table_create('nonsense1', :datacenter => 'bar')
      ot: err('RqlRuntimeError', 'Datacenter `bar` does not exist.', [0])<|MERGE_RESOLUTION|>--- conflicted
+++ resolved
@@ -70,11 +70,7 @@
 
     - cd: db.table_create('nonsense', 'foo')
       ot:
-<<<<<<< HEAD
-        cd: err('RqlDriverError', 'Expected 1 argument but found 2.', [])
-=======
         js: err('RqlDriverError', 'Expected 1 argument (not including options) but found 2.', [])
->>>>>>> 3437599c
         rb: err("RqlCompileError", "Expected between 1 and 2 arguments but found 3.", [])
         py: err("RqlCompileError", "Expected between 1 and 2 arguments but found 3.", [])
 
