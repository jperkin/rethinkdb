desc: Test basic time arithmetic
tests:
  - cd: r.epoch_time(1).to_epoch_time()
    ot: 1
  - cd: r.epoch_time(-1).to_epoch_time()
    ot: -1
  - cd: r.epoch_time(1.5555555).to_epoch_time()
    ot: (1.5555555)
# Any manipulation truncates to 6 digits
  - cd: r.epoch_time(1.5555555).to_iso8601()
    ot: ("1970-01-01T00:00:01.555555")
  - cd: r.epoch_time(1.5555555).seconds()
    ot: (1.555555)

  - cd: r.epoch_time(253430000000).year()
    ot: (10000)
<<<<<<< HEAD
  - rb: r.epoch_time(253430000000).to_iso8601
    ot: err("RqlRuntimeError", "Year `10000` out of valid ISO 8601 range [0, 9999].", [])
  - rb: r.epoch_time(253440000000).year
=======
  - cd: r.epoch_time(253440000000).year()
>>>>>>> 4b89dbb3
    ot: err("RqlRuntimeError", "Error in time logic:"" Year is out of valid range:"" 1400..10000.", [])
  - cd: r.epoch_time(253440000000).to_epoch_time()
    ot: (253440000000)
  - cd: r.epoch_time(-17980000000).year()
    ot: (1400)
  - cd: r.epoch_time(-17990000000).year()
    ot: err("RqlRuntimeError", "Error in time logic:"" Year is out of valid range:"" 1400..10000.", [])
  - cd: r.epoch_time(-17990000000).to_epoch_time()
    ot: (-17990000000)

# Check that we parse valid dates (couldn't hurt to add more here).
  - def: cdate = "2013-01-01"
  - def: dates = ["2013", "2013-01", "2013-01-01", "20130101", "2013-001", "2013001"]
  - def: ctime = "13:00:00"
  - def: times = ["13", "13:00", "1300", "13:00:00", "13:00:00.000000", "130000.000000"]
  - def: ctz = "+00:00"
  - def: tzs = ["Z", "+00", "-00", "+0000", "+00:00"]
<<<<<<< HEAD
  - def: cdt = [cdate+"T"+ctime+ctz]
  - def: dts = dates.map{|d| times.map{|t| tzs.map{|tz| d+"T"+t+tz}}}.flatten
  - rb: r(dts).map{|x| r.iso8601(x).to_iso8601}.distinct
    ot: ([cdt])

# Check that we can put a valid date into any valid timezone.
  - rb: r(dts).concat_map{|x| tzs.map{|tz| r.epoch_time(r.iso8601(x).to_epoch_time).in_timezone(tz).to_iso8601}}.distinct
    ot: ([cdt])

# Check that we don't parse invalid dates (couldn't hurt to add more here).
  - def: bad_dates = ["201301", "2013-0101", "2a13", "2013+01", "2013-01-01.1"]
  - def: bad_times = ["a3", "13:0000", "13:000", "13:00.00", "130000.0000001"]
  - def: bad_tzs = ["X", "-7", "-07:-1", "00701", "+07+01", "PST", "UTC", "Z+00"]
  - def: bad_dts1 = bad_dates.map{|d| times.map{|t| tzs.map{|tz| d+"T"+t+tz}}}.flatten
  - def: bad_dts2 = dates.map{|d| bad_times.map{|t| tzs.map{|tz| d+"T"+t+tz}}}.flatten
  - def: bad_dts3 = dates.map{|d| times.map{|t| bad_tzs.map{|tz| d+"T"+t+tz}}}.flatten
  - def: bad_dts = bad_dts1 + bad_dts2 + bad_dts3
# We have to hack this because we have no way to handle exceptions
# inside of ReQL, and the easiest way to access the connection object
# is by stealing the arguments the test framework provides to `run`.
  - def: subrunner = class << bad_dts; def run(*args); self.map{|x| begin; RethinkDB::RQL.new.expr({:s => x, :d => RethinkDB::RQL.new.iso8601(x)}).run(*args); rescue RethinkDB::RqlRuntimeError => e; nil; end}.select{|x| x != nil}; end; end
  - rb: bad_dts
    ot: ([])

# Check that we can't put a valid date into any invalid timezone.
  - def: bad_dts_in_tz = dts.map{|dt| bad_tzs.map{|tz| {:dt => dt, :tz => tz}}}.flatten
# We have to hack this because we have no way to handle exceptions
# inside of ReQL, and the easiest way to access the connection object
# is by stealing the arguments the test framework provides to `run`.
  - def: subrunner = class << bad_dts_in_tz; def run(*args); self.map{|x| begin; RethinkDB::RQL.new.expr({:dt => x[:dt], :tz => x[:tz], :s => RethinkDB::RQL.new.iso8601(x[:dt]).to_epoch_time.epoch_time.in_timezone(x[:tz]).to_iso8601.run(*args)}); rescue RethinkDB::RqlRuntimeError => e; nil; end}.select{|x| x != nil}; end; end
  - rb: bad_dts_in_tz
    ot: ([])
=======
  - def:
      rb: dts = dates.map{|d| times.map{|t| tzs.map{|tz| d+"T"+t+tz}}}.flatten
      py: dts = [d+'T'+t+tz for d in dates for t in times for tz in tzs]
  - rb: r(dts).map{|x| r.iso8601(x).to_iso8601}.distinct.eq([cdate+"T"+ctime+ctz])
    py: (r.expr(dts).map(lambda x:r.iso8601(x).to_iso8601()).distinct() == [cdate+"T"+ctime+ctz])
    ot: true
>>>>>>> 4b89dbb3
<|MERGE_RESOLUTION|>--- conflicted
+++ resolved
@@ -14,13 +14,9 @@
 
   - cd: r.epoch_time(253430000000).year()
     ot: (10000)
-<<<<<<< HEAD
-  - rb: r.epoch_time(253430000000).to_iso8601
+  - cd: r.epoch_time(253430000000).to_iso8601
     ot: err("RqlRuntimeError", "Year `10000` out of valid ISO 8601 range [0, 9999].", [])
-  - rb: r.epoch_time(253440000000).year
-=======
-  - cd: r.epoch_time(253440000000).year()
->>>>>>> 4b89dbb3
+  - cd: r.epoch_time(253440000000).year
     ot: err("RqlRuntimeError", "Error in time logic:"" Year is out of valid range:"" 1400..10000.", [])
   - cd: r.epoch_time(253440000000).to_epoch_time()
     ot: (253440000000)
@@ -38,7 +34,6 @@
   - def: times = ["13", "13:00", "1300", "13:00:00", "13:00:00.000000", "130000.000000"]
   - def: ctz = "+00:00"
   - def: tzs = ["Z", "+00", "-00", "+0000", "+00:00"]
-<<<<<<< HEAD
   - def: cdt = [cdate+"T"+ctime+ctz]
   - def: dts = dates.map{|d| times.map{|t| tzs.map{|tz| d+"T"+t+tz}}}.flatten
   - rb: r(dts).map{|x| r.iso8601(x).to_iso8601}.distinct
@@ -70,12 +65,4 @@
 # is by stealing the arguments the test framework provides to `run`.
   - def: subrunner = class << bad_dts_in_tz; def run(*args); self.map{|x| begin; RethinkDB::RQL.new.expr({:dt => x[:dt], :tz => x[:tz], :s => RethinkDB::RQL.new.iso8601(x[:dt]).to_epoch_time.epoch_time.in_timezone(x[:tz]).to_iso8601.run(*args)}); rescue RethinkDB::RqlRuntimeError => e; nil; end}.select{|x| x != nil}; end; end
   - rb: bad_dts_in_tz
-    ot: ([])
-=======
-  - def:
-      rb: dts = dates.map{|d| times.map{|t| tzs.map{|tz| d+"T"+t+tz}}}.flatten
-      py: dts = [d+'T'+t+tz for d in dates for t in times for tz in tzs]
-  - rb: r(dts).map{|x| r.iso8601(x).to_iso8601}.distinct.eq([cdate+"T"+ctime+ctz])
-    py: (r.expr(dts).map(lambda x:r.iso8601(x).to_iso8601()).distinct() == [cdate+"T"+ctime+ctz])
-    ot: true
->>>>>>> 4b89dbb3
+    ot: ([])