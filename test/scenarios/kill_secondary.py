--- conflicted
+++ resolved
@@ -42,16 +42,11 @@
     print("Reconfiguring table to have 1 shard but %d replicas (%.2fs)" % (numNodes, time.time() - startTime))
     
     r.db(dbName).table(tableName).reconfigure(shards=1, replicas=numNodes).run(conn)
-<<<<<<< HEAD
-    assert r.db(dbName).table_config(tableName).update({'shards':[{'primary_replica':server.name, 'replicas':r.row['shards'][0]['replicas']}]}).run(conn)['errors'] == 0
-    r.db(dbName).table_wait().run(conn)
-=======
     assert r.db(dbName).table(tableName).config() \
         .update({'shards':[
-            {'director':server.name, 'replicas':r.row['shards'][0]['replicas']}
+            {'primary_replica':server.name, 'replicas':r.row['shards'][0]['replicas']}
         ]}).run(conn)['errors'] == 0
     r.db(dbName).wait().run(conn)
->>>>>>> 29271dff
     
     cluster.check()
     issues = list(r.db('rethinkdb').table('issues').run(conn))
