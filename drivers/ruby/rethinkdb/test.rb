# -*- coding: utf-8 -*-
#load '/home/mlucy/rethinkdb_ruby/drivers/ruby/rethinkdb/rethinkdb.rb'
# filter might work, merge into master and check
# random, sample
# reduce

# BIG TODO:
#   * Make Connection work with clusters, minimize network hops,
#     etc. etc. like python client does.
#   * CREATE, DROP, LIST, etc. for table/namespace creation

# TODO:
# Union vs. +
# Figure out how to use:
#   * GROUPEDMAPREDUCE
# Add tests once completed/fixed:
#   * REDUCE
#   * FOREACH
#   * POINTMUTATE

################################################################################
#                                 CONNECTION                                   #
################################################################################

require 'rethinkdb_shortcuts.rb'
require 'test/unit'
$port_base = ARGV[0].to_i #0 if none given
class ClientTest < Test::Unit::TestCase
  include RethinkDB::Shortcuts_Mixin
  def rdb; r.db('Welcome-db').table('Welcome-rdb'); end
  @@c = RethinkDB::Connection.new('localhost', $port_base + 12346)
  def c; @@c; end
  def id_sort x; x.sort_by{|y| y['id']}; end

  def test_numops
    assert_raise(RuntimeError){r.div(1,0).run}
    assert_raise(RuntimeError){r.div(0,0).run}
    assert_raise(RuntimeError){r.mul(1e200,1e300).run}
    assert_equal(r.mul(1e100,1e100).run, 1e200)
  end

  def test_cmp #from python tests
    assert_equal(r.eq(3, 3).run, true)
    assert_equal(r.eq(3, 4).run, false)

    assert_equal(r.ne(3, 3).run, false)
    assert_equal(r.ne(3, 4).run, true)

    assert_equal(r.gt(3, 2).run, true)
    assert_equal(r.gt(3, 3).run, false)

    assert_equal(r.ge(3, 3).run, true)
    assert_equal(r.ge(3, 4).run, false)

    assert_equal(r.lt(3, 3).run, false)
    assert_equal(r.lt(3, 4).run, true)

    assert_equal(r.le(3, 3).run, true)
    assert_equal(r.le(3, 4).run, true)
    assert_equal(r.le(3, 2).run, false)

    assert_equal(r.eq(1, 1, 2).run, false)
    assert_equal(r.eq(5, 5, 5).run, true)

    assert_equal(r.lt(3, 4).run, true)
    assert_equal(r.lt(3, 4, 5).run, true)
    assert_equal(r.lt(5, 6, 7, 7).run, false)

    assert_equal(r.eq("asdf", "asdf").run, true)
    assert_equal(r.eq("asd", "asdf").run, false)
    assert_equal(r.lt("a", "b").run, true)

    assert_equal(r.eq(true, true).run, true)
    assert_equal(r.lt(false, true).run, true)

    assert_equal(r.lt(false, true, 1, "", []).run, true)
    assert_equal(r.gt([], "", 1, true, false).run, true)
    assert_equal(r.lt(false, true, "", 1, []).run, false)
  end

  def test_junctions #from python tests
    assert_equal(r.any(false).run, false)
    assert_equal(r.any(true, false).run, true)
    assert_equal(r.any(false, true).run, true)
    assert_equal(r.any(false, false, true).run, true)

    assert_equal(r.all(false).run, false)
    assert_equal(r.all(true, false).run, false)
    assert_equal(r.all(true, true).run, true)
    assert_equal(r.all(true, true, true).run, true)

    assert_raise(RuntimeError){r.all(true, 3).run}
    assert_raise(RuntimeError){r.any(true, 4).run}
  end

  def test_not #from python tests
    assert_equal(r.not(true).run, false)
    assert_equal(r.not(false).run, true)
    assert_raise(RuntimeError){r.not(3).run}
  end

  def test_let #from python tests
    assert_equal(r.let([["x", 3]], r.var("x")).run, 3)
    assert_equal(r.let([["x", 3], ["x", 4]], r.var("x")).run, 4)
    assert_equal(r.let([["x", 3], ["y", 4]], r.var("x")).run, 3)
    assert_equal(r.let([['a', 2], ['b', r[:$a]+1]], r[:$b]*2).run, 6)

    assert_equal(r.let({:x => 3}, r.var("x")).run, 3)
    assert_equal(r.let({:x => 3, :y => 4}, r.var("y")).run, 4)
  end

  def test_if #from python tests
    assert_equal(r.if(true, 3, 4).run, 3)
    assert_equal(r.if(false, 4, 5).run, 5)
    assert_equal(r.if(r.eq(3, 3), "foo", "bar").run, "foo")
    assert_raise(RuntimeError){r.if(5,1,2).run}
  end

  def test_attr #from python tests
    #TODO: Mimic object notation
        # self.expect(I.Has({"foo": 3}, "foo"), True)
        # self.expect(I.Has({"foo": 3}, "bar"), False)

        # self.expect(I.Attr({"foo": 3}, "foo"), 3)
        # self.error_exec(I.Attr({"foo": 3}, "bar"), "missing")

        # self.expect(I.Attr(I.Attr({"a": {"b": 3}}, "a"), "b"), 3)
  end

  def test_array_python #from python tests
    assert_equal(r[[]].append(2).run, [2])
    assert_equal(r[[1]].append(2).run, [1, 2])
    assert_raise(RuntimeError){r[2].append(0).run}

    assert_equal(r.add([1], [2]).run, [1, 2])
    assert_equal(r.add([1, 2], []).run, [1, 2])
    assert_raise(RuntimeError){r.add(1,[1]).run}
    assert_raise(RuntimeError){r.add([1],1).run}

    arr = (0...10).collect{|x| x}
    assert_equal(r[arr][0...3].run, arr[0...3])
    assert_equal(r[arr][0...0].run, arr[0...0])
    assert_equal(r[arr][5...15].run, arr[5...15])
    assert_equal(r[arr][5...-3].run, arr[5...-3])
    assert_equal(r[arr][-5...-3].run, arr[-5...-3])
    assert_equal(r[arr][0..3].run, arr[0..3])
    assert_equal(r[arr][0..0].run, arr[0..0])
    assert_equal(r[arr][5..15].run, arr[5..15])
    assert_equal(r[arr][5..-3].run, arr[5..-3])
    assert_equal(r[arr][-5..-3].run, arr[-5..-3])

    assert_raise(RuntimeError){r[1][0...0].run}
    assert_raise(RuntimeError){r[arr][0.5...0].run}
    assert_raise(RuntimeError){r[1][0...1.01].run}
    assert_raise(RuntimeError){r[1][5...3].run}

    assert_equal(r[arr][5..-1].run, arr[5..-1])
    assert_equal(r[arr][0...7].run, arr[0...7])
    assert_equal(r[arr][0...-2].run, arr[0...-2])
    assert_equal(r[arr][-2..-1].run, arr[-2..-1])
    assert_equal(r[arr][0..-1].run, arr[0..-1])

    assert_equal(r[arr][3].run, 3)
    assert_equal(r[arr][-1].run, 9)
    assert_raise(RuntimeError){r[0][0].run}
    assert_raise(SyntaxError){r[arr][0.1].run}
    assert_raise(RuntimeError){r[[0]][1].run}

    assert_equal(r[[]].length.run, 0)
    assert_equal(r[arr].length.run, arr.length)
    assert_raise(RuntimeError){r[0].length.run}
  end

  def test_stream #from python tests
    arr = (0...10).collect{|x| x}
    assert_equal(r[arr].to_stream.to_array.run, arr)
    assert_equal(r[arr].to_stream.nth(0).run, 0)
    assert_equal(r[arr].to_stream.nth(5).run, 5)
    assert_raise(RuntimeError){r[arr].to_stream.nth([]).run}
    assert_raise(RuntimeError){r[arr].to_stream.nth(0.4).run}
    assert_raise(RuntimeError){r[arr].to_stream.nth(-5).run}
    assert_raise(RuntimeError){r[[0]].to_stream.nth(1).run}
  end

  def test_stream_fancy #from python tests
    def limit(a,c); r[a].to_stream.limit(c).to_array.run; end
    def skip(a,c); r[a].to_stream.skip(c).to_array.run; end

    assert_equal(limit([], 0), [])
    assert_equal(limit([1, 2], 0), [])
    assert_equal(limit([1, 2], 1), [1])
    assert_equal(limit([1, 2], 5), [1, 2])
    assert_raise(RuntimeError){limit([], -1)}

    assert_equal(skip([], 0), [])
    assert_equal(skip([1, 2], 5), [])
    assert_equal(skip([1, 2], 0), [1, 2])
    assert_equal(skip([1, 2], 1), [2])

    def distinct(a); r[a].to_stream.distinct.to_array.run; end
    assert_equal(distinct([]), [])
    assert_equal(distinct([1,2,3]*10), [1,2,3])
    assert_equal(distinct([1, 2, 3, 2]), [1, 2, 3])
    assert_equal(distinct([true, 2, false, 2]), [true, 2, false])
  end

  def test_ordering
    def order(query, *args); query.orderby(*args).run; end
    docs = (0...10).map{|n| {'id' => 100+n, 'a' => n, 'b' => n%3}}
    assert_equal(order(r[docs].to_stream, 'a'), docs.sort_by{|x| x['a']})
    assert_equal(order(r[docs].to_stream,['a', false]), docs.sort_by{|x| x['a']}.reverse)
    assert_equal(order(r[docs].to_stream.filter({'b' => 0}), :a),
                 docs.select{|x| x['b'] == 0}.sort_by{|x| x['a']})
  end

  def test_ops #+,-,%,*,/,<,>,<=,>=,eq,ne,any,all
    assert_equal((r[5] + 3).run, 8)
    assert_equal((r[5].add(3)).run, 8)
    assert_equal(r.add(5,3).run, 8)
    assert_equal(r.add(2,3,3).run, 8)

    assert_equal((r[5] - 3).run, 2)
    assert_equal((r[5].sub(3)).run, 2)
    assert_equal((r[5].subtract(3)).run, 2)
    assert_equal(r.sub(5,3).run, 2)
    assert_equal(r.subtract(5,3).run, 2)

    assert_equal((r[5] % 3).run, 2)
    assert_equal((r[5].mod(3)).run, 2)
    assert_equal((r[5].modulo(3)).run, 2)
    assert_equal(r.mod(5,3).run, 2)
    assert_equal(r.modulo(5,3).run, 2)

    assert_equal((r[5] * 3).run, 15)
    assert_equal((r[5].mul(3)).run, 15)
    assert_equal((r[5].multiply(3)).run, 15)
    assert_equal(r.mul(5,3).run, 15)
    assert_equal(r.multiply(5,3).run, 15)
    assert_equal(r.multiply(5,3,1).run, 15)

    assert_equal((r[15] / 3).run, 5)
    assert_equal((r[15].div(3)).run, 5)
    assert_equal((r[15].divide(3)).run, 5)
    assert_equal(r.div(15,3).run, 5)
    assert_equal(r.divide(15,3).run, 5)

    assert_equal(r.lt(3,2).run,false)
    assert_equal(r.lt(3,3).run,false)
    assert_equal(r.lt(3,4).run,true)
    assert_equal(r[3].lt(2).run,false)
    assert_equal(r[3].lt(3).run,false)
    assert_equal(r[3].lt(4).run,true)
    assert_equal((r[3] < 2).run,false)
    assert_equal((r[3] < 3).run,false)
    assert_equal((r[3] < 4).run,true)

    assert_equal(r.le(3,2).run,false)
    assert_equal(r.le(3,3).run,true)
    assert_equal(r.le(3,4).run,true)
    assert_equal(r[3].le(2).run,false)
    assert_equal(r[3].le(3).run,true)
    assert_equal(r[3].le(4).run,true)
    assert_equal((r[3] <= 2).run,false)
    assert_equal((r[3] <= 3).run,true)
    assert_equal((r[3] <= 4).run,true)

    assert_equal(r.gt(3,2).run,true)
    assert_equal(r.gt(3,3).run,false)
    assert_equal(r.gt(3,4).run,false)
    assert_equal(r[3].gt(2).run,true)
    assert_equal(r[3].gt(3).run,false)
    assert_equal(r[3].gt(4).run,false)
    assert_equal((r[3] > 2).run,true)
    assert_equal((r[3] > 3).run,false)
    assert_equal((r[3] > 4).run,false)

    assert_equal(r.ge(3,2).run,true)
    assert_equal(r.ge(3,3).run,true)
    assert_equal(r.ge(3,4).run,false)
    assert_equal(r[3].ge(2).run,true)
    assert_equal(r[3].ge(3).run,true)
    assert_equal(r[3].ge(4).run,false)
    assert_equal((r[3] >= 2).run,true)
    assert_equal((r[3] >= 3).run,true)
    assert_equal((r[3] >= 4).run,false)

    assert_equal(r.eq(3,2).run, false)
    assert_equal(r.eq(3,3).run, true)
    assert_equal(r.equals(3,2).run, false)
    assert_equal(r.equals(3,3).run, true)

    assert_equal(r.ne(3,2).run, true)
    assert_equal(r.ne(3,3).run, false)
    assert_equal(r.not(r.equals(3,2)).run, true)
    assert_equal(r.not(r.equals(3,3)).run, false)
    assert_equal(r.equals(3,2).not.run, true)
    assert_equal(r.equals(3,3).not.run, false)

    assert_equal(r.all(true, true, true).run, true)
    assert_equal(r.all(true, false, true).run, false)
    assert_equal(r.and(true, true, true).run, true)
    assert_equal(r.and(true, false, true).run, false)
    assert_equal((r[true].and(true)).run, true)
    assert_equal((r[true].and(false)).run, false)

    assert_equal(r.any(false, false, false).run, false)
    assert_equal(r.any(false, true, false).run, true)
    assert_equal(r.or(false, false, false).run, false)
    assert_equal(r.or(false, true, false).run, true)
    assert_equal((r[false].or(false)).run, false)
    assert_equal((r[true].or(false)).run, true)
  end

  def test_json #JSON
    assert_equal(r.json('[1,2,3]').run, [1,2,3])
  end

  def test_let #LET, CALL, VAR, NUMBER, STRING
    query = r.let([['a', r.add(1,2)], ['b', r.add(:$a,2)]], r.var('a') + :$b)
    assert_equal(query.run, 8)
  end

  def test_easy_read #TABLE
<<<<<<< HEAD
    assert_equal($data, rdb.run)
    assert_equal($data, r.db('Welcome-db').table('Welcome-rdb').run)
=======
    assert_equal($data, id_sort(rdb.run))
    assert_equal($data, id_sort(r.db('', 'Welcome-rdb').run))
>>>>>>> 12089df0
  end

  def test_error #IF, JSON, ERROR
    query = r.if(r.add(1,2) >= 3, r.json('[1,2,3]'), r.error('unreachable'))
    query_err = r.if(r.add(1,2) > 3, r.json('[1,2,3]'), r.error('reachable'))
    assert_equal(query.run, [1,2,3])
    assert_raise(RuntimeError){assert_equal(query_err.run)}
  end

  def test_array #BOOL, JSON_NULL, ARRAY, ARRAYTOSTREAM
    assert_equal(r.expr([true, false, nil]).run, [true, false, nil])
    assert_equal(r.expr([true, false, nil]).arraytostream.run, [true, false, nil])
    assert_equal(r.expr([true, false, nil]).to_stream.run, [true, false, nil])
  end

  def test_getbykey #OBJECT, GETBYKEY
    query = r.expr({'obj' => rdb.get(0)})
    query2 = r[{'obj' => rdb.get(0)}]
    assert_equal(query.run['obj'], $data[0])
    assert_equal(query2.run['obj'], $data[0])
  end

  def test_map #MAP, FILTER, GETATTR, IMPLICIT_GETATTR, STREAMTOARRAY
    assert_equal(rdb.filter({'num' => 1}).run, [$data[1]])
<<<<<<< HEAD
    assert_equal(rdb.filter({'num' => :num}).run, $data)
    query = rdb.map { |outer_row|
      rdb.filter{r[:id] < outer_row[:id]}.streamtoarray
    }
    query2 = rdb.map { |outer_row|
      rdb.filter{r.lt(r[:id],outer_row[:id])}.to_array
    }
    query3 = rdb.map { |outer_row|
      rdb.filter{r.attr('id').lt(outer_row.getattr(:id))}.to_array
    }
    assert_equal(query.run[2], $data[0..1])
    assert_equal(query2.run[2], $data[0..1])
    assert_equal(query3.run[2], $data[0..1])
=======
    assert_equal(id_sort(rdb.filter({'num' => :num}).run), $data)
    #TODO: Issue #920 (serializing scopes)
    # query = rdb.map { |outer_row|
    #   r.streamtoarray(rdb.filter{r[:id] < outer_row[:id]})
    # }
    # query2 = rdb.map { |outer_row|
    #   r.to_array(rdb.filter{r.lt(r[:id],outer_row[:id])})
    # }
    # query3 = rdb.map { |outer_row|
    #   rdb.filter{r.attr('id').lt(outer_row.getattr(:id))}.to_array
    # }
    # assert_equal(query.run[2], $data[0..1])
    # assert_equal(query2.run[2], $data[0..1])
    # assert_equal(query3.run[2], $data[0..1])
>>>>>>> 12089df0
  end

  def test_reduce #REDUCE, HASATTR, IMPLICIT_HASATTR
    #REDUCE NOT IMPLEMENTED
    #query = rdb.map{r.hasattr(:id)}.reduce(true){|a,b| r.all a,b}
    assert_equal(rdb.map{r.hasattr(:id)}.run, $data.map{true})
    assert_equal(rdb.map{|row| r.not row.hasattr('id')}.run, $data.map{false})
    assert_equal(rdb.map{|row| r.not row.has('id')}.run, $data.map{false})
    assert_equal(rdb.map{|row| r.not row.attr?('id')}.run, $data.map{false})
    assert_equal(rdb.map{r.has(:id)}.run, $data.map{true})
    assert_equal(rdb.map{r.attr?('id').not}.run, $data.map{false})
  end

  def test_filter #FILTER
    query_5 = rdb.filter{r[:name].eq('5')}
    assert_equal(query_5.run, [$data[5]])
    query_2345 = rdb.filter{|row| r.and r[:id] >= 2,row[:id] <= 5}
<<<<<<< HEAD
=======
    query_2345_alt = r.filter(rdb){|row| r.and r[:id] >= 2,row[:id] <= 5}
    assert_equal(id_sort(query_2345.run), id_sort(query_2345_alt.run))
>>>>>>> 12089df0
    query_234 = query_2345.filter{r[:num].neq(5)}
    query_23 = query_234.filter{|row| r.any row[:num].eq(2),row[:num].equals(3)}
    assert_equal(id_sort(query_2345.run), $data[2..5])
    assert_equal(id_sort(query_234.run), $data[2..4])
    assert_equal(id_sort(query_23.run), $data[2..3])
  end

  def test_slice_streams #SLICE
    arr=[0,1,2,3,4,5]
    assert_equal(r[arr][1].run, 1)
    assert_equal(r[arr].to_stream[1].run, 1)

    assert_equal(r[arr][2...6].run, r[arr][2..-1].run)
    assert_equal(r[arr].to_stream[2...6].run, r[arr].to_stream[2..-1].run)

    assert_equal(r[arr][2...5].run, r[arr][2..4].run)
    assert_equal(r[arr].to_stream[2...5].run, r[arr].to_stream[2..4].run)

    assert_raise(RuntimeError){r[arr][2...0].run}
    assert_raise(RuntimeError){r[arr].to_stream[2...-1].run}
  end

  def test_mapmerge
    assert_equal(r[{:a => 1}].mapmerge({:b => 2}).run, {'a' => 1, 'b' => 2})
    assert_equal(r.mapmerge({:a => 1}, {:a => 2}).run, {'a' => 2})
  end

  def test_orderby #ORDERBY, MAP
    assert_equal(rdb.orderby(:id).run, $data)
    assert_equal(rdb.orderby('id').run, $data)
    assert_equal(rdb.orderby(:id).run, $data)
    assert_equal(rdb.orderby([:id, false]).run, $data.reverse)
    query = rdb.map{r[{:id => r[:id],:num => r[:id].mod(2)}]}.orderby(:num,[:id, false])
    want = $data.map{|o| o['id']}.sort_by{|n| (n%2)*$data.length - n}
    assert_equal(query.run.map{|o| o['id']}, want)
  end

  def test_concatmap #CONCATMAP, DISTINCT
<<<<<<< HEAD
    query = rdb.concatmap{|row| rdb.map{r[:id] * row[:id]}}.distinct
    nums = $data.map{|o| o['id']}
    want = nums.map{|n| nums.map{|m| n*m}}.flatten(1).uniq
    assert_equal(query.run.sort, want.sort)
  end

  def test_range #RANGE
    assert_equal(rdb.between(1,3).run, $data[1..3])
    assert_equal(rdb.between(2,nil).run, $data[2..-1])
    assert_equal(rdb.between(1, 3).run, $data[1..3])
    assert_equal(rdb.between(nil, 4).run,$data[0..4])
=======
    #TODO: wait for Joe to fix
    # query = rdb.concatmap{|row| rdb.map{r[:id] * row[:id]}}.distinct
    # query_alt = r.concatmap(rdb){|row| rdb.map{r[:id] * row[:id]}}.distinct
    # assert_equal(query.run, query_alt.run)
    # nums = $data.map{|o| o['id']}
    # want = nums.map{|n| nums.map{|m| n*m}}.flatten(1).uniq
    # assert_equal(query.run.sort, want.sort)
  end

  def test_range #RANGE
    assert_equal(id_sort(rdb.between(1,3).run), $data[1..3])
    assert_equal(id_sort(r.between(rdb, 1, 3).run), $data[1..3])
    assert_equal(id_sort(rdb.between(2,nil).run), $data[2..-1])
    assert_equal(id_sort(r.between(rdb, 2, nil).run), $data[2..-1])
    assert_equal(id_sort(rdb.between(1, 3).run), $data[1..3])
    assert_equal(id_sort(rdb.between(nil, 4).run),$data[0..4])
>>>>>>> 12089df0
  end

  def test_nth #NTH
    assert_equal(rdb.orderby(:id).nth(2).run, $data[2])
  end

  def test_javascript #JAVASCRIPT
    assert_equal(r.javascript('1').run, 1)
    assert_equal(r.js('1').run, 1)
    assert_equal(r.js('2+2').run, 4)
    assert_equal(r.js('"cows"').run, "cows")
    assert_equal(r.js('[1,2,3]').run, [1,2,3])
    assert_equal(r.js('{}').run, {})
    assert_equal(r.js('{a: "whee"}').run, {"a" => "whee"})
    assert_equal(r.js('this').run, {})

    assert_equal(r.js('return 0;', :func).run, 0)
    assert_raise(RuntimeError){r.js('undefined').run}
    assert_raise(RuntimeError){r.js(body='return;').run}
    assert_raise(RuntimeError){r.js(body='var x = {}; x.x = x; return x;').run}
  end

  def test_javascript_vars #JAVASCRIPT
    # TODO: Issue #921
    assert_equal(r.let([['x', 2]], r.js('x')).run, 2)
    assert_equal(r.let([['x', 2], ['y', 3]], r.js('x+y')).run, 5)
    # assert_equal(rdb.map{|x| r.js("#{x}")}.run, rdb.run)
    # assert_equal(rdb.map{    r.js("this")}.run, rdb.run)
    # assert_equal(rdb.map{|x| r.js("#{x}.num")}.run, rdb.map{r[:num]}.run)
    # assert_equal(rdb.map{    r.js("this.num")}.run, rdb.map{r[:num]}.run)
    # assert_equal(rdb.filter{|x| r.js("#{x}.id < 5")}.run, rdb.filter{r[:id] < 5}.run)
    # assert_equal(rdb.filter{    r.js("this.id < 5")}.run, rdb.filter{r[:id] < 5}.run)
  end

  def test_pickattrs #PICKATTRS, #UNION, #LENGTH
    #TODO: when union does implicit mapmerge, change
    q1=r.union(rdb.map{r.pickattrs(:id,:name)}, rdb.map{|row| row.attrs(:id,:num)})
    q2=r.union(rdb.map{r.attrs(:id,:name)}, rdb.map{|row| row.pick(:id,:num)})
    q1v = q1.run.sort_by{|x| x['name'].to_s + ',' + x['id'].to_s}
    assert_equal(q1v, q2.run.sort_by{|x| x['name'].to_s + ',' + x['id'].to_s})
    len = $data.length
    assert_equal(q2.length.run, 2*len)
    assert_equal(q1v.map{|o| o['num']}[len..2*len-1], Array.new(len,nil))
    assert_equal(q1v.map{|o| o['name']}[0..len-1], Array.new(len,nil))
  end

  def test__setup; rdb.delete.run;  rdb.insert($data).run; end

  def test___write_python # from python tests
    rdb.delete.run
    docs = [{"a" => 3, "b" => 10, "id" => 1},
            {"a" => 9, "b" => -5, "id" => 2},
            {"a" => 9, "b" => 3, "id" => 3}]
    assert_equal(rdb.insert(docs).run, {'inserted' => docs.length})
    docs.each {|doc| assert_equal(rdb.get(doc['id']).run, doc)}
    assert_equal(rdb.distinct(:a).run.sort, [3,9].sort)
    assert_equal(rdb.filter({'a' => 3}).run, [docs[0]])
    #TODO: Issue #922
    #assert_raise(RuntimeError){rdb.filter({'a' => rdb.length + ""}).run}
    assert_raise(RuntimeError){rdb.insert({'a' => 3}).run}

    assert_equal(rdb.get(0).run, nil)

    assert_equal(rdb.insert({:id => 100, :text => "グルメ"}).run, {'inserted' => 1})
    assert_equal(rdb.get(100)[:text].run, "グルメ")

    rdb.delete.run
    docs = [{"id" => 1}, {"id" => 2}]
    assert_equal(rdb.insert(docs).run, {'inserted' => docs.length})
    assert_equal(rdb.limit(1).delete.run, {'deleted' => 1})
    assert_equal(rdb.run.length, 1)

    rdb.delete.run
    docs = (0...4).map{|n| {"id" => 100 + n, "a" => n, "b" => n % 3}}
    assert_equal(rdb.insert(docs).run, {'inserted' => docs.length})
    assert_equal(rdb.insertstream(r[docs].to_stream).run, {'inserted' => docs.length})
    docs.each{|doc| assert_equal(rdb.get(doc['id']).run, doc)}

    rdb.delete.run
    docs = (0...10).map{|n| {"id" => 100 + n, "a" => n, "b" => n % 3}}
    assert_equal(rdb.insert(docs).run, {'inserted' => docs.length})
    def filt(expr, fn)
      assert_equal(rdb.filter(exp).orderby(:id).run, docs.select{|x| fn x})
    end

<<<<<<< HEAD
    #assert_raise(SyntaxError){r[:a] == 5}
    #assert_raise(SyntaxError){r[:a] != 5}
    assert_equal(rdb.filter{r[:a] < 5}.run, docs.select{|x| x['a'] < 5})
    assert_equal(rdb.filter{r[:a] <= 5}.run, docs.select{|x| x['a'] <= 5})
    assert_equal(rdb.filter{r[:a] > 5}.run, docs.select{|x| x['a'] > 5})
    assert_equal(rdb.filter{r[:a] >= 5}.run, docs.select{|x| x['a'] >= 5})
=======
    assert_raise(SyntaxError){r[:a] == 5}
    assert_raise(SyntaxError){r[:a] != 5}
    assert_equal(id_sort(rdb.filter{r[:a] < 5}.run), docs.select{|x| x['a'] < 5})
    assert_equal(id_sort(rdb.filter{r[:a] <= 5}.run), docs.select{|x| x['a'] <= 5})
    assert_equal(id_sort(rdb.filter{r[:a] > 5}.run), docs.select{|x| x['a'] > 5})
    assert_equal(id_sort(rdb.filter{r[:a] >= 5}.run), docs.select{|x| x['a'] >= 5})
>>>>>>> 12089df0
    assert_raise(ArgumentError){5 < r[:a]}
    assert_raise(ArgumentError){5 <= r[:a]}
    assert_raise(ArgumentError){5 > r[:a]}
    assert_raise(ArgumentError){5 >= r[:a]}
    assert_equal(id_sort(rdb.filter{r[:a].eq(r[:b])}.run),
                 docs.select{|x| x['a'] == x['b']})

    assert_equal(-r[5].run, r[-5].run)
    assert_equal(+r[5].run, r[+5].run)

    assert_equal((r[3]+4).run, 7)
    assert_equal((r[3]-4).run, -1)
    assert_equal((r[3]*4).run, 12)
    assert_equal((r[3]/4).run, 3.0/4)
    assert_equal((r[3]%2).run, 3%2)
    assert_raise(TypeError){4+r[3]}
    assert_raise(TypeError){4-r[3]}
    assert_raise(TypeError){4*r[3]}
    assert_raise(TypeError){4/r[3]}
    assert_raise(TypeError){4%r[3]}

    assert_equal(((r[3]+4)*-r[6]*(r[-5]+3)).run, 84)

    rdb.delete.run
    docs = (0...10).map{|n| {"id" => 100 + n, "a" => n, "b" => n % 3}}
    assert_equal(rdb.insert(docs).run, {'inserted' => docs.length})
<<<<<<< HEAD
    assert_equal(rdb.mutate{|x| x}.run,
                 {'modified' => docs.length, 'deleted' => 0, 'errors' => 0})
    assert_equal(rdb.run, docs)
    assert_equal(rdb.update{nil}.run, {'updated' => 0, 'skipped' => 10, 'errors' => 0})

    res = rdb.update{|row| r.if((row[:id]%2).eq(0), {:id => -1}, row)}.run;
    assert_not_nil(res['first_error'])
    filtered_res = res.reject {|k,v| k == 'first_error'}
    assert_not_equal(filtered_res, res)
    assert_equal(filtered_res, {'updated' => 5, 'skipped' => 0, 'errors' => 5})

    assert_equal(rdb.run, docs);
=======
    assert_equal(rdb.mutate{|x| x}.run, {'modified' => docs.length, 'deleted' => 0})
    assert_equal(id_sort(rdb.run), docs)
    assert_equal(rdb.update{nil}.run, {'updated' => 0, 'skipped' => 10, 'errors' => 0})
>>>>>>> 12089df0
  end

  def test_getitem #from python tests
    arr = (0...10).map{|x| x}
    [0..-1, 2..-1, 0...2, -1..-1, 0...-1, 3...5, 3, -1].each {|rng|
      assert_equal(r[arr][rng].run, arr[rng])}
    obj = {:a => 3, :b => 4}
    [:a, :b].each {|attr|
      assert_equal(r[obj][attr].run, obj[attr])}
    assert_raise(RuntimeError){r[obj][:c].run}
  end

  def test_stream_getitem #from python tests
    arr = (0...10).map{|x| x}
    [0..-1, 3..-1, 0...3, 4...6, 3].each {|rng|
      assert_equal(r[arr].to_stream[rng].run, arr[rng])}
    assert_raise(ArgumentError){r[arr].to_stream[4...'a'].run}
  end

  def test___write #three underscores so it runs first
    db_name = rand().to_s
    table_name = rand().to_s
<<<<<<< HEAD

    orig_dbs = r.list_dbs.run
    assert_equal(r.create_db(db_name).run, nil)
    assert_raise(RuntimeError){r.create_db(db_name).run}
    new_dbs = r.list_dbs.run
    assert_equal(new_dbs.length, orig_dbs.length+1)

    assert_equal(r.db(db_name).create_table(table_name).run, nil)
    assert_raise(RuntimeError){r.db(db_name).create_table(table_name).run}
    assert_equal(r.db(db_name).list_tables.run, [table_name])

    assert_equal(r.db(db_name).table(table_name).insert({:id => 0}).run,
                 {'inserted' => 1})
    assert_equal(r.db(db_name).table(table_name).run, [{'id' => 0}])
    assert_equal(r.db(db_name).create_table(table_name+table_name).run, nil)
    assert_equal(r.db(db_name).list_tables.run.length, 2)

    assert_raise(RuntimeError){r.db('').table('').run}
    assert_raise(RuntimeError){r.db('Welcome-db').table(table_name).run}
    assert_raise(RuntimeError){r.db(db_name).table('').run}

    assert_equal(r.db(db_name).drop_table(table_name+table_name).run, nil)
    assert_raise(RuntimeError){r.db(db_name).table(table_name+table_name).run}
    assert_equal(r.drop_db(db_name).run, nil)
    assert_equal(r.list_dbs.run.sort, orig_dbs.sort)
    assert_raise(RuntimeError){r.db(db_name).table(table_name).run}

    assert_equal(r.create_db(db_name).run, nil)
    assert_raise(RuntimeError){r.db(db_name).table(table_name).run}
    assert_equal(r.db(db_name).create_table(table_name).run, nil)
    assert_equal(r.db(db_name).table(table_name).run, [])
    rdb2 = r.db(db_name).table(table_name)

=======
    rdb2 = r.db('Welcome-db','Welcome-rdb')

    rdb2.delete.run
>>>>>>> 12089df0
    $data = []
    len = 10
    Array.new(len).each_index{|i| $data << {'id'=>i,'num'=>i,'name'=>i.to_s}}

    #INSERT, UPDATE
    assert_equal(rdb2.insert($data).run['inserted'], len)
    assert_equal(rdb2.insert($data + $data).run['inserted'], len*2)
    assert_equal(id_sort(rdb2.run), $data)
    assert_equal(rdb2.insert({:id => 0, :broken => true}).run['inserted'], 1)
    assert_equal(rdb2.insert({:id => 1, :broken => true}).run['inserted'], 1)
    assert_equal(id_sort(rdb2.run)[2..len-1], $data[2..len-1])
    assert_equal(id_sort(rdb2.run)[0]['broken'], true)
    assert_equal(id_sort(rdb2.run)[1]['broken'], true)
    #PP.pp rdb2.update{|x| r.if(x.attr?(:broken), $data[0], nil)}.run

    mutate = rdb2.filter{r[:id].eq(0)}.mutate{$data[0]}.run
    assert_equal(mutate, {"modified"=>1, "deleted"=>0, 'errors' => 0})
    update = rdb2.update{|x| r.if(x.attr?(:broken), $data[1], x)}.run
    assert_equal(update, {'errors' => 0, 'updated' => len, 'skipped' => 0})
<<<<<<< HEAD
    mutate = rdb2.mutate{|x| {:id => x[:id], :num => x[:num], :name => x[:name]}}.run
    assert_equal(mutate, {"modified"=>10, "deleted"=>0, 'errors' => 0})
    assert_equal(rdb2.run, $data)

    mutate = rdb2.mutate{|row| r.if(row[:id].eq(4) | row[:id].eq(5),
                                    {:id => -1}, row)}.run
    assert_not_nil(mutate['first_error'])
    filtered_mutate = mutate.reject {|k,v| k == 'first_error'}
    assert_equal(filtered_mutate, {'modified' => 8, 'deleted' => 0, 'errors' => 2})
    assert_equal(rdb2.get(5).update{{:num => "5"}}.run,
                 {'updated' => 1, 'skipped' => 0, 'errors' => 0})
    mutate = rdb2.mutate{|row| r.mapmerge(row, {:num => row[:num]*2})}.run
    assert_not_nil(mutate['first_error'])
    filtered_mutate = mutate.reject {|k,v| k == 'first_error'}
    assert_equal(filtered_mutate, {'modified' => 9, 'deleted' => 0, 'errors' => 1})
    assert_equal(rdb2.get(5).run['num'], '5')
    assert_equal(rdb2.mutate{|row|
                   r.if(row[:id].eq(5),
                        $data[5],
                        row.mapmerge({:num => row[:num]/2}))}.run,
                 {'modified' => 10, 'deleted' => 0, 'errors' => 0})
    assert_equal(rdb2.run, $data);

    update = rdb2.get(0).update{{:num => 2}}.run
    assert_equal(update, {'errors' => 0, 'updated' => 1, 'skipped' => 0})
    assert_equal(rdb2.get(0).run['num'], 2);
    update = rdb2.get(0).update{nil}.run
    assert_equal(update, {'errors' => 0, 'updated' => 0, 'skipped' => 1})
    #TODO: make pointmutate when working
    assert_equal(rdb2.insert($data[0]).run, {'inserted' => 1})
    assert_equal(rdb2.run, $data)
=======
    assert_equal(id_sort(rdb2.run), $data)
>>>>>>> 12089df0

    #DELETE
    assert_equal(rdb2.filter{r[:id] < 5}.delete.run['deleted'], 5)
    assert_equal(id_sort(rdb2.run), $data[5..-1])
    assert_equal(rdb2.delete.run['deleted'], len-5)
    assert_equal(rdb2.run, [])

    #INSERTSTREAM
<<<<<<< HEAD
    assert_equal(rdb2.insertstream(r[$data].arraytostream).run['inserted'], len)
    assert_equal(rdb2.run, $data)

    #MUTATE
    assert_equal(rdb2.mutate{|row| row}.run,
                 {'modified' => len, 'deleted' => 0, 'errors' => 0})
    assert_equal(rdb2.run, $data)
    assert_equal(rdb2.mutate{|row| r.if(row[:id] < 5, nil, row)}.run,
                 {'modified' => 5, 'deleted' => len-5, 'errors' => 0})
    assert_equal(rdb2.run, $data[5..-1])
=======
    assert_equal(rdb2.insertstream(r.arraytostream r[$data]).run['inserted'], len)
    rdb2.insert($data).run
    assert_equal(id_sort(rdb2.run), $data)

    #MUTATE
    assert_equal(rdb2.mutate{|row| row}.run, {'modified' => len, 'deleted' => 0})
    assert_equal(id_sort(rdb2.run), $data)
    assert_equal(rdb2.mutate{|row| r.if(row[:id] < 5, nil, row)}.run,
                 {'modified' => 5, 'deleted' => len-5})
    assert_equal(id_sort(rdb2.run), $data[5..-1])
>>>>>>> 12089df0
    assert_equal(rdb2.insert($data[0...5]).run, {'inserted' => 5})
    #PP.pp rdb2.run

    #FOREACH, POINTDELETE
    #PP.pp rdb2.foreach{rdb2.pointdelete(:id, r[:id])}.run
    #PP.pp rdb2.foreach{|x| rdb2.foreach{|y| rdb2.insert({:id => x[:id]*y[:id]})}}.run
    # RETURN VALUE SHOULD CHANGE
    rdb2.foreach{|row| [rdb2.get(row[:id]).delete, rdb2.insert(row)]}.run
    assert_equal(id_sort(rdb2.run), $data)
    rdb2.foreach{|row| rdb2.get(row[:id]).delete}.run
    assert_equal(id_sort(rdb2.run), [])

    rdb2.insert($data).run
    assert_equal(id_sort(rdb2.run), $data)
    query = rdb2.get(0).update{{:id => 0, :broken => 5}}
<<<<<<< HEAD
    assert_equal(query.run, {'updated'=>1,'errors'=>0,'skipped'=>0})
    query = rdb2.insert($data[0])
    assert_equal(query.run, {'inserted'=>1})
    assert_equal(rdb2.run, $data)
=======
    assert_equal(query.run, {'updated'=>1,'errors'=>0})
    query = rdb2.get(0).update{|row| r.if(row.attr?(:broken), $data[0], r.error('err'))}
    assert_equal(query.run, {'updated'=>1,'errors'=>0})
    assert_equal(id_sort(rdb2.run), $data)
>>>>>>> 12089df0

    assert_equal(rdb2.get(0).mutate{nil}.run,
                 {'modified' => 0, 'deleted' => 1, 'errors' => 0})
    assert_equal(rdb2.run, $data[1..-1])
    assert_raise(RuntimeError){rdb2.get(1).mutate{{:id => -1}}.run}
    assert_raise(RuntimeError){rdb2.get(1).mutate{|row| {:name => row[:name]*2}}.run}
    assert_equal(rdb2.get(1).mutate{|row| row.mapmerge({:num => 2})}.run,
                 {'modified' => 1, 'deleted' => 0, 'errors' => 0})
    assert_equal(rdb2.get(1).run['num'], 2);
    assert_equal(rdb2.insert($data[0...2]).run, {'inserted' => 2})

<<<<<<< HEAD
    assert_equal(rdb2.run, $data)
=======
    assert_equal(id_sort(rdb2.run), $data)
>>>>>>> 12089df0
  end
end<|MERGE_RESOLUTION|>--- conflicted
+++ resolved
@@ -321,13 +321,8 @@
   end
 
   def test_easy_read #TABLE
-<<<<<<< HEAD
     assert_equal($data, rdb.run)
     assert_equal($data, r.db('Welcome-db').table('Welcome-rdb').run)
-=======
-    assert_equal($data, id_sort(rdb.run))
-    assert_equal($data, id_sort(r.db('', 'Welcome-rdb').run))
->>>>>>> 12089df0
   end
 
   def test_error #IF, JSON, ERROR
@@ -352,21 +347,6 @@
 
   def test_map #MAP, FILTER, GETATTR, IMPLICIT_GETATTR, STREAMTOARRAY
     assert_equal(rdb.filter({'num' => 1}).run, [$data[1]])
-<<<<<<< HEAD
-    assert_equal(rdb.filter({'num' => :num}).run, $data)
-    query = rdb.map { |outer_row|
-      rdb.filter{r[:id] < outer_row[:id]}.streamtoarray
-    }
-    query2 = rdb.map { |outer_row|
-      rdb.filter{r.lt(r[:id],outer_row[:id])}.to_array
-    }
-    query3 = rdb.map { |outer_row|
-      rdb.filter{r.attr('id').lt(outer_row.getattr(:id))}.to_array
-    }
-    assert_equal(query.run[2], $data[0..1])
-    assert_equal(query2.run[2], $data[0..1])
-    assert_equal(query3.run[2], $data[0..1])
-=======
     assert_equal(id_sort(rdb.filter({'num' => :num}).run), $data)
     #TODO: Issue #920 (serializing scopes)
     # query = rdb.map { |outer_row|
@@ -381,7 +361,6 @@
     # assert_equal(query.run[2], $data[0..1])
     # assert_equal(query2.run[2], $data[0..1])
     # assert_equal(query3.run[2], $data[0..1])
->>>>>>> 12089df0
   end
 
   def test_reduce #REDUCE, HASATTR, IMPLICIT_HASATTR
@@ -399,11 +378,8 @@
     query_5 = rdb.filter{r[:name].eq('5')}
     assert_equal(query_5.run, [$data[5]])
     query_2345 = rdb.filter{|row| r.and r[:id] >= 2,row[:id] <= 5}
-<<<<<<< HEAD
-=======
     query_2345_alt = r.filter(rdb){|row| r.and r[:id] >= 2,row[:id] <= 5}
     assert_equal(id_sort(query_2345.run), id_sort(query_2345_alt.run))
->>>>>>> 12089df0
     query_234 = query_2345.filter{r[:num].neq(5)}
     query_23 = query_234.filter{|row| r.any row[:num].eq(2),row[:num].equals(3)}
     assert_equal(id_sort(query_2345.run), $data[2..5])
@@ -442,19 +418,6 @@
   end
 
   def test_concatmap #CONCATMAP, DISTINCT
-<<<<<<< HEAD
-    query = rdb.concatmap{|row| rdb.map{r[:id] * row[:id]}}.distinct
-    nums = $data.map{|o| o['id']}
-    want = nums.map{|n| nums.map{|m| n*m}}.flatten(1).uniq
-    assert_equal(query.run.sort, want.sort)
-  end
-
-  def test_range #RANGE
-    assert_equal(rdb.between(1,3).run, $data[1..3])
-    assert_equal(rdb.between(2,nil).run, $data[2..-1])
-    assert_equal(rdb.between(1, 3).run, $data[1..3])
-    assert_equal(rdb.between(nil, 4).run,$data[0..4])
-=======
     #TODO: wait for Joe to fix
     # query = rdb.concatmap{|row| rdb.map{r[:id] * row[:id]}}.distinct
     # query_alt = r.concatmap(rdb){|row| rdb.map{r[:id] * row[:id]}}.distinct
@@ -466,12 +429,9 @@
 
   def test_range #RANGE
     assert_equal(id_sort(rdb.between(1,3).run), $data[1..3])
-    assert_equal(id_sort(r.between(rdb, 1, 3).run), $data[1..3])
     assert_equal(id_sort(rdb.between(2,nil).run), $data[2..-1])
-    assert_equal(id_sort(r.between(rdb, 2, nil).run), $data[2..-1])
     assert_equal(id_sort(rdb.between(1, 3).run), $data[1..3])
     assert_equal(id_sort(rdb.between(nil, 4).run),$data[0..4])
->>>>>>> 12089df0
   end
 
   def test_nth #NTH
@@ -557,21 +517,13 @@
       assert_equal(rdb.filter(exp).orderby(:id).run, docs.select{|x| fn x})
     end
 
-<<<<<<< HEAD
-    #assert_raise(SyntaxError){r[:a] == 5}
-    #assert_raise(SyntaxError){r[:a] != 5}
-    assert_equal(rdb.filter{r[:a] < 5}.run, docs.select{|x| x['a'] < 5})
-    assert_equal(rdb.filter{r[:a] <= 5}.run, docs.select{|x| x['a'] <= 5})
-    assert_equal(rdb.filter{r[:a] > 5}.run, docs.select{|x| x['a'] > 5})
-    assert_equal(rdb.filter{r[:a] >= 5}.run, docs.select{|x| x['a'] >= 5})
-=======
+    #TODO: still an error?
     assert_raise(SyntaxError){r[:a] == 5}
     assert_raise(SyntaxError){r[:a] != 5}
     assert_equal(id_sort(rdb.filter{r[:a] < 5}.run), docs.select{|x| x['a'] < 5})
     assert_equal(id_sort(rdb.filter{r[:a] <= 5}.run), docs.select{|x| x['a'] <= 5})
     assert_equal(id_sort(rdb.filter{r[:a] > 5}.run), docs.select{|x| x['a'] > 5})
     assert_equal(id_sort(rdb.filter{r[:a] >= 5}.run), docs.select{|x| x['a'] >= 5})
->>>>>>> 12089df0
     assert_raise(ArgumentError){5 < r[:a]}
     assert_raise(ArgumentError){5 <= r[:a]}
     assert_raise(ArgumentError){5 > r[:a]}
@@ -598,10 +550,9 @@
     rdb.delete.run
     docs = (0...10).map{|n| {"id" => 100 + n, "a" => n, "b" => n % 3}}
     assert_equal(rdb.insert(docs).run, {'inserted' => docs.length})
-<<<<<<< HEAD
     assert_equal(rdb.mutate{|x| x}.run,
                  {'modified' => docs.length, 'deleted' => 0, 'errors' => 0})
-    assert_equal(rdb.run, docs)
+    assert_equal(id_sort(rdb.run), docs)
     assert_equal(rdb.update{nil}.run, {'updated' => 0, 'skipped' => 10, 'errors' => 0})
 
     res = rdb.update{|row| r.if((row[:id]%2).eq(0), {:id => -1}, row)}.run;
@@ -610,12 +561,7 @@
     assert_not_equal(filtered_res, res)
     assert_equal(filtered_res, {'updated' => 5, 'skipped' => 0, 'errors' => 5})
 
-    assert_equal(rdb.run, docs);
-=======
-    assert_equal(rdb.mutate{|x| x}.run, {'modified' => docs.length, 'deleted' => 0})
-    assert_equal(id_sort(rdb.run), docs)
-    assert_equal(rdb.update{nil}.run, {'updated' => 0, 'skipped' => 10, 'errors' => 0})
->>>>>>> 12089df0
+    assert_equal(id_sort(rdb.run), docs);
   end
 
   def test_getitem #from python tests
@@ -638,7 +584,6 @@
   def test___write #three underscores so it runs first
     db_name = rand().to_s
     table_name = rand().to_s
-<<<<<<< HEAD
 
     orig_dbs = r.list_dbs.run
     assert_equal(r.create_db(db_name).run, nil)
@@ -672,11 +617,6 @@
     assert_equal(r.db(db_name).table(table_name).run, [])
     rdb2 = r.db(db_name).table(table_name)
 
-=======
-    rdb2 = r.db('Welcome-db','Welcome-rdb')
-
-    rdb2.delete.run
->>>>>>> 12089df0
     $data = []
     len = 10
     Array.new(len).each_index{|i| $data << {'id'=>i,'num'=>i,'name'=>i.to_s}}
@@ -696,7 +636,6 @@
     assert_equal(mutate, {"modified"=>1, "deleted"=>0, 'errors' => 0})
     update = rdb2.update{|x| r.if(x.attr?(:broken), $data[1], x)}.run
     assert_equal(update, {'errors' => 0, 'updated' => len, 'skipped' => 0})
-<<<<<<< HEAD
     mutate = rdb2.mutate{|x| {:id => x[:id], :num => x[:num], :name => x[:name]}}.run
     assert_equal(mutate, {"modified"=>10, "deleted"=>0, 'errors' => 0})
     assert_equal(rdb2.run, $data)
@@ -727,10 +666,7 @@
     assert_equal(update, {'errors' => 0, 'updated' => 0, 'skipped' => 1})
     #TODO: make pointmutate when working
     assert_equal(rdb2.insert($data[0]).run, {'inserted' => 1})
-    assert_equal(rdb2.run, $data)
-=======
     assert_equal(id_sort(rdb2.run), $data)
->>>>>>> 12089df0
 
     #DELETE
     assert_equal(rdb2.filter{r[:id] < 5}.delete.run['deleted'], 5)
@@ -739,33 +675,22 @@
     assert_equal(rdb2.run, [])
 
     #INSERTSTREAM
-<<<<<<< HEAD
-    assert_equal(rdb2.insertstream(r[$data].arraytostream).run['inserted'], len)
-    assert_equal(rdb2.run, $data)
+    assert_equal(rdb2.insertstream(r[$data].to_stream).run['inserted'], len)
+    rdb2.insert($data).run
+    assert_equal(id_sort(rdb2.run), $data)
 
     #MUTATE
     assert_equal(rdb2.mutate{|row| row}.run,
                  {'modified' => len, 'deleted' => 0, 'errors' => 0})
-    assert_equal(rdb2.run, $data)
+    assert_equal(id_sort(rdb2.run), $data)
     assert_equal(rdb2.mutate{|row| r.if(row[:id] < 5, nil, row)}.run,
                  {'modified' => 5, 'deleted' => len-5, 'errors' => 0})
-    assert_equal(rdb2.run, $data[5..-1])
-=======
-    assert_equal(rdb2.insertstream(r.arraytostream r[$data]).run['inserted'], len)
-    rdb2.insert($data).run
-    assert_equal(id_sort(rdb2.run), $data)
-
-    #MUTATE
-    assert_equal(rdb2.mutate{|row| row}.run, {'modified' => len, 'deleted' => 0})
-    assert_equal(id_sort(rdb2.run), $data)
-    assert_equal(rdb2.mutate{|row| r.if(row[:id] < 5, nil, row)}.run,
-                 {'modified' => 5, 'deleted' => len-5})
     assert_equal(id_sort(rdb2.run), $data[5..-1])
->>>>>>> 12089df0
     assert_equal(rdb2.insert($data[0...5]).run, {'inserted' => 5})
     #PP.pp rdb2.run
 
     #FOREACH, POINTDELETE
+    #TODO: foreach when fixed
     #PP.pp rdb2.foreach{rdb2.pointdelete(:id, r[:id])}.run
     #PP.pp rdb2.foreach{|x| rdb2.foreach{|y| rdb2.insert({:id => x[:id]*y[:id]})}}.run
     # RETURN VALUE SHOULD CHANGE
@@ -777,17 +702,10 @@
     rdb2.insert($data).run
     assert_equal(id_sort(rdb2.run), $data)
     query = rdb2.get(0).update{{:id => 0, :broken => 5}}
-<<<<<<< HEAD
     assert_equal(query.run, {'updated'=>1,'errors'=>0,'skipped'=>0})
     query = rdb2.insert($data[0])
     assert_equal(query.run, {'inserted'=>1})
-    assert_equal(rdb2.run, $data)
-=======
-    assert_equal(query.run, {'updated'=>1,'errors'=>0})
-    query = rdb2.get(0).update{|row| r.if(row.attr?(:broken), $data[0], r.error('err'))}
-    assert_equal(query.run, {'updated'=>1,'errors'=>0})
     assert_equal(id_sort(rdb2.run), $data)
->>>>>>> 12089df0
 
     assert_equal(rdb2.get(0).mutate{nil}.run,
                  {'modified' => 0, 'deleted' => 1, 'errors' => 0})
@@ -799,10 +717,6 @@
     assert_equal(rdb2.get(1).run['num'], 2);
     assert_equal(rdb2.insert($data[0...2]).run, {'inserted' => 2})
 
-<<<<<<< HEAD
-    assert_equal(rdb2.run, $data)
-=======
     assert_equal(id_sort(rdb2.run), $data)
->>>>>>> 12089df0
   end
 end