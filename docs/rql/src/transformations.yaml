sections:
  - tag: transformations
    name: Transformations
    description: These commands are used to transform data in a sequence.
    order: 6

commands:
  - tag: map
    section: transformations
    description: Transform each element of the sequence by applying the given mapping
      function.

    body: mapping_function
    parent: sequence
    returns: sequence

    examples:
      - description: Construct a sequence of hero power ratings.
        code:
          js: |-
            r.table('marvel').map(function(hero) {
             return hero('combatPower').add(hero('compassionPower').mul(2))
            }).run(conn, callback)
          py: |-
            r.table('marvel').map(
                lambda hero: hero['combatPower'] + hero['compassionPower'] * 2).run(conn)
          rb: |-
            r.table('marvel').map {|hero|
             hero[:combat_power] + hero[:compassion_power] * 2
            }.run(conn)

<<<<<<< HEAD
    js:
      body: mappingFunction
      examples:
        0:
          can_try: true
          dataset: marvel

  - tag: with_fields
    section: transformations
    description: Takes a sequence of objects and a list of fields.  If any objects in the sequence don't have all of the specified fields, they're dropped from the sequence.  The remaining objects have the specified fields plucked out.  (This is identical to `has_fields` followed by `pluck` on a sequence.)

    body: field1[, field2...]
    parent: sequence
    returns: sequence

    examples:
      - description: Get a list of heroes and their arch-nemeses, excluding any heroes that lack one.
        code:
          rb: r.table('marvel').with_fields('id', 'nemesis')
          py: r.table('marvel').with_fields('id', 'nemesis')
          js: r.table('marvel').withFields('id', 'nemesis')


=======
>>>>>>> 147485fa
  - tag: concat_map
    section: transformations
    description: Flattens a sequence of arrays returned by the <code>mappingFunction</code>
      into a single sequence.

    body: mapping_function
    parent: sequence
    returns: sequence

    examples:
      - description: Construct a sequence of all monsters defeated by Marvel heroes.
          Here the field 'defeatedMonsters' is a list that is concatenated to
          the sequence.
        code:
          js: |-
            r.table('marvel').concatMap(function(hero) {
              return hero('defeatedMonsters')
            }).run(conn, callback)
          py: "r.table('marvel').concat_map(lambda hero: hero['defeatedMonsters']).run(conn)"
          rb: |-
            r.table('marvel').concat_map {|hero|
              hero[:defeated_monsters]
            }.run(conn)

  - tag: order_by
    section: transformations
    description: Sort the sequence by document values of the given key(s).<br /><br />
      <code>order by</code> defaults to ascending ordering. To explicitly specify
      the ordering, wrap the attribute with either <code>r.asc</code> or <code>r.desc</code>.

    body: key1, [key2...]
    parent: sequence
    returns: sequence

    examples:
      - description: Order our heroes by a series of performance metrics.
        code:
          js: r.table('marvel').orderBy('enemiesVanquished', 'damselsSaved').run(conn, callback)
          py: r.table('marvel').order_by('enemies_vanquished', 'damsels_saved').run(conn)
          rb: r.table('marvel').order_by(:enemies_vanquished, :damsels_saved).run(conn)
      - description: Let's lead with our best vanquishers by specify descending ordering.
        code:
          js: |-
            r.table('marvel').orderBy(r.desc('enemiesVanquished'), r.asc('damselsSaved'))
             .run(conn, callback)
          py: |-
            r.table('marvel').order_by(
                r.desc('enemies_vanquished'), r.asc('damsels_saved')).run(conn)
          rb: |-
            r.table('marvel').order_by(r.desc(:enemies_vanquished),
                                       r.asc(:damsels_saved)      ).run(conn)

  - tag: skip
    section: transformations
    description: Skip a number of elements from the head of the sequence.

    body: n
    parent: sequence
    returns: sequence

    examples:
      - description: Here in conjunction with `order_by` we choose to ignore the most
            successful heroes.
        code:
          js: r.table('marvel').orderBy('successMetric').skip(10).run(conn, callback)
          py: r.table('marvel').order_by('successMetric').skip(10).run(conn)
          rb: r.table('marvel').order_by(:success_metric).skip(10).run(conn)

  - tag: limit
    section: transformations
    description: End the sequence after the given number of elements.

    body: n
    parent: sequence
    returns: sequence

    examples:
      - description: Only so many can fit in our Pantheon of heroes.
        code:
          js: r.table('marvel').orderBy('belovedness').limit(10).run(conn, callback)
          py: r.table('marvel').order_by('belovedness').limit(10).run(conn)
          rb: r.table('marvel').order_by(:belovedness).limit(10).run(conn)

  - tag: slice
    section: transformations
    description: Trim the sequence to within the bounds provided.

    body: startIndex[, endIndex]
    parent: sequence
    returns: sequence

    examples:
      - description: For this fight, we need heroes with a good mix of strength and agility.
        code:
          js: r.table('marvel').orderBy('strength').slice(5, 10).run(conn, callback)
          py: r.table('marvel').order_by('strength')[5:10].run(conn)
          rb: r.table('marvel').order_by(:strength)[5..10].run(conn)

    py:
      name: '[]'
      is_selector: true
      name1: '['
      name2: ']'

    rb:
      name: '[]'
      is_selector: true
      name1: '['
      name2: ']'

  - tag: nth
    section: transformations
    description: Get the nth element of a sequence.

    body: index
    parent: sequence
    returns: json

    examples:
      - description: Select the second element in the array.
        code:
          js: r.expr([1,2,3]).nth(1).run(conn, callback)
          py: r.expr([1,2,3])[1].run(conn)
          rb: r([1,2,3])[1].run(conn)

    py:
      name: '[]'
      is_selector: true
      name1: '['
      name2: ']'

    rb:
      name: '[]'
      is_selector: true
      name1: '['
      name2: ']'

  - tag: indexes_of
    section: transformations
    description: Get the indexes of an element in a sequence. If the argument is a predicate,
      get the indexes of all elements matching it.

    body: datum | predicate
    parent: sequence
    returns: sequence

    examples:
      - description: Find the position of the letter 'c'.
        code:
          js: r.expr(['a','b','c']).indexesOf('c').run(conn, callback)
          py: r.expr(['a','b','c']).indexes_of('c').run(conn)
          rb: r(['a','b','c']).indexes_of('c').run(conn)
      - description: Find the popularity ranking of invisible heroes.
        code:
          py: |-
            r.table('marvel').union(r.table('dc')).order_by('popularity').indexes_of(
              r.row['superpowers'].contains('invisibility')
            ).run(conn)
          js: |-
            r.table('marvel').union(r.table('dc')).orderBy('popularity').indexesOf(
              r.row('superpowers').contains('invisibility')
            ).run(conn, callback)
          rb: |-
            r.table('marvel').union(r.table('dc')).order_by(:popularity).indexes_of{
              |row| row[:superpowers].contains('invisibility')
            }.run(conn)

  - tag: is_empty
    section: transformations
    description: Test if a sequence is empty.

    body: index
    parent: sequence
    returns: json

    examples:
      - description: Are there any documents in the marvel table?
        code:
          js: r.table('marvel').isEmpty().run(conn, callback)
          py: r.table('marvel').is_empty().run(conn)
          rb: r.table('marvel').is_empty().run(conn)

  - tag: union
    section: transformations
    description: Concatenate two sequences.

    body: other
    parent: sequence
    returns: sequence

    examples:
      - description: Construct a stream of all heroes.
        code: r.table('marvel').union(r.table('dc')).run(conn)

  - tag: sample
    section: transformations
    description: |
      Select a given number of elements from a sequence with uniform random
      distribution. Selection is done without replacement.

    body: number
    parent: sequence
    returns: sequence

    examples:
      - description: Select 3 random heroes.
        code:
          js: r.table('marvel').sample(3).run(conn, callback)
          rb: r.table('marvel').sample(3).run(conn)
          py: r.table('marvel').sample(3).run(conn)
<|MERGE_RESOLUTION|>--- conflicted
+++ resolved
@@ -29,7 +29,6 @@
              hero[:combat_power] + hero[:compassion_power] * 2
             }.run(conn)
 
-<<<<<<< HEAD
     js:
       body: mappingFunction
       examples:
@@ -53,8 +52,14 @@
           js: r.table('marvel').withFields('id', 'nemesis')
 
 
-=======
->>>>>>> 147485fa
+    js:
+      body: mappingFunction
+      examples:
+        0:
+          can_try: true
+          dataset: marvel
+
+
   - tag: concat_map
     section: transformations
     description: Flattens a sequence of arrays returned by the <code>mappingFunction</code>
