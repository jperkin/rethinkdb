--- conflicted
+++ resolved
@@ -456,13 +456,8 @@
     r_sanity_check(x.is_ptype(time_string));
     r_sanity_check(y.is_ptype(time_string));
     // We know that these are both nums, so the reql_version doesn't actually affect
-<<<<<<< HEAD
     // anything (between v1_13 and raft_is_latest).  But it's safer not to have to prove
     // that, so we take it and pass it anyway.
-=======
-    // anything (between v1_13 and v2_0_is_latest).  But it's safer not to have to
-    // prove that, so we take it and pass it anyway.
->>>>>>> ab6bc3e5
     return x.get_field(epoch_time_key).cmp(reql_version, y.get_field(epoch_time_key));
 }
 
