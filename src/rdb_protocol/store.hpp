--- conflicted
+++ resolved
@@ -309,23 +309,7 @@
                         scoped_ptr_t<real_superblock_t> *superblock,
                         signal_t *interruptor);
 
-<<<<<<< HEAD
-    void get_metainfo_internal(buf_lock_t *sb_buf,
-=======
-    void protocol_send_backfill(const region_map_t<state_timestamp_t> &start_point,
-                                chunk_fun_callback_t *chunk_fun_cb,
-                                real_superblock_t *superblock,
-                                buf_lock_t *sindex_block,
-                                traversal_progress_combiner_t *progress,
-                                signal_t *interruptor)
-        THROWS_ONLY(interrupted_exc_t);
-
-    void protocol_receive_backfill(scoped_ptr_t<real_superblock_t> &&superblock,
-                                   signal_t *interruptor,
-                                   const backfill_chunk_t &chunk);
-
     void get_metainfo_internal(real_superblock_t *superblock,
->>>>>>> 47bf8aa0
                                region_map_t<binary_blob_t> *out)
         const THROWS_NOTHING;
 
