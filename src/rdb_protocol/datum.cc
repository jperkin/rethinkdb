// Copyright 2010-2014 RethinkDB, all rights reserved.
#include "rdb_protocol/datum.hpp"

#include <float.h>
#include <math.h>
#include <stdint.h>
#include <stdlib.h>

#include <algorithm>
#include <iterator>

#include "errors.hpp"
#include <boost/detail/endian.hpp>

#include "containers/archive/stl_types.hpp"
#include "containers/scoped.hpp"
#include "rdb_protocol/env.hpp"
#include "rdb_protocol/error.hpp"
#include "rdb_protocol/pseudo_binary.hpp"
#include "rdb_protocol/pseudo_geometry.hpp"
#include "rdb_protocol/pseudo_literal.hpp"
#include "rdb_protocol/pseudo_time.hpp"
#include "rdb_protocol/shards.hpp"
#include "stl_utils.hpp"

namespace ql {

const size_t tag_size = 8;

const std::set<std::string> datum_t::_allowed_pts = std::set<std::string>();

const datum_string_t datum_t::reql_type_string("$reql_type$");

const datum_string_t errors_field("errors");
const datum_string_t first_error_field("first_error");
const datum_string_t warnings_field("warnings");
const datum_string_t data_field("data");

datum_t::data_wrapper_t::data_wrapper_t(const datum_t::data_wrapper_t &copyee) {
    assign_copy(copyee);
}

datum_t::data_wrapper_t::data_wrapper_t(datum_t::data_wrapper_t &&movee) noexcept {
    assign_move(std::move(movee));
}

datum_t::data_wrapper_t &datum_t::data_wrapper_t::operator=(
        const datum_t::data_wrapper_t &copyee) {
    // Ignore self-assignment
    if (&copyee == this) {
        return *this;
    }

    // Move our data out of the way to keep counted values alive, in case
    // copyee is actually pointing to a nested element of ourselves.
    UNUSED data_wrapper_t this_copy(std::move(*this));

    // Destruct our own references
    destruct();

    // Assign new values
    assign_copy(copyee);

    return *this;
}

datum_t::data_wrapper_t::data_wrapper_t() :
    type(UNINITIALIZED) { }

datum_t::data_wrapper_t::data_wrapper_t(datum_t::construct_null_t) :
    type(R_NULL) { }

datum_t::data_wrapper_t::data_wrapper_t(datum_t::construct_boolean_t, bool _bool) :
    type(R_BOOL), r_bool(_bool) { }

datum_t::data_wrapper_t::data_wrapper_t(datum_t::construct_binary_t,
                                        datum_string_t _data) :
    type(R_BINARY), r_str(std::move(_data)) { }

datum_t::data_wrapper_t::data_wrapper_t(double num) :
    type(R_NUM), r_num(num) { }

datum_t::data_wrapper_t::data_wrapper_t(datum_string_t str) :
    type(R_STR), r_str(std::move(str)) { }

datum_t::data_wrapper_t::data_wrapper_t(const char *cstr) :
    type(R_STR), r_str(cstr) { }

datum_t::data_wrapper_t::data_wrapper_t(std::vector<datum_t> &&array) :
    type(R_ARRAY),
    r_array(new countable_wrapper_t<std::vector<datum_t> >(std::move(array))) { }

datum_t::data_wrapper_t::data_wrapper_t(
        std::vector<std::pair<datum_string_t, datum_t> > &&object) :
    type(R_OBJECT),
    r_object(new countable_wrapper_t<std::vector<std::pair<datum_string_t, datum_t> > >(
        std::move(object))) {

#ifndef NDEBUG
    auto key_cmp = [](const std::pair<datum_string_t, datum_t> &p1,
                      const std::pair<datum_string_t, datum_t> &p2) -> bool {
        return p1.first < p2.first;
    };
    rassert(std::is_sorted(r_object->begin(), r_object->end(), key_cmp));
#endif
}

datum_t::data_wrapper_t::~data_wrapper_t() {
    destruct();
}

void datum_t::data_wrapper_t::destruct() {
    switch (type) {
    case UNINITIALIZED: // fallthru
    case R_NULL: // fallthru
    case R_BOOL: // fallthru
    case R_NUM: break;
    case R_BINARY: // fallthru
    case R_STR: {
        r_str.~datum_string_t();
    } break;
    case R_ARRAY: {
        r_array.~counted_t<countable_wrapper_t<std::vector<datum_t> > >();
    } break;
    case R_OBJECT: {
        r_object.~counted_t<countable_wrapper_t<std::vector<std::pair<datum_string_t, datum_t> > > >();
    } break;
    default: unreachable();
    }
}

void datum_t::data_wrapper_t::assign_copy(const datum_t::data_wrapper_t &copyee) {
    type = copyee.type;
    switch (type) {
    case UNINITIALIZED: // fallthru
    case R_NULL: break;
    case R_BOOL: {
        r_bool = copyee.r_bool;
    } break;
    case R_NUM: {
        r_num = copyee.r_num;
    } break;
    case R_BINARY: // fallthru
    case R_STR: {
        new(&r_str) datum_string_t(copyee.r_str);
    } break;
    case R_ARRAY: {
        new(&r_array) counted_t<countable_wrapper_t<std::vector<datum_t> > >(copyee.r_array);
    } break;
    case R_OBJECT: {
        new(&r_object) counted_t<countable_wrapper_t<std::vector<std::pair<datum_string_t, datum_t> > > >(
            copyee.r_object);
    } break;
    default: unreachable();
    }
}

void datum_t::data_wrapper_t::assign_move(datum_t::data_wrapper_t &&movee) noexcept {
    type = movee.type;
    switch (type) {
    case UNINITIALIZED: // fallthru
    case R_NULL: break;
    case R_BOOL: {
        r_bool = movee.r_bool;
    } break;
    case R_NUM: {
        r_num = movee.r_num;
    } break;
    case R_BINARY: // fallthru
    case R_STR: {
        new(&r_str) datum_string_t(std::move(movee.r_str));
    } break;
    case R_ARRAY: {
        new(&r_array) counted_t<countable_wrapper_t<std::vector<datum_t> > >(
            std::move(movee.r_array));
    } break;
    case R_OBJECT: {
        new(&r_object) counted_t<countable_wrapper_t<std::vector<std::pair<datum_string_t, datum_t> > > >(
            std::move(movee.r_object));
    } break;
    default: unreachable();
    }
}

datum_t::datum_t() : data() { }

datum_t::datum_t(datum_t::construct_null_t dummy) : data(dummy) { }

datum_t::datum_t(construct_boolean_t dummy, bool _bool) : data(dummy, _bool) { }

datum_t::datum_t(construct_binary_t dummy, datum_string_t _data)
    : data(dummy, std::move(_data)) { }

datum_t::datum_t(double _num) : data(_num) {
    // isfinite is a macro on OS X in math.h, so we can't just say std::isfinite.
    using namespace std; // NOLINT(build/namespaces) due to platform variation
    rcheck(isfinite(data.r_num), base_exc_t::GENERIC,
           strprintf("Non-finite number: %" PR_RECONSTRUCTABLE_DOUBLE, data.r_num));
}

datum_t::datum_t(datum_string_t _str) : data(std::move(_str)) {
    check_str_validity(data.r_str);
}

datum_t::datum_t(const char *cstr) : data(cstr) { }

datum_t::datum_t(std::vector<datum_t> &&_array,
                 const configured_limits_t &limits)
    : data(std::move(_array)) {
    rcheck_array_size(*data.r_array, limits, base_exc_t::GENERIC);
}

datum_t::datum_t(std::vector<datum_t> &&_array,
                 no_array_size_limit_check_t) : data(std::move(_array)) { }

datum_t::datum_t(std::map<datum_string_t, datum_t> &&_object,
                 const std::set<std::string> &allowed_pts)
    : data(to_sorted_vec(std::move(_object))) {
    maybe_sanitize_ptype(allowed_pts);
}

datum_t::datum_t(std::vector<std::pair<datum_string_t, datum_t> > &&_object,
                 const std::set<std::string> &allowed_pts)
    : data(std::move(_object)) {
    maybe_sanitize_ptype(allowed_pts);
}

datum_t::datum_t(std::map<datum_string_t, datum_t> &&_object,
                 no_sanitize_ptype_t)
    : data(to_sorted_vec(std::move(_object))) { }

std::vector<std::pair<datum_string_t, datum_t> > datum_t::to_sorted_vec(
        std::map<datum_string_t, datum_t> &&map) {
    std::vector<std::pair<datum_string_t, datum_t> > sorted_vec;
    sorted_vec.reserve(map.size());
    for (auto it = map.begin(); it != map.end(); ++it) {
        sorted_vec.push_back(std::make_pair(std::move(it->first), std::move(it->second)));
    }
    return sorted_vec;
}

const std::vector<std::pair<datum_string_t, datum_t> > &datum_t::get_obj_vec() const {
    check_type(R_OBJECT);
    return *data.r_object;
}

const std::vector<datum_t> &datum_t::get_arr_vec() const {
    check_type(R_ARRAY);
    return *data.r_array;
}

datum_t to_datum_for_client_serialization(grouped_data_t &&gd,
                                          reql_version_t reql_version,
                                          const configured_limits_t &limits) {
    std::map<datum_string_t, datum_t> map;
    map[datum_t::reql_type_string] =
        datum_t("GROUPED_DATA");

    {
        datum_array_builder_t arr(limits);
        arr.reserve(gd.size());
        iterate_ordered_by_version(
                reql_version,
                gd,
                [&arr, &limits](const datum_t &key,
                                datum_t &value) {
                    arr.add(datum_t(
                            std::vector<datum_t>{
                                key, std::move(value) },
                            limits));
                });
        map[data_field] = std::move(arr).to_datum();
    }

    // We don't sanitize the ptype because this is a fake ptype that should only
    // be used for serialization.
    // TODO(2014-08): This is a bad thing.
    return datum_t(std::move(map), datum_t::no_sanitize_ptype_t());
}

datum_t::~datum_t() {
}

bool datum_t::has() const {
    return data.type != UNINITIALIZED;
}

void datum_t::reset() {
    data = data_wrapper_t();
}

datum_t datum_t::empty_array() {
    return datum_t(std::vector<datum_t>(),
                   no_array_size_limit_check_t());
}

datum_t datum_t::empty_object() {
    return datum_t(std::map<datum_string_t, datum_t>());
}

datum_t datum_t::null() {
    return datum_t(construct_null_t());
}

datum_t datum_t::boolean(bool value) {
    return datum_t(construct_boolean_t(), value);
}

datum_t datum_t::binary(const datum_string_t &_data) {
    return datum_t(construct_binary_t(), _data);
}

datum_t datum_t::binary(datum_string_t &&_data) {
    return datum_t(construct_binary_t(), std::move(_data));
}

datum_t to_datum(cJSON *json, const configured_limits_t &limits) {
    switch (json->type) {
    case cJSON_False: {
        return datum_t::boolean(false);
    } break;
    case cJSON_True: {
        return datum_t::boolean(true);
    } break;
    case cJSON_NULL: {
        return datum_t::null();
    } break;
    case cJSON_Number: {
        return datum_t(json->valuedouble);
    } break;
    case cJSON_String: {
        return datum_t(json->valuestring);
    } break;
    case cJSON_Array: {
        std::vector<datum_t> array;
        json_array_iterator_t it(json);
        while (cJSON *item = it.next()) {
            array.push_back(to_datum(item, limits));
        }
        return datum_t(std::move(array), limits);
    } break;
    case cJSON_Object: {
        datum_object_builder_t builder;
        json_object_iterator_t it(json);
        while (cJSON *item = it.next()) {
            bool dup = builder.add(item->string, to_datum(item, limits));
            rcheck_datum(!dup, base_exc_t::GENERIC,
                         strprintf("Duplicate key `%s` in JSON.", item->string));
        }
        const std::set<std::string> pts = { pseudo::literal_string };
        return std::move(builder).to_datum(pts);
    } break;
    default: unreachable();
    }
}


void check_str_validity(const char *bytes, size_t count) {
    const char *pos = static_cast<const char *>(memchr(bytes, 0, count));
    rcheck_datum(pos == NULL,
                 base_exc_t::GENERIC,
                 // We truncate because lots of other places can call `c_str` on the
                 // error message.
                 strprintf("String `%.20s` (truncated) contains NULL byte at offset %zu.",
                           bytes, pos - bytes));
}

void datum_t::check_str_validity(const datum_string_t &str) {
    ::ql::check_str_validity(str.data(), str.size());
}

datum_t::type_t datum_t::get_type() const { return data.type; }

bool datum_t::is_ptype() const {
    return get_type() == R_BINARY ||
        (get_type() == R_OBJECT && get_field(reql_type_string, NOTHROW).has());
}

bool datum_t::is_ptype(const std::string &reql_type) const {
    return (reql_type == "") ? is_ptype() : is_ptype() && get_reql_type() == reql_type;
}

std::string datum_t::get_reql_type() const {
    r_sanity_check(is_ptype());
    if (get_type() == R_BINARY) {
        return "BINARY";
    }

    datum_t maybe_reql_type = get_field(reql_type_string, NOTHROW);
    r_sanity_check(maybe_reql_type.has());
    rcheck(maybe_reql_type.get_type() == R_STR,
           base_exc_t::GENERIC,
           strprintf("Error: Field `%s` must be a string (got `%s` of type %s):\n%s",
                     reql_type_string.to_std().c_str(),
                     maybe_reql_type.trunc_print().c_str(),
                     maybe_reql_type.get_type_name().c_str(),
                     trunc_print().c_str()));
    return maybe_reql_type.as_str().to_std();
}

std::string raw_type_name(datum_t::type_t type) {
    switch (type) {
    case datum_t::R_NULL:   return "NULL";
    case datum_t::R_BINARY: return std::string("PTYPE<") + pseudo::binary_string + ">";
    case datum_t::R_BOOL:   return "BOOL";
    case datum_t::R_NUM:    return "NUMBER";
    case datum_t::R_STR:    return "STRING";
    case datum_t::R_ARRAY:  return "ARRAY";
    case datum_t::R_OBJECT: return "OBJECT";
    case datum_t::UNINITIALIZED: // fallthru
    default: unreachable();
    }
}

std::string datum_t::get_type_name() const {
    if (is_ptype()) {
        return "PTYPE<" + get_reql_type() + ">";
    } else {
        return raw_type_name(get_type());
    }
}

std::string datum_t::print() const {
    return as_json().Print();
}

std::string datum_t::trunc_print() const {
    std::string s = print();
    if (s.size() > trunc_len) {
        s.erase(s.begin() + (trunc_len - 3), s.end());
        s += "...";
    }
    return s;
}

void datum_t::pt_to_str_key(std::string *str_out) const {
    r_sanity_check(is_ptype());
    if (get_reql_type() == pseudo::time_string) {
        pseudo::time_to_str_key(*this, str_out);
    } else if (get_reql_type() == pseudo::geometry_string) {
        rfail(base_exc_t::GENERIC,
              "Cannot use a geometry value as a key value in a primary or "
              " non-geospatial secondary index.");
    } else {
        rfail(base_exc_t::GENERIC,
              "Cannot use pseudotype %s as a primary or secondary key value .",
              get_type_name().c_str());
    }
}

void datum_t::num_to_str_key(std::string *str_out) const {
    r_sanity_check(get_type() == R_NUM);
    str_out->append("N");
    union {
        double d;
        uint64_t u;
    } packed;
    guarantee(sizeof(packed.d) == sizeof(packed.u));
    packed.d = as_num();
    // Mangle the value so that lexicographic ordering matches double ordering
    if (packed.u & (1ULL << 63)) {
        // If we have a negative double, flip all the bits.  Flipping the
        // highest bit causes the negative doubles to sort below the
        // positive doubles (which will also have their highest bit
        // flipped), and flipping all the other bits causes more negative
        // doubles to sort below less negative doubles.
        packed.u = ~packed.u;
    } else {
        // If we have a non-negative double, flip the highest bit so that it
        // sorts higher than all the negative doubles (which had their
        // highest bit flipped as well).
        packed.u ^= (1ULL << 63);
    }
    // The formatting here is sensitive.  Talk to mlucy before changing it.
    str_out->append(strprintf("%.*" PRIx64, static_cast<int>(sizeof(double)*2), packed.u));
    str_out->append(strprintf("#%" PR_RECONSTRUCTABLE_DOUBLE, as_num()));
}

void datum_t::binary_to_str_key(std::string *str_out) const {
    // We need to prepend "P" and append a character less than [a-zA-Z] so that
    // different pseudotypes sort correctly.
    const std::string binary_key_prefix("PBINARY:");
    const datum_string_t &key = as_binary();

    str_out->append(binary_key_prefix);
    size_t to_append = std::min(MAX_KEY_SIZE - str_out->size(), key.size());

    // Escape null bytes so we don't cause key ambiguity when used in an array
    // We do this by replacing \x00 with \x01\x01 and replacing \x01 with \x01\x02
    for (size_t i = 0; i < to_append; ++i) {
        if (key.data()[i] == '\x00') {
            str_out->append("\x01\x01");
        } else if (key.data()[i] == '\x01') {
            str_out->append("\x01\x02");
        } else {
            str_out->append(1, key.data()[i]);
        }
    }
}

void datum_t::str_to_str_key(std::string *str_out) const {
    r_sanity_check(get_type() == R_STR);
    str_out->append("S");
    size_t to_append = std::min(MAX_KEY_SIZE - str_out->size(), as_str().size());
    str_out->append(as_str().data(), to_append);
}

void datum_t::bool_to_str_key(std::string *str_out) const {
    r_sanity_check(get_type() == R_BOOL);
    str_out->append("B");
    if (as_bool()) {
        str_out->append("t");
    } else {
        str_out->append("f");
    }
}

// The key for an array is stored as a string of all its elements, each separated by a
//  null character, with another null character at the end to signify the end of the
//  array (this is necessary to prevent ambiguity when nested arrays are involved).
void datum_t::array_to_str_key(std::string *str_out) const {
    r_sanity_check(get_type() == R_ARRAY);
    str_out->append("A");

    for (size_t i = 0; i < arr_size() && str_out->size() < MAX_KEY_SIZE; ++i) {
        datum_t item = get(i, NOTHROW);
        r_sanity_check(item.has());

        switch (item->get_type()) {
        case R_NUM: item->num_to_str_key(str_out); break;
        case R_STR: item->str_to_str_key(str_out); break;
        case R_BINARY: item->binary_to_str_key(str_out); break;
        case R_BOOL: item->bool_to_str_key(str_out); break;
        case R_ARRAY: item->array_to_str_key(str_out); break;
        case R_OBJECT:
            if (item->is_ptype()) {
                item->pt_to_str_key(str_out);
                break;
            }
            // fallthru
        case R_NULL:
            item->type_error(
                strprintf("Array keys can only contain numbers, strings, bools, "
                          " pseudotypes, or arrays (got %s of type %s).",
                          item->print().c_str(), item->get_type_name().c_str()));
            break;
        case UNINITIALIZED: // fallthru
        default:
            unreachable();
        }
        str_out->append(std::string(1, '\0'));
    }
}

int datum_t::pseudo_cmp(reql_version_t reql_version, const datum_t &rhs) const {
    r_sanity_check(is_ptype());
    if (get_type() == R_BINARY) {
        return as_binary().compare(rhs.as_binary());
    } else if (get_reql_type() == pseudo::time_string) {
        return pseudo::time_cmp(reql_version, *this, rhs);
    }

    rfail(base_exc_t::GENERIC, "Incomparable type %s.", get_type_name().c_str());
}

bool datum_t::pseudo_compares_as_obj() const {
    r_sanity_check(is_ptype());
    if (get_reql_type() == pseudo::geometry_string) {
        // We compare geometry by its object representation.
        // That's not especially meaningful, but works for indexing etc.
        return true;
    } else {
        return false;
    }
}

void datum_t::maybe_sanitize_ptype(const std::set<std::string> &allowed_pts) {
    if (is_ptype()) {
        std::string s = get_reql_type();
        if (s == pseudo::time_string) {
            pseudo::sanitize_time(this);
            return;
        }
        if (s == pseudo::literal_string) {
            rcheck(std_contains(allowed_pts, pseudo::literal_string),
                   base_exc_t::GENERIC,
                   "Stray literal keyword found: literal is only legal inside of "
                   "the object passed to merge or update and cannot nest inside "
                   "other literals.");
            pseudo::rcheck_literal_valid(this);
            return;
        }
        if (s == pseudo::geometry_string) {
            // Semantic geometry validation is handled separately whenever a
            // geometry object is created (or used, when necessary).
            // This just performs a basic syntactic check.
            pseudo::sanitize_geometry(this);
            return;
        }
        if (s == pseudo::binary_string) {
            // Clear the pseudotype data and convert it to binary data
            data = data_wrapper_t(construct_binary_t(),
                                  pseudo::decode_base64_ptype(*data.r_object));
            return;
        }
        rfail(base_exc_t::GENERIC,
              "Unknown $reql_type$ `%s`.", get_type_name().c_str());
    }
}

void datum_t::rcheck_is_ptype(const std::string s) const {
    rcheck(is_ptype(), base_exc_t::GENERIC,
           (s == ""
            ? strprintf("Not a pseudotype: `%s`.", trunc_print().c_str())
            : strprintf("Not a %s pseudotype: `%s`.",
                        s.c_str(),
                        trunc_print().c_str())));
}

datum_t datum_t::drop_literals(bool *encountered_literal_out) const {
    // drop_literals will never create arrays larger than those in the
    // existing datum; so checking (and thus threading the limits
    // parameter) is unnecessary here.
    const ql::configured_limits_t & limits = ql::configured_limits_t::unlimited;
    rassert(encountered_literal_out != NULL);

    const bool is_literal = is_ptype(pseudo::literal_string);
    if (is_literal) {
        datum_t val = get_field(pseudo::value_key, NOTHROW);
        if (val.has()) {
            bool encountered_literal;
            val = val->drop_literals(&encountered_literal);
            // Nested literals should have been caught on the higher QL levels.
            r_sanity_check(!encountered_literal);
        }
        *encountered_literal_out = true;
        return val;
    }

    // The result is either
    // - *this
    // - or if `need_to_copy` is true, `copied_result`
    bool need_to_copy = false;
    datum_t copied_result;

    if (get_type() == R_OBJECT) {
        datum_object_builder_t builder;

        for (size_t i = 0; i < obj_size(); ++i) {
            auto pair = unchecked_get_pair(i);
            bool encountered_literal;
            datum_t val = pair.second.drop_literals(&encountered_literal);

            if (encountered_literal && !need_to_copy) {
                // We have encountered the first field with a literal.
                // This means we have to create a copy in `result_copy`.
                need_to_copy = true;
                // Copy everything up to now into the builder.
                for (size_t copy_i = 0; copy_i < i; ++copy_i) {
                    auto copy_pair = unchecked_get_pair(copy_i);
                    bool conflict = builder.add(copy_pair.first, copy_pair.second);
                    r_sanity_check(!conflict);
                }
            }

            if (need_to_copy) {
                if (val.has()) {
                    bool conflict = builder.add(pair.first, val);
                    r_sanity_check(!conflict);
                } else {
                    // If `pair.second` was a literal without a value, ignore it
                }
            }
        }

        copied_result = std::move(builder).to_datum();

    } else if (get_type() == R_ARRAY) {
        datum_array_builder_t builder(limits);

        for (size_t i = 0; i < arr_size(); ++i) {
            bool encountered_literal;
            datum_t val = get(i).drop_literals(&encountered_literal);

            if (encountered_literal && !need_to_copy) {
                // We have encountered the first element with a literal.
                // This means we have to create a copy in `result_copy`.
                need_to_copy = true;
                // Copy everything up to now into the builder.
                for (size_t copy_i = 0; copy_i < i; ++copy_i) {
                    builder.add(get(copy_i));
                }
            }

            if (need_to_copy) {
                if (val.has()) {
                    builder.add(val);
                } else {
                    // If the element` was a literal without a value, ignore it
                }
            }
        }

        copied_result = std::move(builder).to_datum();
    }

    if (need_to_copy) {
        *encountered_literal_out = true;
        rassert(copied_result.has());
        return copied_result;
    } else {
        *encountered_literal_out = false;
        return *this;
    }
}

void datum_t::rcheck_valid_replace(datum_t old_val,
                                   datum_t orig_key,
                                   const datum_string_t &pkey) const {
    datum_t pk = get_field(pkey, NOTHROW);
    rcheck(pk.has(), base_exc_t::GENERIC,
           strprintf("Inserted object must have primary key `%s`:\n%s",
                     pkey.to_std().c_str(), print().c_str()));
    if (old_val.has()) {
        datum_t old_pk = orig_key;
        if (old_val->get_type() != R_NULL) {
            old_pk = old_val->get_field(pkey, NOTHROW);
            r_sanity_check(old_pk.has());
        }
        if (old_pk.has()) {
            rcheck(*old_pk == *pk, base_exc_t::GENERIC,
                   strprintf("Primary key `%s` cannot be changed (`%s` -> `%s`).",
                             pkey.to_std().c_str(), old_val->print().c_str(),
                             print().c_str()));
        }
    } else {
        r_sanity_check(!orig_key.has());
    }
}

std::string datum_t::print_primary() const {
    std::string s;
    switch (get_type()) {
    case R_NUM: num_to_str_key(&s); break;
    case R_STR: str_to_str_key(&s); break;
    case R_BINARY: binary_to_str_key(&s); break;
    case R_BOOL: bool_to_str_key(&s); break;
    case R_ARRAY: array_to_str_key(&s); break;
    case R_OBJECT:
        if (is_ptype()) {
            pt_to_str_key(&s);
            break;
        }
        // fallthru
    case R_NULL:
        type_error(strprintf(
            "Primary keys must be either a number, string, bool, pseudotype "
            "or array (got type %s):\n%s",
            get_type_name().c_str(), trunc_print().c_str()));
        break;
    case UNINITIALIZED: // fallthru
    default:
        unreachable();
    }

    if (s.size() > rdb_protocol::MAX_PRIMARY_KEY_SIZE) {
        rfail(base_exc_t::GENERIC,
              "Primary key too long (max %zu characters): %s",
              rdb_protocol::MAX_PRIMARY_KEY_SIZE - 1, print().c_str());
    }
    return s;
}

std::string datum_t::mangle_secondary(const std::string &secondary,
                                      const std::string &primary,
                                      const std::string &tag) {
    guarantee(secondary.size() < UINT8_MAX);
    guarantee(secondary.size() + primary.size() < UINT8_MAX);

    uint8_t pk_offset = static_cast<uint8_t>(secondary.size()),
            tag_offset = static_cast<uint8_t>(primary.size()) + pk_offset;

    std::string res = secondary + primary + tag +
           std::string(1, pk_offset) + std::string(1, tag_offset);
    guarantee(res.size() <= MAX_KEY_SIZE);
    return res;
}

std::string datum_t::encode_tag_num(uint64_t tag_num) {
    static_assert(sizeof(tag_num) == tag_size,
            "tag_size constant is assumed to be the size of a uint64_t.");
#ifndef BOOST_LITTLE_ENDIAN
    static_assert(false, "This piece of code will break on big-endian systems.");
#endif
    return std::string(reinterpret_cast<const char *>(&tag_num), tag_size);
}

std::string datum_t::compose_secondary(const std::string &secondary_key,
        const store_key_t &primary_key, boost::optional<uint64_t> tag_num) {
    std::string primary_key_string = key_to_unescaped_str(primary_key);

    if (primary_key_string.length() > rdb_protocol::MAX_PRIMARY_KEY_SIZE) {
        throw exc_t(base_exc_t::GENERIC,
            strprintf(
                "Primary key too long (max %zu characters): %s",
                rdb_protocol::MAX_PRIMARY_KEY_SIZE - 1,
                key_to_debug_str(primary_key).c_str()),
            NULL);
    }

    std::string tag_string;
    if (tag_num) {
        tag_string = encode_tag_num(tag_num.get());
    }

    const std::string truncated_secondary_key =
        secondary_key.substr(0, trunc_size(primary_key_string.length()));

    return mangle_secondary(truncated_secondary_key, primary_key_string, tag_string);
}

std::string datum_t::print_secondary(reql_version_t reql_version,
                                     const store_key_t &primary_key,
                                     boost::optional<uint64_t> tag_num) const {
    std::string secondary_key_string;

    // Reserve max key size to reduce reallocations
    secondary_key_string.reserve(MAX_KEY_SIZE);

    if (get_type() == R_NUM) {
        num_to_str_key(&secondary_key_string);
    } else if (get_type() == R_STR) {
        str_to_str_key(&secondary_key_string);
    } else if (get_type() == R_BINARY) {
        binary_to_str_key(&secondary_key_string);
    } else if (get_type() == R_BOOL) {
        bool_to_str_key(&secondary_key_string);
    } else if (get_type() == R_ARRAY) {
        array_to_str_key(&secondary_key_string);
    } else if (get_type() == R_OBJECT && is_ptype()) {
        pt_to_str_key(&secondary_key_string);
    } else {
        type_error(strprintf(
            "Secondary keys must be a number, string, bool, pseudotype, "
            "or array (got type %s):\n%s",
            get_type_name().c_str(), trunc_print().c_str()));
    }

    switch (reql_version) {
    case reql_version_t::v1_13:
        break;
    case reql_version_t::v1_14_is_latest:
        secondary_key_string.append(1, '\x00');
        break;
    default:
        unreachable();
    }

    return compose_secondary(secondary_key_string, primary_key, tag_num);
}

struct components_t {
    std::string secondary;
    std::string primary;
    boost::optional<uint64_t> tag_num;
};

void parse_secondary(const std::string &key,
                     components_t *components) {
    uint8_t start_of_tag = key[key.size() - 1],
            start_of_primary = key[key.size() - 2];

    guarantee(start_of_primary < start_of_tag);

    components->secondary = key.substr(0, start_of_primary);
    components->primary = key.substr(start_of_primary, start_of_tag - start_of_primary);

    std::string tag_str = key.substr(start_of_tag, key.size() - (start_of_tag + 2));
    if (tag_str.size() != 0) {
#ifndef BOOST_LITTLE_ENDIAN
        static_assert(false, "This piece of code will break on little endian systems.");
#endif
        components->tag_num = *reinterpret_cast<const uint64_t *>(tag_str.data());
    }
}

std::string datum_t::extract_primary(const std::string &secondary) {
    components_t components;
    parse_secondary(secondary, &components);
    return components.primary;
}

store_key_t datum_t::extract_primary(const store_key_t &secondary_key) {
    return store_key_t(extract_primary(key_to_unescaped_str(secondary_key)));
}

std::string datum_t::extract_secondary(const std::string &secondary) {
    components_t components;
    parse_secondary(secondary, &components);
    return components.secondary;
}

boost::optional<uint64_t> datum_t::extract_tag(const std::string &secondary) {
    components_t components;
    parse_secondary(secondary, &components);
    return components.tag_num;
}

boost::optional<uint64_t> datum_t::extract_tag(const store_key_t &key) {
    return extract_tag(key_to_unescaped_str(key));
}

// This function returns a store_key_t suitable for searching by a
// secondary-index.  This is needed because secondary indexes may be truncated,
// but the amount truncated depends on the length of the primary key.  Since we
// do not know how much was truncated, we have to truncate the maximum amount,
// then return all matches and filter them out later.
store_key_t datum_t::truncated_secondary() const {
    std::string s;
    if (get_type() == R_NUM) {
        num_to_str_key(&s);
    } else if (get_type() == R_STR) {
        str_to_str_key(&s);
    } else if (get_type() == R_BINARY) {
        binary_to_str_key(&s);
    } else if (get_type() == R_BOOL) {
        bool_to_str_key(&s);
    } else if (get_type() == R_ARRAY) {
        array_to_str_key(&s);
    } else if (get_type() == R_OBJECT && is_ptype()) {
        pt_to_str_key(&s);
    } else {
        type_error(strprintf(
            "Secondary keys must be a number, string, bool, pseudotype, "
            "or array (got %s of type %s).",
            print().c_str(), get_type_name().c_str()));
    }

    // Truncate the key if necessary
    if (s.length() >= max_trunc_size()) {
        s.erase(max_trunc_size());
    }

    return store_key_t(s);
}

void datum_t::check_type(type_t desired, const char *msg) const {
    rcheck_typed_target(
        this, get_type() == desired,
        (msg != NULL)
            ? std::string(msg)
            : strprintf("Expected type %s but found %s.",
                        raw_type_name(desired).c_str(), get_type_name().c_str()));
}
void datum_t::type_error(const std::string &msg) const {
    rfail_typed_target(this, "%s", msg.c_str());
}

bool datum_t::as_bool() const {
    if (get_type() == R_BOOL) {
        return data.r_bool;
    } else {
        return get_type() != R_NULL;
    }
}
double datum_t::as_num() const {
    check_type(R_NUM);
    return data.r_num;
}

bool number_as_integer(double d, int64_t *i_out) {
    static_assert(DBL_MANT_DIG == 53, "Doubles are wrong size.");

    if (min_dbl_int <= d && d <= max_dbl_int) {
        int64_t i = d;
        if (static_cast<double>(i) == d) {
            *i_out = i;
            return true;
        }
    }
    return false;
}

int64_t checked_convert_to_int(const rcheckable_t *target, double d) {
    int64_t i;
    if (number_as_integer(d, &i)) {
        return i;
    } else {
        rfail_target(target, base_exc_t::GENERIC,
                     "Number not an integer%s: %" PR_RECONSTRUCTABLE_DOUBLE,
                     d < min_dbl_int ? " (<-2^53)" :
                         d > max_dbl_int ? " (>2^53)" : "",
                     d);
    }
}

struct datum_rcheckable_t : public rcheckable_t {
    explicit datum_rcheckable_t(const datum_t *_datum) : datum(_datum) { }
    void runtime_fail(base_exc_t::type_t type,
                      const char *test, const char *file, int line,
                      std::string msg) const {
        datum->runtime_fail(type, test, file, line, msg);
    }
    const datum_t *datum;
};

int64_t datum_t::as_int() const {
    datum_rcheckable_t target(this);
    return checked_convert_to_int(&target, as_num());
}

const datum_string_t &datum_t::as_binary() const {
    check_type(R_BINARY);
    return data.r_str;
}

const datum_string_t &datum_t::as_str() const {
    check_type(R_STR);
    return data.r_str;
}

size_t datum_t::arr_size() const {
    check_type(R_ARRAY);
    return data.r_array->size();
}

datum_t datum_t::get(size_t index, throw_bool_t throw_bool) const {
    // Calling `size()` here also makes sure this this is actually an R_ARRAY.
    const size_t array_size = arr_size();
    if (index < array_size) {
        return unchecked_get(index);
    } else if (throw_bool == THROW) {
        rfail(base_exc_t::NON_EXISTENCE, "Index out of bounds: %zu", index);
    } else {
        return datum_t();
    }
}

datum_t datum_t::unchecked_get(size_t index) const {
    return (*data.r_array)[index];
}

size_t datum_t::obj_size() const {
    check_type(R_OBJECT);
    return data.r_object->size();
}

std::pair<datum_string_t, datum_t> datum_t::get_pair(size_t index) const {
    check_type(R_OBJECT);
    guarantee(index < obj_size());
    return unchecked_get_pair(index);
}

std::pair<datum_string_t, datum_t> datum_t::unchecked_get_pair(size_t index) const {
    return (*data.r_object)[index];
}

datum_t datum_t::get_field(const datum_string_t &key, throw_bool_t throw_bool) const {
    // Use binary search on top of unchecked_get_pair()
    size_t range_beg = 0;
    // The obj_size() also makes sure that this has the right type (R_OBJECT)
    size_t range_end = obj_size();
    while (range_beg < range_end) {
        const size_t center = range_beg + ((range_end - range_beg) / 2);
        auto center_pair = unchecked_get_pair(center);
        const int cmp = key.compare(center_pair.first);
        if (cmp == 0) {
            // Found it
            return center_pair.second;
        } else if (cmp < 0) {
            range_end = center;
        } else {
            range_beg = center + 1;
        }
        rassert(range_beg <= range_end);
    }

    // Didn't find it
    if (throw_bool == THROW) {
        rfail(base_exc_t::NON_EXISTENCE,
              "No attribute `%s` in object:\n%s", key.to_std().c_str(), print().c_str());
    }
    return datum_t();
}

datum_t datum_t::get_field(const char *key, throw_bool_t throw_bool) const {
    return get_field(datum_string_t(key), throw_bool);
}

cJSON *datum_t::as_json_raw() const {
    switch (get_type()) {
    case R_NULL: return cJSON_CreateNull();
    case R_BINARY: return pseudo::encode_base64_ptype(as_binary()).release();
    case R_BOOL: return cJSON_CreateBool(as_bool());
    case R_NUM: return cJSON_CreateNumber(as_num());
    case R_STR: return cJSON_CreateStringN(as_str().data(), as_str().size());
    case R_ARRAY: {
        scoped_cJSON_t arr(cJSON_CreateArray());
        for (size_t i = 0; i < arr_size(); ++i) {
            arr.AddItemToArray(unchecked_get(i)->as_json_raw());
        }
        return arr.release();
    } break;
    case R_OBJECT: {
        scoped_cJSON_t obj(cJSON_CreateObject());
        for (auto it = data.r_object->begin(); it != data.r_object->end(); ++it) {
            obj.AddItemToObject(it->first.to_std().c_str(), it->second->as_json_raw());
        }
        return obj.release();
    } break;
    case UNINITIALIZED: // fallthru
    default: unreachable();
    }
    unreachable();
}

scoped_cJSON_t datum_t::as_json() const {
    return scoped_cJSON_t(as_json_raw());
}

// TODO: make BINARY, STR, and OBJECT convertible to sequence?
counted_t<datum_stream_t>
datum_t::as_datum_stream(const protob_t<const Backtrace> &backtrace) const {
    switch (get_type()) {
    case R_NULL:   // fallthru
    case R_BINARY: // fallthru
    case R_BOOL:   // fallthru
    case R_NUM:    // fallthru
    case R_STR:    // fallthru
    case R_OBJECT: // fallthru
        type_error(strprintf("Cannot convert %s to SEQUENCE",
                             get_type_name().c_str()));
    case R_ARRAY:
        return make_counted<array_datum_stream_t>(*this, backtrace);
    case UNINITIALIZED: // fallthru
    default: unreachable();
    }
    unreachable();
}

void datum_t::replace_field(const datum_string_t &key, datum_t val) {
    check_type(R_OBJECT);
    r_sanity_check(val.has());

    auto key_cmp = [](const std::pair<datum_string_t, datum_t> &p1,
                      const datum_string_t &k2) -> bool {
        return p1.first < k2;
    };
    auto it = std::lower_bound(data.r_object->begin(), data.r_object->end(),
                               key, key_cmp);

    // The key must already exist
    r_sanity_check(it != data.r_object->end() && it->first == key);

    it->second = val;
}

datum_t datum_t::merge(const datum_t &rhs) const {
    if (get_type() != R_OBJECT || rhs.get_type() != R_OBJECT) {
        return rhs;
    }

    datum_object_builder_t d(*this);
    for (size_t i = 0; i < rhs.obj_size(); ++i) {
        auto pair = rhs.unchecked_get_pair(i);
        datum_t sub_lhs = d.try_get(pair.first);
        bool is_literal = pair.second.is_ptype(pseudo::literal_string);

        if (pair.second.get_type() == R_OBJECT && sub_lhs.has() && !is_literal) {
            d.overwrite(pair.first, sub_lhs.merge(pair.second));
        } else {
            datum_t val =
                is_literal
                ? pair.second.get_field(pseudo::value_key, NOTHROW)
                : pair.second;
            if (val.has()) {
                // Since nested literal keywords are forbidden, this should be a no-op
                // if `is_literal == true`.
                bool encountered_literal;
                val = val->drop_literals(&encountered_literal);
                r_sanity_check(!encountered_literal || !is_literal);
            }
            if (val.has()) {
                d.overwrite(pair.first, val);
            } else {
                r_sanity_check(is_literal);
                UNUSED bool b = d.delete_field(pair.first);
            }
        }
    }
    return std::move(d).to_datum();
}

datum_t datum_t::merge(const datum_t &rhs,
                       merge_resoluter_t f,
                       const configured_limits_t &limits,
                       std::set<std::string> *conditions_out) const {
    datum_object_builder_t d(*this);
    for (size_t i = 0; i < rhs.obj_size(); ++i) {
        auto pair = rhs.unchecked_get_pair(i);
        datum_t left = get_field(pair.first, NOTHROW);
        if (left.has()) {
            d.overwrite(pair.first, f(pair.first, left, pair.second, limits, conditions_out));
        } else {
            bool b = d.add(pair.first, pair.second);
            r_sanity_check(!b);
        }
    }
    return std::move(d).to_datum();
}

template<class T>
int derived_cmp(T a, T b) {
    if (a == b) return 0;
    return a < b ? -1 : 1;
}

int datum_t::v1_13_cmp(const datum_t &rhs) const {
    if (is_ptype() && !rhs.is_ptype()) {
        return 1;
    } else if (!is_ptype() && rhs.is_ptype()) {
        return -1;
    }

    if (get_type() != rhs.get_type()) {
        return derived_cmp(get_type(), rhs.get_type());
    }
    switch (get_type()) {
    case R_NULL: return 0;
    case R_BOOL: return derived_cmp(as_bool(), rhs.as_bool());
    case R_NUM: return derived_cmp(as_num(), rhs.as_num());
    case R_STR: return as_str().compare(rhs.as_str());
    case R_ARRAY: {
        size_t i;
        for (i = 0; i < arr_size(); ++i) {
            if (i >= rhs.arr_size()) return 1;
            int cmpval = unchecked_get(i).v1_13_cmp(rhs.unchecked_get(i));
            if (cmpval != 0) return cmpval;
        }
        guarantee(i <= rhs.arr_size());
        return i == rhs.arr_size() ? 0 : -1;
    } unreachable();
    case R_OBJECT: {
        if (is_ptype() && !pseudo_compares_as_obj()) {
            if (get_reql_type() != rhs.get_reql_type()) {
                return derived_cmp(get_reql_type(), rhs.get_reql_type());
            }
            return pseudo_cmp(reql_version_t::v1_13, rhs);
        } else {
            size_t i = 0;
            size_t i2 = 0;
            while (i < obj_size() && i2 < rhs.obj_size()) {
                auto pair = unchecked_get_pair(i);
                auto pair2 = rhs.unchecked_get_pair(i2);
                int key_cmpval = pair.first.compare(pair2.first);
                if (key_cmpval != 0) {
                    return key_cmpval;
                }
                int val_cmpval = pair.second.v1_13_cmp(pair2.second);
                if (val_cmpval != 0) {
                    return val_cmpval;
                }
                ++i;
                ++i2;
            }
            if (i != obj_size()) return 1;
            if (i2 != rhs.obj_size()) return -1;
            return 0;
        }
    } unreachable();
    case R_BINARY: // This should be handled by the ptype code above
    case UNINITIALIZED: // fallthru
    default: unreachable();
    }
}

int datum_t::cmp(reql_version_t reql_version, const datum_t &rhs) const {
    switch (reql_version) {
    case reql_version_t::v1_13:
        return v1_13_cmp(rhs);
    case reql_version_t::v1_14_is_latest:
        return modern_cmp(rhs);
    default:
        unreachable();
    }
}

int datum_t::modern_cmp(const datum_t &rhs) const {
    bool lhs_ptype = is_ptype() && !pseudo_compares_as_obj();
    bool rhs_ptype = rhs.is_ptype() && !rhs.pseudo_compares_as_obj();
    if (lhs_ptype && rhs_ptype) {
        if (get_reql_type() != rhs.get_reql_type()) {
            return derived_cmp(get_reql_type(), rhs.get_reql_type());
        }
        return pseudo_cmp(reql_version_t::v1_14_is_latest, rhs);
    } else if (lhs_ptype || rhs_ptype) {
        return derived_cmp(get_type_name(), rhs.get_type_name());
    }

    if (get_type() != rhs.get_type()) {
        return derived_cmp(get_type(), rhs.get_type());
    }
    switch (get_type()) {
    case R_NULL: return 0;
    case R_BOOL: return derived_cmp(as_bool(), rhs.as_bool());
    case R_NUM: return derived_cmp(as_num(), rhs.as_num());
    case R_STR: return as_str().compare(rhs.as_str());
    case R_ARRAY: {
        size_t i;
        for (i = 0; i < arr_size(); ++i) {
            if (i >= rhs.arr_size()) return 1;
            int cmpval = unchecked_get(i).modern_cmp(rhs.unchecked_get(i));
            if (cmpval != 0) return cmpval;
        }
        guarantee(i <= rhs.arr_size());
        return i == rhs.arr_size() ? 0 : -1;
    } unreachable();
    case R_OBJECT: {
        size_t i = 0;
        size_t i2 = 0;
        while (i < obj_size() && i2 < rhs.obj_size()) {
            auto pair = unchecked_get_pair(i);
            auto pair2 = rhs.unchecked_get_pair(i2);
            int key_cmpval = pair.first.compare(pair2.first);
            if (key_cmpval != 0) {
                return key_cmpval;
            }
            int val_cmpval = pair.second.modern_cmp(pair2.second);
            if (val_cmpval != 0) {
                return val_cmpval;
            }
            ++i;
            ++i2;
        }
        if (i != obj_size()) return 1;
        if (i2 != rhs.obj_size()) return -1;
        return 0;
    } unreachable();
    case R_BINARY: // This should be handled by the ptype code above
    case UNINITIALIZED: // fallthru
    default: unreachable();
    }
}

bool datum_t::operator==(const datum_t &rhs) const { return modern_cmp(rhs) == 0; }
bool datum_t::operator!=(const datum_t &rhs) const { return modern_cmp(rhs) != 0; }
bool datum_t::compare_lt(reql_version_t reql_version, const datum_t &rhs) const {
    return cmp(reql_version, rhs) < 0;
}
bool datum_t::compare_gt(reql_version_t reql_version, const datum_t &rhs) const {
    return cmp(reql_version, rhs) > 0;
}

void datum_t::runtime_fail(base_exc_t::type_t exc_type,
                           const char *test, const char *file, int line,
                           std::string msg) const {
    ql::runtime_fail(exc_type, test, file, line, msg);
}

datum_t to_datum(const Datum *d, const configured_limits_t &limits) {
    switch (d->type()) {
    case Datum::R_NULL: {
        return datum_t::null();
    } break;
    case Datum::R_BOOL: {
        return datum_t::boolean(d->r_bool());
    } break;
    case Datum::R_NUM: {
        return datum_t(d->r_num());
    } break;
    case Datum::R_STR: {
        return datum_t(datum_string_t(d->r_str()));
    } break;
    case Datum::R_JSON: {
        scoped_cJSON_t cjson(cJSON_Parse(d->r_str().c_str()));
        return to_datum(cjson.get(), limits);
    } break;
    case Datum::R_ARRAY: {
        datum_array_builder_t out(limits);
        out.reserve(d->r_array_size());
        for (int i = 0, e = d->r_array_size(); i < e; ++i) {
            out.add(to_datum(&d->r_array(i), limits));
        }
        return std::move(out).to_datum();
    } break;
    case Datum::R_OBJECT: {
        std::map<datum_string_t, datum_t> map;
        const int count = d->r_object_size();
        for (int i = 0; i < count; ++i) {
            const Datum_AssocPair *ap = &d->r_object(i);
            datum_string_t key(ap->key());
            datum_t::check_str_validity(key);
            auto res = map.insert(std::make_pair(key,
                                                 to_datum(&ap->val(), limits)));
            rcheck_datum(res.second, base_exc_t::GENERIC,
                         strprintf("Duplicate key %s in object.", key.to_std().c_str()));
        }
        const std::set<std::string> pts = { pseudo::literal_string };
        return datum_t(std::move(map), pts);
    } break;
    default: unreachable();
    }
}

size_t datum_t::max_trunc_size() {
    return trunc_size(rdb_protocol::MAX_PRIMARY_KEY_SIZE);
}

size_t datum_t::trunc_size(size_t primary_key_size) {
    //The 2 in this function is necessary because of the offsets which are
    //included at the end of the key so that we can extract the primary key and
    //the tag num from secondary keys.
    return MAX_KEY_SIZE - primary_key_size - tag_size - 2;
}

bool datum_t::key_is_truncated(const store_key_t &key) {
    std::string key_str = key_to_unescaped_str(key);
    if (extract_tag(key_str)) {
        return key.size() == MAX_KEY_SIZE;
    } else {
        return key.size() == MAX_KEY_SIZE - tag_size;
    }
}

void datum_t::write_to_protobuf(Datum *d, use_json_t use_json) const {
    switch (use_json) {
    case use_json_t::NO: {
        switch (get_type()) {
        case R_NULL: {
            d->set_type(Datum::R_NULL);
        } break;
        case R_BINARY: {
            pseudo::write_binary_to_protobuf(d, data.r_str);
        } break;
        case R_BOOL: {
            d->set_type(Datum::R_BOOL);
            d->set_r_bool(data.r_bool);
        } break;
        case R_NUM: {
            d->set_type(Datum::R_NUM);
            // so we can use `isfinite` in a GCC 4.4.3-compatible way
            using namespace std;  // NOLINT(build/namespaces)
            r_sanity_check(isfinite(data.r_num));
            d->set_r_num(data.r_num);
        } break;
        case R_STR: {
            d->set_type(Datum::R_STR);
            d->set_r_str(data.r_str.data(), data.r_str.size());
        } break;
        case R_ARRAY: {
            d->set_type(Datum::R_ARRAY);
            for (size_t i = 0; i < data.r_array->size(); ++i) {
                (*data.r_array)[i]->write_to_protobuf(d->add_r_array(), use_json);
            }
        } break;
        case R_OBJECT: {
            d->set_type(Datum::R_OBJECT);
            // We use rbegin and rend so that things print the way we expect.
            for (auto it = data.r_object->rbegin(); it != data.r_object->rend(); ++it) {
                Datum_AssocPair *ap = d->add_r_object();
                ap->set_key(it->first.to_std());
                it->second->write_to_protobuf(ap->mutable_val(), use_json);
            }
        } break;
        case UNINITIALIZED: // fallthru
        default: unreachable();
        }
    } break;
    case use_json_t::YES: {
        d->set_type(Datum::R_JSON);
        d->set_r_str(as_json().PrintUnformatted());
    } break;
    default: unreachable();
    }
}

// `key` is unused because this is passed to `datum_t::merge`, which takes a
// generic conflict resolution function, but this particular conflict resolution
// function doesn't care about they key (although we could add some
// error-checking using the key in the future).
datum_t stats_merge(UNUSED const datum_string_t &key,
                    datum_t l,
                    datum_t r,
                    const configured_limits_t &limits,
                    std::set<std::string> *conditions) {
    if (l->get_type() == datum_t::R_NUM && r->get_type() == datum_t::R_NUM) {
        return datum_t(l->as_num() + r->as_num());
    } else if (l->get_type() == datum_t::R_ARRAY && r->get_type() == datum_t::R_ARRAY) {
        if (l->arr_size() + r->arr_size() > limits.array_size_limit()) {
            conditions->insert(strprintf("Too many changes, array truncated to %ld.", limits.array_size_limit()));
            datum_array_builder_t arr(limits);
            size_t so_far = 0;
            for (size_t i = 0; i < l->arr_size() && so_far < limits.array_size_limit(); ++i, ++so_far) {
                arr.add(l->get(i));
            }
            for (size_t i = 0; i < r->arr_size() && so_far < limits.array_size_limit(); ++i, ++so_far) {
                arr.add(r->get(i));
            }
            return std::move(arr).to_datum();
        } else {
            datum_array_builder_t arr(limits);
            for (size_t i = 0; i < l->arr_size(); ++i) {
                arr.add(l->get(i));
            }
            for (size_t i = 0; i < r->arr_size(); ++i) {
                arr.add(r->get(i));
            }
            return std::move(arr).to_datum();
        }
    }

    // Merging a string is left-preferential, which is just a no-op.
    rcheck_datum(
        l->get_type() == datum_t::R_STR && r->get_type() == datum_t::R_STR,
        base_exc_t::GENERIC,
        strprintf("Cannot merge statistics `%s` (type %s) and `%s` (type %s).",
                  l->trunc_print().c_str(), l->get_type_name().c_str(),
                  r->trunc_print().c_str(), r->get_type_name().c_str()));
    return l;
}

datum_object_builder_t::datum_object_builder_t(const datum_t &copy_from) {
    for (size_t i = 0; i < copy_from.obj_size(); ++i) {
        map.insert(copy_from.get_pair(i));
    }
}

bool datum_object_builder_t::add(const datum_string_t &key, datum_t val) {
    datum_t::check_str_validity(key);
    r_sanity_check(val.has());
    auto res = map.insert(std::make_pair(key, std::move(val)));
    // Return _false_ if the insertion actually happened.  Because we are being
    // backwards to the C++ convention.
    return !res.second;
}

bool datum_object_builder_t::add(const char *key, datum_t val) {
    return add(datum_string_t(key), val);
}

void datum_object_builder_t::overwrite(const datum_string_t &key,
                                       datum_t val) {
    datum_t::check_str_validity(key);
    r_sanity_check(val.has());
    map[key] = std::move(val);
}

void datum_object_builder_t::overwrite(const char *key,
                                       datum_t val) {
    return overwrite(datum_string_t(key), val);
}

void datum_object_builder_t::add_warning(const char *msg, const configured_limits_t &limits) {
    datum_t *warnings_entry = &map[warnings_field];
    if (warnings_entry->has()) {
        // assume here that the warnings array will "always" be small.
        for (size_t i = 0; i < warnings_entry->arr_size(); ++i) {
            if (warnings_entry->get(i).as_str() == msg) return;
        }
        rcheck_datum(warnings_entry->arr_size() + 1 <= limits.array_size_limit(),
            base_exc_t::GENERIC,
            strprintf("Warnings would exceed array size limit %zu; increase it to see warnings", limits.array_size_limit()));
        datum_array_builder_t out(*warnings_entry, limits);
        out.add(datum_t(msg));
        *warnings_entry = std::move(out).to_datum();
    } else {
        datum_array_builder_t out(limits);
        out.add(datum_t(msg));
        *warnings_entry = std::move(out).to_datum();
    }
}

void datum_object_builder_t::add_warnings(const std::set<std::string> &msgs, const configured_limits_t &limits) {
    if (msgs.empty()) return;
    datum_t *warnings_entry = &map[warnings_field];
    if (warnings_entry->has()) {
        rcheck_datum(warnings_entry->arr_size() + msgs.size() <= limits.array_size_limit(),
            base_exc_t::GENERIC,
            strprintf("Warnings would exceed array size limit %zu; increase it to see warnings", limits.array_size_limit()));
        datum_array_builder_t out(*warnings_entry, limits);
        for (auto const & msg : msgs) {
            bool seen = false;
            // assume here that the warnings array will "always" be small.
            for (size_t i = 0; i < warnings_entry->arr_size(); ++i) {
                if (warnings_entry->get(i).as_str() == msg.c_str()) {
                    seen = true;
                    break;
                }
            }
            if (!seen) out.add(datum_t(msg.c_str()));
        }
        *warnings_entry = std::move(out).to_datum();
    } else {
        datum_array_builder_t out(limits);
        for (auto const & msg : msgs) {
            out.add(datum_t(msg.c_str()));
        }
        *warnings_entry = std::move(out).to_datum();
    }
}

void datum_object_builder_t::add_error(const char *msg) {
    // Insert or update the "errors" entry.
    {
        datum_t *errors_entry = &map[errors_field];
        double ecount = (errors_entry->has() ? (*errors_entry)->as_num() : 0) + 1;
        *errors_entry = datum_t(ecount);
    }

    // If first_error already exists, nothing gets inserted.
    map.insert(std::make_pair(first_error_field, datum_t(msg)));
}

MUST_USE bool datum_object_builder_t::delete_field(const datum_string_t &key) {
    return 0 != map.erase(key);
}

MUST_USE bool datum_object_builder_t::delete_field(const char *key) {
    return delete_field(datum_string_t(key));
}


datum_t datum_object_builder_t::at(const datum_string_t &key) const {
    return map.at(key);
}

datum_t datum_object_builder_t::try_get(const datum_string_t &key) const {
    auto it = map.find(key);
    return it == map.end() ? datum_t() : it->second;
}

datum_t datum_object_builder_t::to_datum() RVALUE_THIS {
    return datum_t(std::move(map));
}

datum_t datum_object_builder_t::to_datum(
        const std::set<std::string> &permissible_ptypes) RVALUE_THIS {
    return datum_t(std::move(map), permissible_ptypes);
}

datum_array_builder_t::datum_array_builder_t(const datum_t &copy_from,
                                             const configured_limits_t &_limits)
    : limits(_limits) {
    vector.reserve(copy_from.arr_size());
    for (size_t i = 0; i < copy_from.arr_size(); ++i) {
        vector.push_back(copy_from.get(i));
    }
    rcheck_array_size_datum(vector, limits, base_exc_t::GENERIC);
}

void datum_array_builder_t::reserve(size_t n) { vector.reserve(n); }

void datum_array_builder_t::add(datum_t val) {
    vector.push_back(std::move(val));
    rcheck_array_size_datum(vector, limits, base_exc_t::GENERIC);
}

void datum_array_builder_t::change(size_t index, datum_t val) {
    rcheck_datum(index < vector.size(),
                 base_exc_t::NON_EXISTENCE,
                 strprintf("Index `%zu` out of bounds for array of size: `%zu`.",
                           index, vector.size()));
    vector[index] = std::move(val);
}

void datum_array_builder_t::insert(reql_version_t reql_version, size_t index,
                                   datum_t val) {
    rcheck_datum(index <= vector.size(),
                 base_exc_t::NON_EXISTENCE,
                 strprintf("Index `%zu` out of bounds for array of size: `%zu`.",
                           index, vector.size()));
    vector.insert(vector.begin() + index, std::move(val));

    switch (reql_version) {
    case reql_version_t::v1_13:
        break;
    case reql_version_t::v1_14_is_latest:
        rcheck_array_size_datum(vector, limits, base_exc_t::GENERIC);
        break;
    default:
        unreachable();
    }
}

void datum_array_builder_t::splice(reql_version_t reql_version, size_t index,
                                   datum_t values) {
    rcheck_datum(index <= vector.size(),
                 base_exc_t::NON_EXISTENCE,
                 strprintf("Index `%zu` out of bounds for array of size: `%zu`.",
                           index, vector.size()));

    // First copy the values into a vector so vector.insert() can know the number
    // of elements being inserted.
    std::vector<datum_t> arr;
    arr.reserve(values.arr_size());
    for (size_t i = 0; i < values.arr_size(); ++i) {
        arr.push_back(values.get(i));
    }
    vector.insert(vector.begin() + index,
                  std::make_move_iterator(arr.begin()),
                  std::make_move_iterator(arr.end()));

    switch (reql_version) {
    case reql_version_t::v1_13:
        break;
    case reql_version_t::v1_14_is_latest:
        rcheck_array_size_datum(vector, limits, base_exc_t::GENERIC);
        break;
    default:
        unreachable();
    }
}

void datum_array_builder_t::erase_range(reql_version_t reql_version,
                                        size_t start, size_t end) {

    // See https://github.com/rethinkdb/rethinkdb/issues/2696 about the backwards
    // compatible implementation for v1_13.

    switch (reql_version) {
    case reql_version_t::v1_13:
        rcheck_datum(start < vector.size(),
                     base_exc_t::NON_EXISTENCE,
                     strprintf("Index `%zu` out of bounds for array of size: `%zu`.",
                               start, vector.size()));
        break;
    case reql_version_t::v1_14_is_latest:
        rcheck_datum(start <= vector.size(),
                     base_exc_t::NON_EXISTENCE,
                     strprintf("Index `%zu` out of bounds for array of size: `%zu`.",
                               start, vector.size()));
        break;
    default:
        unreachable();
    }


    rcheck_datum(end <= vector.size(),
                 base_exc_t::NON_EXISTENCE,
                 strprintf("Index `%zu` out of bounds for array of size: `%zu`.",
                           end, vector.size()));
    rcheck_datum(start <= end,
                 base_exc_t::GENERIC,
                 strprintf("Start index `%zu` is greater than end index `%zu`.",
                           start, end));
    vector.erase(vector.begin() + start, vector.begin() + end);
}

void datum_array_builder_t::erase(size_t index) {
    rcheck_datum(index < vector.size(),
                 base_exc_t::NON_EXISTENCE,
                 strprintf("Index `%zu` out of bounds for array of size: `%zu`.",
                           index, vector.size()));
    vector.erase(vector.begin() + index);
}

datum_t datum_array_builder_t::to_datum() RVALUE_THIS {
    // We call the non-checking constructor.  See
    // https://github.com/rethinkdb/rethinkdb/issues/2697 for more information --
    // insert and splice don't check the array size limit, because of a bug (as
    // reported in the issue).  This maintains that broken ReQL behavior because of
    // the generic reasons you would do so: secondary index compatibility after an
    // upgrade.
    return datum_t(std::move(vector), datum_t::no_array_size_limit_check_t());
}


<<<<<<< HEAD
datum_range_t::datum_range_t()
    : left_bound_type(key_range_t::none), right_bound_type(key_range_t::none) { }
datum_range_t::datum_range_t(
    counted_t<const ql::datum_t> _left_bound, key_range_t::bound_t _left_bound_type,
    counted_t<const ql::datum_t> _right_bound, key_range_t::bound_t _right_bound_type)
    : left_bound(_left_bound), right_bound(_right_bound),
      left_bound_type(_left_bound_type), right_bound_type(_right_bound_type) { }
datum_range_t::datum_range_t(counted_t<const ql::datum_t> val)
    : left_bound(val), right_bound(val),
      left_bound_type(key_range_t::closed), right_bound_type(key_range_t::closed) { }

datum_range_t datum_range_t::universe()  {
    return datum_range_t(counted_t<const ql::datum_t>(), key_range_t::open,
                         counted_t<const ql::datum_t>(), key_range_t::open);
}
bool datum_range_t::is_universe() const {
    return !left_bound.has() && !right_bound.has()
        && left_bound_type == key_range_t::open && right_bound_type == key_range_t::open;
}

bool datum_range_t::contains(reql_version_t reql_version,
                             counted_t<const ql::datum_t> val) const {
    return (!left_bound.has()
            || left_bound->compare_lt(reql_version, *val)
            || (*left_bound == *val && left_bound_type == key_range_t::closed))
        && (!right_bound.has()
            || right_bound->compare_gt(reql_version, *val)
            || (*right_bound == *val && right_bound_type == key_range_t::closed));
}

key_range_t datum_range_t::to_primary_keyrange() const {
    return key_range_t(
        left_bound_type,
        left_bound.has()
            ? store_key_t(left_bound->print_primary())
            : store_key_t::min(),
        right_bound_type,
        right_bound.has()
            ? store_key_t(right_bound->print_primary())
            : store_key_t::max());
}

key_range_t datum_range_t::to_sindex_keyrange() const {
    return rdb_protocol::sindex_key_range(
        left_bound.has()
            ? store_key_t(left_bound->truncated_secondary())
            : store_key_t::min(),
        right_bound.has()
            ? store_key_t(right_bound->truncated_secondary())
            : store_key_t::max());
}

ARCHIVE_PRIM_MAKE_RANGED_SERIALIZABLE(key_range_t::bound_t, int8_t,
                                      key_range_t::open, key_range_t::none);
RDB_IMPL_ME_SERIALIZABLE_4(
        datum_range_t, empty_ok(left_bound), empty_ok(right_bound),
        left_bound_type, right_bound_type);
INSTANTIATE_SERIALIZABLE_FOR_CLUSTER(datum_range_t);
=======

>>>>>>> ea266e08

} // namespace ql<|MERGE_RESOLUTION|>--- conflicted
+++ resolved
@@ -1765,7 +1765,6 @@
 }
 
 
-<<<<<<< HEAD
 datum_range_t::datum_range_t()
     : left_bound_type(key_range_t::none), right_bound_type(key_range_t::none) { }
 datum_range_t::datum_range_t(
@@ -1824,8 +1823,5 @@
         datum_range_t, empty_ok(left_bound), empty_ok(right_bound),
         left_bound_type, right_bound_type);
 INSTANTIATE_SERIALIZABLE_FOR_CLUSTER(datum_range_t);
-=======
-
->>>>>>> ea266e08
 
 } // namespace ql