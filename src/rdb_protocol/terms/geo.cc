// Copyright 2010-2014 RethinkDB, all rights reserved.

#include <limits>

#include "rdb_protocol/geo/distances.hpp"
#include "rdb_protocol/geo/ellipsoid.hpp"
#include "rdb_protocol/geo/exceptions.hpp"
#include "rdb_protocol/geo/geojson.hpp"
#include "rdb_protocol/geo/inclusion.hpp"
#include "rdb_protocol/geo/intersection.hpp"
#include "rdb_protocol/geo/primitives.hpp"
#include "rdb_protocol/geo/s2/s2polygon.h"
#include "rdb_protocol/op.hpp"
#include "rdb_protocol/pseudo_geometry.hpp"
#include "rdb_protocol/term.hpp"
#include "rdb_protocol/terms/terms.hpp"

namespace ql {

/* A term type for geo queries. The only difference to op_term_t is that it catches
`geo_exception_t`s. */
class geo_term_t : public op_term_t {
public:
    geo_term_t(compile_env_t *env, const protob_t<const Term> &term,
               const argspec_t &argspec, optargspec_t optargspec = optargspec_t({}))
        : op_term_t(env, term, argspec, optargspec) { }
private:
    virtual counted_t<val_t> eval_geo(
            scope_env_t *env, args_t *args, eval_flags_t flags) const = 0;
    counted_t<val_t> eval_impl(
            scope_env_t *env, args_t *args, eval_flags_t flags) const {
        try {
            return eval_geo(env, args, flags);
        } catch (const geo_exception_t &e) {
            rfail(base_exc_t::GENERIC, "%s", e.what());
        }
    }
};

class geojson_term_t : public geo_term_t {
public:
    geojson_term_t(compile_env_t *env, const protob_t<const Term> &term)
        : geo_term_t(env, term, argspec_t(1)) { }
private:
    counted_t<val_t> eval_geo(scope_env_t *env, args_t *args, eval_flags_t) const {
        counted_t<val_t> v = args->arg(env, 0);
        datum_t geo_json = v->as_datum();
        validate_geojson(geo_json);

        // Store the geo_json object inline, just add a $reql_type$ field
        datum_object_builder_t result(geo_json->as_object());
        bool dup = result.add(datum_t::reql_type_string,
                              datum_t(pseudo::geometry_string));
        rcheck(!dup, base_exc_t::GENERIC, "GeoJSON object already had a "
                                          "$reql_type$ field.");
        // Drop the `bbox` field in case it exists. We don't have any use for it.
        UNUSED bool had_bbox = result.delete_field("bbox");

        return new_val(std::move(result).to_datum());
    }
    virtual const char *name() const { return "geojson"; }
};

class to_geojson_term_t : public geo_term_t {
public:
    to_geojson_term_t(compile_env_t *env, const protob_t<const Term> &term)
        : geo_term_t(env, term, argspec_t(1)) { }
private:
    counted_t<val_t> eval_geo(scope_env_t *env, args_t *args, eval_flags_t) const {
        counted_t<val_t> v = args->arg(env, 0);

        datum_object_builder_t result(v->as_ptype(pseudo::geometry_string)->as_object());
        bool success = result.delete_field(datum_t::reql_type_string);
        r_sanity_check(success);
        return new_val(std::move(result).to_datum());
    }
    virtual const char *name() const { return "to_geojson"; }
};

class point_term_t : public geo_term_t {
public:
    point_term_t(compile_env_t *env, const protob_t<const Term> &term)
        : geo_term_t(env, term, argspec_t(2)) { }
private:
    counted_t<val_t> eval_geo(scope_env_t *env, args_t *args, eval_flags_t) const {
        double lat = args->arg(env, 0)->as_num();
        double lon = args->arg(env, 1)->as_num();
        lat_lon_point_t point(lat, lon);

<<<<<<< HEAD
        const datum_t result =
=======
        const counted_t<const datum_t> result =
>>>>>>> 2d057e52
            construct_geo_point(point, env->env->limits());
        validate_geojson(result);

        return new_val(result);
    }
    virtual const char *name() const { return "point"; }
};

// Accepts either a geometry object of type Point, or an array with two coordinates.
// We often want to support both.
lat_lon_point_t parse_point_argument(const datum_t &point_datum) {
    if (point_datum->is_ptype(pseudo::geometry_string)) {
        // The argument is a point (should be at least, if not this will throw)
        return extract_lat_lon_point(point_datum);
    } else {
        // The argument must be a coordinate pair
        rcheck_target(&point_datum, base_exc_t::GENERIC, point_datum->size() == 2,
            strprintf("Expected point coordinate pair.  "
                      "Got %zu element array instead of a 2 element one.",
                      point_datum->size()));
        double lat = point_datum->get(0)->as_num();
        double lon = point_datum->get(1)->as_num();
        return lat_lon_point_t(lat, lon);
    }
}

// Used by line_term_t and polygon_term_t
lat_lon_line_t parse_line_from_args(scope_env_t *env, args_t *args) {
    lat_lon_line_t line;
    line.reserve(args->num_args());
    for (size_t i = 0; i < args->num_args(); ++i) {
        counted_t<const val_t> point_arg = args->arg(env, i);
        const datum_t &point_datum = point_arg->as_datum();
        line.push_back(parse_point_argument(point_datum));
    }

    return line;
}

class line_term_t : public geo_term_t {
public:
    line_term_t(compile_env_t *env, const protob_t<const Term> &term)
        : geo_term_t(env, term, argspec_t(2, -1)) { }
private:
    counted_t<val_t> eval_geo(scope_env_t *env, args_t *args, eval_flags_t) const {
        const lat_lon_line_t line = parse_line_from_args(env, args);

<<<<<<< HEAD
        const datum_t result =
=======
        const counted_t<const datum_t> result =
>>>>>>> 2d057e52
            construct_geo_line(line, env->env->limits());
        validate_geojson(result);

        return new_val(result);
    }
    virtual const char *name() const { return "line"; }
};

class polygon_term_t : public geo_term_t {
public:
    polygon_term_t(compile_env_t *env, const protob_t<const Term> &term)
        : geo_term_t(env, term, argspec_t(3, -1)) { }
private:
    counted_t<val_t> eval_geo(scope_env_t *env, args_t *args, eval_flags_t) const {
        const lat_lon_line_t shell = parse_line_from_args(env, args);

<<<<<<< HEAD
        const datum_t result =
=======
        const counted_t<const datum_t> result =
>>>>>>> 2d057e52
            construct_geo_polygon(shell, env->env->limits());
        validate_geojson(result);

        return new_val(result);
    }
    virtual const char *name() const { return "polygon"; }
};

class intersects_term_t : public geo_term_t {
public:
    intersects_term_t(compile_env_t *env, const protob_t<const Term> &term)
        : geo_term_t(env, term, argspec_t(2)) { }
private:
    counted_t<val_t> eval_geo(scope_env_t *env, args_t *args, eval_flags_t) const {
        counted_t<val_t> g1 = args->arg(env, 0);
        counted_t<val_t> g2 = args->arg(env, 1);

        bool result = geo_does_intersect(g1->as_ptype(pseudo::geometry_string),
                                         g2->as_ptype(pseudo::geometry_string));

        return new_val(
            datum_t(datum_t::construct_boolean_t(), result));
    }
    virtual const char *name() const { return "intersects"; }
};

class includes_term_t : public geo_term_t {
public:
    includes_term_t(compile_env_t *env, const protob_t<const Term> &term)
        : geo_term_t(env, term, argspec_t(2)) { }
private:
    counted_t<val_t> eval_geo(scope_env_t *env, args_t *args, eval_flags_t) const {
        counted_t<val_t> polygon = args->arg(env, 0);
        counted_t<val_t> g = args->arg(env, 1);

        scoped_ptr_t<S2Polygon> s2polygon =
            to_s2polygon(polygon->as_ptype(pseudo::geometry_string));
        bool result = geo_does_include(*s2polygon, g->as_ptype(pseudo::geometry_string));

        return new_val(
            datum_t(datum_t::construct_boolean_t(), result));
    }
    virtual const char *name() const { return "includes"; }
};

ellipsoid_spec_t pick_reference_ellipsoid(scope_env_t *env, args_t *args) {
    counted_t<val_t> geo_system_arg = args->optarg(env, "geo_system");
    if (geo_system_arg.has()) {
        if (geo_system_arg->as_datum()->get_type() == datum_t::R_OBJECT) {
            // We expect a reference ellipsoid with parameters 'a' and 'f'.
            // (equator radius and the flattening)
            double a = geo_system_arg->as_datum()->get_field("a")->as_num();
            double f = geo_system_arg->as_datum()->get_field("f")->as_num();
            rcheck_target(geo_system_arg.get(), base_exc_t::GENERIC,
                          a > 0.0, "The equator radius `a` must be positive.");
            rcheck_target(geo_system_arg.get(), base_exc_t::GENERIC,
                          f >= 0.0 && f < 1.0,
                          "The flattening `f` must be in the range [0, 1).");
            return ellipsoid_spec_t(a, f);
        } else {
            const std::string v = geo_system_arg->as_str().to_std();
            if (v == "WGS84") {
                return WGS84_ELLIPSOID;
            } else if (v == "unit_sphere") {
                return UNIT_SPHERE;
            } else {
                rfail_target(geo_system_arg.get(), base_exc_t::GENERIC,
                             "Unrecognized geo system \"%s\" (valid options: "
                             "\"WGS84\", \"unit_sphere\").", v.c_str());
            }
        }
    } else {
        return WGS84_ELLIPSOID;
    }
}

dist_unit_t pick_dist_unit(scope_env_t *env, args_t *args) {
    counted_t<val_t> geo_system_arg = args->optarg(env, "unit");
    if (geo_system_arg.has()) {
        return parse_dist_unit(geo_system_arg->as_str().to_std());
    } else {
        return dist_unit_t::M;
    }
}

class distance_term_t : public geo_term_t {
public:
    distance_term_t(compile_env_t *env, const protob_t<const Term> &term)
        : geo_term_t(env, term, argspec_t(2), optargspec_t({"geo_system", "unit"})) { }
private:
    counted_t<val_t> eval_geo(scope_env_t *env, args_t *args, eval_flags_t) const {
        counted_t<val_t> g1_arg = args->arg(env, 0);
        counted_t<val_t> g2_arg = args->arg(env, 1);

        ellipsoid_spec_t reference_ellipsoid = pick_reference_ellipsoid(env, args);
        dist_unit_t result_unit = pick_dist_unit(env, args);

        // (At least) one of the arguments must be a point.
        // Find out which one it is.
        scoped_ptr_t<S2Point> p;
        datum_t g;
        const std::string g1_type =
            g1_arg->as_ptype(pseudo::geometry_string)->get_field("type")->as_str().to_std();
        if (g1_type == "Point") {
            p = to_s2point(g1_arg->as_ptype(pseudo::geometry_string));
            g = g2_arg->as_ptype(pseudo::geometry_string);
        } else {
            p = to_s2point(g2_arg->as_ptype(pseudo::geometry_string));
            g = g1_arg->as_ptype(pseudo::geometry_string);
        }

        double result = geodesic_distance(*p, g, reference_ellipsoid);
        result = convert_dist_unit(result, dist_unit_t::M, result_unit);

        return new_val(datum_t(result));
    }
    virtual const char *name() const { return "distance"; }
};

class circle_term_t : public geo_term_t {
public:
    circle_term_t(compile_env_t *env, const protob_t<const Term> &term)
        : geo_term_t(env, term, argspec_t(2),
          optargspec_t({"geo_system", "unit", "fill", "num_vertices"})) { }
private:
    counted_t<val_t> eval_geo(scope_env_t *env, args_t *args, eval_flags_t) const {
        counted_t<val_t> center_arg = args->arg(env, 0);
        counted_t<val_t> radius_arg = args->arg(env, 1);

        counted_t<val_t> fill_arg = args->optarg(env, "fill");
        bool fill = true;
        if (fill_arg.has()) {
            fill = fill_arg->as_bool();
        }
        counted_t<val_t> num_vertices_arg = args->optarg(env, "num_vertices");
        unsigned int num_vertices = 32;
        if (num_vertices_arg.has()) {
            num_vertices = num_vertices_arg->as_int<unsigned int>();
            rcheck_target(num_vertices_arg.get(), base_exc_t::GENERIC, num_vertices > 0,
                          "num_vertices must be positive.");
        }

        ellipsoid_spec_t reference_ellipsoid = pick_reference_ellipsoid(env, args);
        dist_unit_t radius_unit = pick_dist_unit(env, args);

        lat_lon_point_t center = parse_point_argument(center_arg->as_datum());
        double radius = radius_arg->as_num();
        radius = convert_dist_unit(radius, radius_unit, dist_unit_t::M);

        const lat_lon_line_t circle =
            build_circle(center, radius, num_vertices, reference_ellipsoid);

        const datum_t result =
            fill
            ? construct_geo_polygon(circle, env->env->limits())
            : construct_geo_line(circle, env->env->limits());
        validate_geojson(result);

        return new_val(result);
    }
    virtual const char *name() const { return "circle"; }
};

class get_intersecting_term_t : public geo_term_t {
public:
    get_intersecting_term_t(compile_env_t *env, const protob_t<const Term> &term)
        : geo_term_t(env, term, argspec_t(2), optargspec_t({ "index" })) { }
private:
    counted_t<val_t> eval_geo(scope_env_t *env, args_t *args, eval_flags_t) const {
        counted_t<table_t> table = args->arg(env, 0)->as_table();
        counted_t<val_t> query_arg = args->arg(env, 1);
        counted_t<val_t> index = args->optarg(env, "index");
        if (!index.has()) {
            rfail(base_exc_t::GENERIC, "get_intersecting requires an index argument.");
        }
        std::string index_str = index->as_str().to_std();

        counted_t<datum_stream_t> stream = table->get_intersecting(
            env->env, query_arg->as_ptype(pseudo::geometry_string), index_str,
            this);
        return new_val(stream, table);
    }
    virtual const char *name() const { return "get_intersecting"; }
};

class fill_term_t : public geo_term_t {
public:
    fill_term_t(compile_env_t *env, const protob_t<const Term> &term)
        : geo_term_t(env, term, argspec_t(1)) { }
private:
    counted_t<val_t> eval_geo(scope_env_t *env, args_t *args, eval_flags_t) const {
        counted_t<val_t> l_arg = args->arg(env, 0);
        const lat_lon_line_t shell =
            extract_lat_lon_line(l_arg->as_ptype(pseudo::geometry_string));

<<<<<<< HEAD
        const datum_t result =
=======
        const counted_t<const datum_t> result =
>>>>>>> 2d057e52
            construct_geo_polygon(shell, env->env->limits());
        validate_geojson(result);

        return new_val(result);
    }
    virtual const char *name() const { return "fill"; }
};

class get_nearest_term_t : public geo_term_t {
public:
    get_nearest_term_t(compile_env_t *env, const protob_t<const Term> &term)
        : geo_term_t(env, term, argspec_t(2),
          optargspec_t({ "index", "max_results", "max_dist", "geo_system", "unit" })) { }
private:
    counted_t<val_t> eval_geo(scope_env_t *env, args_t *args, eval_flags_t) const {
        counted_t<table_t> table = args->arg(env, 0)->as_table();
        counted_t<val_t> center_arg = args->arg(env, 1);
        counted_t<val_t> index = args->optarg(env, "index");
        if (!index.has()) {
            rfail(base_exc_t::GENERIC, "get_nearest requires an index argument.");
        }
        std::string index_str = index->as_str().to_std();
        lat_lon_point_t center = parse_point_argument(center_arg->as_datum());
        ellipsoid_spec_t reference_ellipsoid = pick_reference_ellipsoid(env, args);
        dist_unit_t dist_unit = pick_dist_unit(env, args);
        counted_t<val_t> max_dist_arg = args->optarg(env, "max_dist");
        double max_dist = 100000; // Default: 100 km
        if (max_dist_arg.has()) {
            max_dist =
                convert_dist_unit(max_dist_arg->as_num(), dist_unit, dist_unit_t::M);
            rcheck_target(max_dist_arg, base_exc_t::GENERIC, max_dist > 0.0,
                          "max_dist must be positive.");
        }
        counted_t<val_t> max_results_arg = args->optarg(env, "max_results");
        int64_t max_results = 100; // Default: 100 results
        if (max_results_arg.has()) {
            max_results = max_results_arg->as_int();
            rcheck_target(max_results_arg, base_exc_t::GENERIC, max_results > 0,
                          "max_results must be positive.");
        }

        counted_t<datum_stream_t> stream = table->get_nearest(
                env->env, center, max_dist, max_results, reference_ellipsoid,
                dist_unit, index_str, this, env->env->limits());
        return new_val(stream, table);
    }
    virtual const char *name() const { return "get_nearest"; }
};

counted_t<term_t> make_geojson_term(compile_env_t *env, const protob_t<const Term> &term) {
    return make_counted<geojson_term_t>(env, term);
}
counted_t<term_t> make_to_geojson_term(compile_env_t *env, const protob_t<const Term> &term) {
    return make_counted<to_geojson_term_t>(env, term);
}
counted_t<term_t> make_point_term(compile_env_t *env, const protob_t<const Term> &term) {
    return make_counted<point_term_t>(env, term);
}
counted_t<term_t> make_line_term(compile_env_t *env, const protob_t<const Term> &term) {
    return make_counted<line_term_t>(env, term);
}
counted_t<term_t> make_polygon_term(compile_env_t *env, const protob_t<const Term> &term) {
    return make_counted<polygon_term_t>(env, term);
}
counted_t<term_t> make_intersects_term(compile_env_t *env, const protob_t<const Term> &term) {
    return make_counted<intersects_term_t>(env, term);
}
counted_t<term_t> make_includes_term(compile_env_t *env, const protob_t<const Term> &term) {
    return make_counted<includes_term_t>(env, term);
}
counted_t<term_t> make_distance_term(compile_env_t *env, const protob_t<const Term> &term) {
    return make_counted<distance_term_t>(env, term);
}
counted_t<term_t> make_circle_term(compile_env_t *env, const protob_t<const Term> &term) {
    return make_counted<circle_term_t>(env, term);
}
counted_t<term_t> make_get_intersecting_term(compile_env_t *env, const protob_t<const Term> &term) {
    return make_counted<get_intersecting_term_t>(env, term);
}
counted_t<term_t> make_fill_term(compile_env_t *env, const protob_t<const Term> &term) {
    return make_counted<fill_term_t>(env, term);
}
counted_t<term_t> make_get_nearest_term(compile_env_t *env, const protob_t<const Term> &term) {
    return make_counted<get_nearest_term_t>(env, term);
}

} // namespace ql
<|MERGE_RESOLUTION|>--- conflicted
+++ resolved
@@ -87,12 +87,7 @@
         double lon = args->arg(env, 1)->as_num();
         lat_lon_point_t point(lat, lon);
 
-<<<<<<< HEAD
-        const datum_t result =
-=======
-        const counted_t<const datum_t> result =
->>>>>>> 2d057e52
-            construct_geo_point(point, env->env->limits());
+        const datum_t result = construct_geo_point(point, env->env->limits());
         validate_geojson(result);
 
         return new_val(result);
@@ -139,12 +134,7 @@
     counted_t<val_t> eval_geo(scope_env_t *env, args_t *args, eval_flags_t) const {
         const lat_lon_line_t line = parse_line_from_args(env, args);
 
-<<<<<<< HEAD
-        const datum_t result =
-=======
-        const counted_t<const datum_t> result =
->>>>>>> 2d057e52
-            construct_geo_line(line, env->env->limits());
+        const datum_t result = construct_geo_line(line, env->env->limits());
         validate_geojson(result);
 
         return new_val(result);
@@ -160,12 +150,7 @@
     counted_t<val_t> eval_geo(scope_env_t *env, args_t *args, eval_flags_t) const {
         const lat_lon_line_t shell = parse_line_from_args(env, args);
 
-<<<<<<< HEAD
-        const datum_t result =
-=======
-        const counted_t<const datum_t> result =
->>>>>>> 2d057e52
-            construct_geo_polygon(shell, env->env->limits());
+        const datum_t result = construct_geo_polygon(shell, env->env->limits());
         validate_geojson(result);
 
         return new_val(result);
@@ -360,12 +345,7 @@
         const lat_lon_line_t shell =
             extract_lat_lon_line(l_arg->as_ptype(pseudo::geometry_string));
 
-<<<<<<< HEAD
-        const datum_t result =
-=======
-        const counted_t<const datum_t> result =
->>>>>>> 2d057e52
-            construct_geo_polygon(shell, env->env->limits());
+        const datum_t result = construct_geo_polygon(shell, env->env->limits());
         validate_geojson(result);
 
         return new_val(result);
