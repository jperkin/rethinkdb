--- conflicted
+++ resolved
@@ -232,41 +232,13 @@
                 map_wire_func_t mwf(body, std::move(distinct_args), backtrace());
                 s->add_transformation(std::move(mwf), backtrace());
                 return new_val(env->env, s);
-            } else {
-<<<<<<< HEAD
-                tbl_slice = tbl_slice->with_sorting(idx_str, sorting_t::ASCENDING);
+            } else if (!tbl_slice->get_idx() || *tbl_slice->get_idx() == idx_str) {
+                if (tbl_slice->sorting == sorting_t::UNORDERED) {
+                    tbl_slice = tbl_slice->with_sorting(idx_str, sorting_t::ASCENDING);
+                }
                 counted_t<datum_stream_t> s = tbl_slice->as_seq(env->env, backtrace());
                 s->add_transformation(distinct_wire_func_t(idx.has()), backtrace());
                 return new_val(env->env, s->ordered_distinct());
-            }
-        } else {
-            rcheck(!idx, base_exc_t::GENERIC,
-                   "Can only perform an indexed distinct on a TABLE.");
-            counted_t<datum_stream_t> s = v->as_seq(env->env);
-            // The reql_version matters here, because we copy `results` into `toret`
-            // in ascending order.
-            std::set<datum_t, optional_datum_less_t>
-                results(optional_datum_less_t(env->env->reql_version()));
-            batchspec_t batchspec = batchspec_t::user(batch_type_t::TERMINAL, env->env);
-            {
-                profile::sampler_t sampler("Evaluating elements in distinct.",
-                                           env->env->trace);
-                datum_t d;
-                while (d = s->next(env->env, batchspec), d.has()) {
-                    results.insert(std::move(d));
-                    rcheck_array_size(results, env->env->limits(), base_exc_t::GENERIC);
-                    sampler.new_sample();
-=======
-                if (!tbl->sindex_id || *tbl->sindex_id == idx_str) {
-                    if (tbl->sorting == sorting_t::UNORDERED) {
-                        tbl->add_sorting(idx_str, sorting_t::ASCENDING, this);
-                    }
-                    counted_t<datum_stream_t> s =
-                        tbl->as_datum_stream(env->env, backtrace());
-                    s->add_transformation(distinct_wire_func_t(idx.has()), backtrace());
-                    return new_val(env->env, s->ordered_distinct());
->>>>>>> 7222ac46
-                }
             }
         }
         rcheck(!idx, base_exc_t::GENERIC,
@@ -291,6 +263,7 @@
         std::move(results.begin(), results.end(), std::back_inserter(toret));
         return new_val(datum_t(std::move(toret), env->env->limits()));
     }
+
     virtual const char *name() const { return "distinct"; }
 };
 
