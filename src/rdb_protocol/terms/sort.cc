// Copyright 2010-2013 RethinkDB, all rights reserved.
#include "rdb_protocol/terms/terms.hpp"

#include <string>
#include <utility>

#include "rdb_protocol/datum_stream.hpp"
#include "rdb_protocol/error.hpp"
#include "rdb_protocol/func.hpp"
#include "rdb_protocol/op.hpp"
#include "rdb_protocol/pb_utils.hpp"
#include "rdb_protocol/term_walker.hpp"

#pragma GCC diagnostic ignored "-Wshadow"

namespace ql {

// NOTE: `asc` and `desc` don't fit into our type system (they're a hack for
// orderby to avoid string parsing), so we instead literally examine the
// protobuf to determine whether they're present.  This is a hack.  (This is
// implemented internally in terms of string concatenation because that's what
// the old string-parsing solution was, and this was a quick way to get the new
// behavior that also avoided dumping already-tested code paths.  I'm probably
// going to hell for it though.)

class asc_term_t : public op_term_t {
public:
    asc_term_t(compile_env_t *env, const protob_t<const Term> &term)
        : op_term_t(env, term, argspec_t(1)) { }
private:
    virtual counted_t<val_t> eval_impl(scope_env_t *env, UNUSED eval_flags_t flags) {
        return arg(env, 0);
    }
    virtual const char *name() const { return "asc"; }
};

class desc_term_t : public op_term_t {
public:
    desc_term_t(compile_env_t *env, const protob_t<const Term> &term)
        : op_term_t(env, term, argspec_t(1)) { }
private:
    virtual counted_t<val_t> eval_impl(scope_env_t *env, UNUSED eval_flags_t flags) {
        return arg(env, 0);
    }
    virtual const char *name() const { return "desc"; }
};

class orderby_term_t : public op_term_t {
public:
    orderby_term_t(compile_env_t *env, const protob_t<const Term> &term)
        : op_term_t(env, term, argspec_t(1, -1),
          optargspec_t({"index"})), src_term(term) { }
private:
    enum order_direction_t { ASC, DESC };
    class lt_cmp_t {
    public:
        explicit lt_cmp_t(
            std::vector<std::pair<order_direction_t, counted_t<func_t> > > _comparisons)
            : comparisons(std::move(_comparisons)) { }

        bool operator()(env_t *env,
                        counted_t<const datum_t> l,
                        counted_t<const datum_t> r) const {
            for (auto it = comparisons.begin(); it != comparisons.end(); ++it) {
                counted_t<const datum_t> lval;
                counted_t<const datum_t> rval;
                try {
                    lval = it->second->call(env, l)->as_datum();
                } catch (const base_exc_t &e) {
                    if (e.get_type() != base_exc_t::NON_EXISTENCE) {
                        throw;
                    }
                }

                try {
                    rval = it->second->call(env, r)->as_datum();
                } catch (const base_exc_t &e) {
                    if (e.get_type() != base_exc_t::NON_EXISTENCE) {
                        throw;
                    }
                }

                if (!lval.has() && !rval.has()) {
                    continue;
                }
                if (!lval.has()) {
                    return true != (it->first == DESC);
                }
                if (!rval.has()) {
                    return false != (it->first == DESC);
                }
                // TODO: use datum_t::cmp instead to be faster
                if (*lval == *rval) {
                    continue;
                }
                return (*lval < *rval) != (it->first == DESC);
            }

            return false;
        }

    private:
        const std::vector<std::pair<order_direction_t, counted_t<func_t> > >
            comparisons;
    };

    virtual counted_t<val_t> eval_impl(scope_env_t *env, UNUSED eval_flags_t flags) {
        std::vector<std::pair<order_direction_t, counted_t<func_t> > > comparisons;
        scoped_ptr_t<datum_t> arr(new datum_t(datum_t::R_ARRAY));
        for (size_t i = 1; i < num_args(); ++i) {
            if (get_src()->args(i).type() == Term::DESC) {
                comparisons.push_back(
                        std::make_pair(DESC, arg(env, i)->as_func(GET_FIELD_SHORTCUT)));
            } else {
                comparisons.push_back(
                        std::make_pair(ASC, arg(env, i)->as_func(GET_FIELD_SHORTCUT)));
            }
        }
        lt_cmp_t lt_cmp(comparisons);

        counted_t<table_t> tbl;
        counted_t<datum_stream_t> seq;
        counted_t<val_t> v0 = arg(env, 0);
        if (v0->get_type().is_convertible(val_t::type_t::TABLE)) {
            tbl = v0->as_table();
        } else if (v0->get_type().is_convertible(val_t::type_t::SELECTION)) {
            std::pair<counted_t<table_t>, counted_t<datum_stream_t> > ts
                = v0->as_selection(env->env);
            tbl = ts.first;
            seq = ts.second;
        } else {
            seq = v0->as_seq(env->env);
        }

        /* Add a sorting to the table if we're doing indexed sorting. */
        if (counted_t<val_t> index = optarg(env, "index")) {
            rcheck(tbl.has(), base_exc_t::GENERIC,
                   "Indexed order_by can only be performed on a TABLE.");
            rcheck(!seq.has(), base_exc_t::GENERIC,
                   "Indexed order_by can only be performed on a TABLE.");
            sorting_t sorting = sorting_t::UNORDERED;
            for (int i = 0; i < get_src()->optargs_size(); ++i) {
                if (get_src()->optargs(i).key() == "index") {
                    if (get_src()->optargs(i).val().type() == Term::DESC) {
                        sorting = sorting_t::DESCENDING;
                    } else {
                        sorting = sorting_t::ASCENDING;
                    }
                }
            }
            r_sanity_check(sorting != sorting_t::UNORDERED);
            tbl->add_sorting(index->as_str(), sorting, this);
            if (index->as_str() != tbl->get_pkey()
                && !comparisons.empty()) {
                seq = make_counted<indexed_sort_datum_stream_t>(
                    tbl->as_datum_stream(env->env, backtrace()), lt_cmp);
            } else {
                seq = tbl->as_datum_stream(env->env, backtrace());
            }
        } else {
            if (!seq.has()) {
                seq = tbl->as_datum_stream(env->env, backtrace());
            }
            rcheck(!comparisons.empty(), base_exc_t::GENERIC,
                   "Must specify something to order by.");
            std::vector<counted_t<const datum_t> > to_sort;
            batcher_t batcher = batcher_t::user_batcher(TERMINAL, env->env);
            for (;;) {
                std::vector<counted_t<const datum_t> > data
                    = seq->next_batch(env->env, batcher);
                if (data.size() == 0) {
                    break;
                }
                std::move(data.begin(), data.end(), std::back_inserter(to_sort));
                rcheck(to_sort.size() < array_size_limit(), base_exc_t::GENERIC,
                       strprintf("Array over size limit %zu.", to_sort.size()).c_str());
            }
            auto fn = std::bind(lt_cmp, env->env,
                                std::placeholders::_1, std::placeholders::_2);
            std::sort(to_sort.begin(), to_sort.end(), fn);
            seq = make_counted<array_datum_stream_t>(
                make_counted<const datum_t>(std::move(to_sort)), backtrace());
        }
        return tbl.has() ? new_val(seq, tbl) : new_val(env->env, seq);
    }

    virtual const char *name() const { return "orderby"; }

private:
    protob_t<const Term> src_term;
};

class distinct_term_t : public op_term_t {
public:
    distinct_term_t(compile_env_t *env, const protob_t<const Term> &term)
        : op_term_t(env, term, argspec_t(1)) { }
private:
    static bool lt_cmp(env_t *,
                       counted_t<const datum_t> l,
                       counted_t<const datum_t> r) {
        return *l < *r;
    }
    virtual counted_t<val_t> eval_impl(scope_env_t *env, UNUSED eval_flags_t flags) {
        counted_t<datum_stream_t> s = arg(env, 0)->as_seq(env->env);
        std::vector<counted_t<const datum_t> > arr;
        counted_t<const datum_t> last;
<<<<<<< HEAD
        batcher_t batcher = batcher_t::user_batcher(TERMINAL, env->env);
        while (counted_t<const datum_t> d = s->next(env->env, batcher)) {
            arr.push_back(std::move(d));
            rcheck_array_size(arr, base_exc_t::GENERIC);
        }
        std::sort(arr.begin(), arr.end(),
                  std::bind(lt_cmp, env->env,
                            std::placeholders::_1, std::placeholders::_2));
        std::vector<counted_t<const datum_t> > toret;
        for (auto it = arr.begin(); it != arr.end(); ++it) {
            if (toret.size() == 0 || **it != *toret[toret.size()-1]) {
                toret.push_back(std::move(*it));
=======
        {
            profile::sampler_t sampler("Evaluating elements in distinct.", env->env->trace);
            while (counted_t<const datum_t> d = s->next(env->env)) {
                if (last.has() && *last == *d) {
                    continue;
                }
                last = d;
                arr.add(last);
                sampler.new_sample();
>>>>>>> 5cee7da4
            }
        }
        return new_val(make_counted<const datum_t>(std::move(toret)));
    }
    virtual const char *name() const { return "distinct"; }
};

counted_t<term_t> make_orderby_term(compile_env_t *env, const protob_t<const Term> &term) {
    return make_counted<orderby_term_t>(env, term);
}
counted_t<term_t> make_distinct_term(compile_env_t *env, const protob_t<const Term> &term) {
    return make_counted<distinct_term_t>(env, term);
}
counted_t<term_t> make_asc_term(compile_env_t *env, const protob_t<const Term> &term) {
    return make_counted<asc_term_t>(env, term);
}
counted_t<term_t> make_desc_term(compile_env_t *env, const protob_t<const Term> &term) {
    return make_counted<desc_term_t>(env, term);
}

} // namespace ql<|MERGE_RESOLUTION|>--- conflicted
+++ resolved
@@ -204,11 +204,15 @@
         counted_t<datum_stream_t> s = arg(env, 0)->as_seq(env->env);
         std::vector<counted_t<const datum_t> > arr;
         counted_t<const datum_t> last;
-<<<<<<< HEAD
         batcher_t batcher = batcher_t::user_batcher(TERMINAL, env->env);
-        while (counted_t<const datum_t> d = s->next(env->env, batcher)) {
-            arr.push_back(std::move(d));
-            rcheck_array_size(arr, base_exc_t::GENERIC);
+        {
+            profile::sampler_t sampler("Evaluating elements in distinct.",
+                                       env->env->trace);
+            while (counted_t<const datum_t> d = s->next(env->env, batcher)) {
+                arr.push_back(std::move(d));
+                rcheck_array_size(arr, base_exc_t::GENERIC);
+                sampler.new_sample();
+            }
         }
         std::sort(arr.begin(), arr.end(),
                   std::bind(lt_cmp, env->env,
@@ -217,17 +221,6 @@
         for (auto it = arr.begin(); it != arr.end(); ++it) {
             if (toret.size() == 0 || **it != *toret[toret.size()-1]) {
                 toret.push_back(std::move(*it));
-=======
-        {
-            profile::sampler_t sampler("Evaluating elements in distinct.", env->env->trace);
-            while (counted_t<const datum_t> d = s->next(env->env)) {
-                if (last.has() && *last == *d) {
-                    continue;
-                }
-                last = d;
-                arr.add(last);
-                sampler.new_sample();
->>>>>>> 5cee7da4
             }
         }
         return new_val(make_counted<const datum_t>(std::move(toret)));
