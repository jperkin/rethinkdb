// Copyright 2010-2014 RethinkDB, all rights reserved.
#include "rdb_protocol/terms/terms.hpp"

#include "rdb_protocol/error.hpp"
#include "rdb_protocol/func.hpp"
#include "rdb_protocol/op.hpp"
#include "stl_utils.hpp"

#include "debug.hpp"

namespace ql {

class pend_term_t : public op_term_t {
public:
    pend_term_t(compile_env_t *env, const protob_t<const Term> &term) : op_term_t(env, term, argspec_t(2)) { }
protected:
    enum which_pend_t { PRE, AP };

    counted_t<val_t> pend(scope_env_t *env, args_t *args, which_pend_t which_pend) const {
        datum_t arr = args->arg(env, 0)->as_datum();
        datum_t new_el = args->arg(env, 1)->as_datum();
        datum_array_builder_t out(env->env->limits());
        out.reserve(arr->arr_size() + 1);
        if (which_pend == PRE) {
            // TODO: this is horrendously inefficient.
            out.add(new_el);
            for (size_t i = 0; i < arr->arr_size(); ++i) {
                out.add(arr->get(i));
            }
        } else {
            // TODO: this is horrendously inefficient.
            for (size_t i = 0; i < arr->arr_size(); ++i) {
                out.add(arr->get(i));
            }
            out.add(new_el);
        }
        return new_val(std::move(out).to_datum());
    }
};

class append_term_t : public pend_term_t {
public:
    append_term_t(compile_env_t *env, const protob_t<const Term> &term) : pend_term_t(env, term) { }
private:
    virtual counted_t<val_t> eval_impl(scope_env_t *env,
                                       args_t *args,
                                       UNUSED eval_flags_t flags) const {
        return pend(env, args, AP);
    }
    virtual const char *name() const { return "append"; }
};

class prepend_term_t : public pend_term_t {
public:
    prepend_term_t(compile_env_t *env, const protob_t<const Term> &term) : pend_term_t(env, term) { }
private:
    virtual counted_t<val_t> eval_impl(scope_env_t *env, args_t *args, eval_flags_t) const {
        return pend(env, args, PRE);
    }
    virtual const char *name() const { return "prepend"; }
};

// This gets the literal index of a (possibly negative) index relative to a
// fixed size.
uint64_t canonicalize(const term_t *t, int64_t index, size_t size, bool *oob_out = 0) {
    CT_ASSERT(sizeof(size_t) <= sizeof(uint64_t));
    if (index >= 0) return index;
    if (uint64_t(index * -1) > size) {
        if (oob_out) {
            *oob_out = true;
        } else {
            rfail_target(t, base_exc_t::NON_EXISTENCE,
                         "Index out of bounds: %" PRIi64, index);
        }
        return 0;
    }
    return uint64_t(size) + index;
}

// needed because nth_term_impl may need to recurse over its contents to deal with
// e.g. grouped data.
counted_t<val_t> nth_term_direct_impl(const term_t *term, scope_env_t *env,
                               counted_t<val_t> aggregate, counted_t<val_t> index) {
    int32_t n = index->as_int<int32_t>();
    if (aggregate->get_type().is_convertible(val_t::type_t::DATUM)) {
        datum_t arr = aggregate->as_datum();
        size_t real_n = canonicalize(term, n, arr.arr_size());
        return term->new_val(arr.get(real_n));
    } else {
        counted_t<table_t> tbl;
        counted_t<datum_stream_t> s;
        if (aggregate->get_type().is_convertible(val_t::type_t::SELECTION)) {
            auto pair = aggregate->as_selection(env->env);
            tbl = pair.first;
            s = pair.second;
        } else {
<<<<<<< HEAD
            counted_t<table_t> tbl;
            counted_t<datum_stream_t> s;
            if (v->get_type().is_convertible(val_t::type_t::SELECTION)) {
                auto selection = v->as_selection(env->env);
                tbl = selection->table;
                s = selection->seq;
            } else {
                s = v->as_seq(env->env);
            }
            rcheck(n >= -1,
                   base_exc_t::GENERIC,
                   strprintf("Cannot use an index < -1 (%d) on a stream.", n));
=======
            s = aggregate->as_seq(env->env);
        }
        rcheck_target(term, base_exc_t::GENERIC, n >= -1,
                      strprintf("Cannot use an index < -1 (%d) on a stream.", n));
>>>>>>> ea266e08

        batchspec_t batchspec = batchspec_t::user(batch_type_t::TERMINAL, env->env);
        if (n != -1) {
            batchspec = batchspec.with_at_most(int64_t(n)+1);
        }

<<<<<<< HEAD
            counted_t<const datum_t> last_d;
            {
                profile::sampler_t sampler("Find nth element.", env->env->trace);
                for (int32_t i = 0; ; ++i) {
                    sampler.new_sample();
                    counted_t<const datum_t> d = s->next(env->env, batchspec);
                    if (!d.has()) {
                        rcheck(n == -1 && last_d.has(), base_exc_t::NON_EXISTENCE,
                               strprintf("Index out of bounds: %d", n));
                        return tbl.has()
                            ? new_val(single_selection_t::from_row(
                                          env->env, tbl, last_d))
                            : new_val(last_d);
                    }
                    if (i == n) {
                        return tbl.has()
                            ? new_val(single_selection_t::from_row(env->env, tbl, d))
                            : new_val(d);
                    }
                    last_d = d;
                    r_sanity_check(n == -1 || i < n);
=======
        datum_t last_d;
        {
            profile::sampler_t sampler("Find nth element.", env->env->trace);
            for (int32_t i = 0; ; ++i) {
                sampler.new_sample();
                datum_t d = s->next(env->env, batchspec);
                if (!d.has()) {
                    rcheck_target(term, base_exc_t::NON_EXISTENCE, n == -1 && last_d.has(),
                           strprintf("Index out of bounds: %d", n));
                    return tbl.has() ? term->new_val(last_d, tbl) : term->new_val(last_d);
                }
                if (i == n) {
                    return tbl.has() ? term->new_val(d, tbl) : term->new_val(d);
>>>>>>> ea266e08
                }
                last_d = d;
                r_sanity_check(n == -1 || i < n);
            }
        }
    }
}

counted_t<val_t> nth_term_impl(const term_t *term, scope_env_t *env,
                               counted_t<val_t> aggregate, counted_t<val_t> index) {
    if (aggregate->get_type().is_convertible(val_t::type_t::SEQUENCE)) {
        counted_t<datum_stream_t> seq = aggregate->as_seq(env->env);
        if (seq->is_grouped()) {
            counted_t<grouped_data_t> result
                = seq->to_array(env->env)->as_grouped_data();
            // (aggregate is empty, because maybe_grouped_data sets at most one of
            // gd and aggregate, so we don't have to worry about re-evaluating it.
            counted_t<grouped_data_t> out(new grouped_data_t());
            for (auto kv = result->begin(grouped::order_doesnt_matter_t());
                 kv != result->end(grouped::order_doesnt_matter_t());
                 ++kv) {
                counted_t<val_t> value
                    = make_counted<val_t>(kv->second, aggregate->backtrace());
                (*out)[kv->first]
                    = nth_term_direct_impl(term, env, value, index)->as_datum();
            }
            return make_counted<val_t>(out, term->backtrace());
        } else {
            return nth_term_direct_impl(term, env, aggregate, index);
        }
    } else {
        return nth_term_direct_impl(term, env, aggregate, index);
    }
}

class nth_term_t : public op_term_t {
public:
    nth_term_t(compile_env_t *env, const protob_t<const Term> &term)
        : op_term_t(env, term, argspec_t(2)) { }
private:
    friend class bracket_t;
    virtual counted_t<val_t> eval_impl(scope_env_t *env, args_t *args, eval_flags_t) const {
        return nth_term_impl(this, env, args->arg(env, 0), args->arg(env, 1));
    }
    virtual const char *name() const { return "nth"; }
    virtual bool is_grouped_seq_op() const { return true; }
};

class is_empty_term_t : public op_term_t {
public:
    is_empty_term_t(compile_env_t *env, const protob_t<const Term> &term) :
        op_term_t(env, term, argspec_t(1)) { }
private:
    virtual counted_t<val_t> eval_impl(scope_env_t *env, args_t *args, eval_flags_t) const {
        batchspec_t batchspec = batchspec_t::user(batch_type_t::NORMAL, env->env);
        bool is_empty = !args->arg(env, 0)->as_seq(env->env)->next(env->env, batchspec).has();
        return new_val(datum_t::boolean(is_empty));
    }
    virtual const char *name() const { return "is_empty"; }
};

// TODO: this kinda sucks.
class slice_term_t : public bounded_op_term_t {
public:
    slice_term_t(compile_env_t *env, const protob_t<const Term> &term)
        : bounded_op_term_t(env, term, argspec_t(2, 3)) { }
private:

    bool canon_helper(size_t size, bool index_open, int64_t fake_index,
                      bool is_left, uint64_t *real_index_out) const {
        bool index_oob = false;
        *real_index_out = canonicalize(this, fake_index, size, &index_oob);
        if (index_open == is_left) {
            *real_index_out += 1; // This is safe because it was an int64_t before.
        }
        return index_oob;
    }

    counted_t<val_t> slice_array(datum_t arr,
                                 const configured_limits_t &limits,
                                 bool left_open, int64_t fake_l,
                                 bool right_open, int64_t fake_r) const {
        uint64_t real_l, real_r;
        if (canon_helper(arr->arr_size(), left_open, fake_l, true, &real_l)) {
            real_l = 0;
        }
        if (canon_helper(arr->arr_size(), right_open, fake_r, false, &real_r)) {
            return new_val(datum_t::empty_array());
        }

        datum_array_builder_t out(limits);
        for (uint64_t i = real_l; i < real_r; ++i) {
            if (i >= arr->arr_size()) {
                break;
            }
            out.add(arr->get(i));
        }
        return new_val(std::move(out).to_datum());
    }

    counted_t<val_t> slice_binary(datum_t binary,
                                  bool left_open, int64_t fake_l,
                                  bool right_open, int64_t fake_r) const {
        const datum_string_t &data = binary->as_binary();
        uint64_t real_l, real_r;
        if (canon_helper(data.size(), left_open, fake_l, true, &real_l)) {
            real_l = 0;
        }
        if (canon_helper(data.size(), right_open, fake_r, false, &real_r)) {
            return new_val(datum_t::binary(datum_string_t()));
        }

        real_r = clamp<uint64_t>(real_r, 0, data.size());

        datum_string_t subdata;
        if (real_l <= real_r) {
            subdata = datum_string_t(real_r - real_l, &data.data()[real_l]);
        } else {
            subdata = datum_string_t();
        }

        return new_val(datum_t::binary(std::move(subdata)));
    }

    virtual counted_t<val_t> eval_impl(scope_env_t *env, args_t *args, eval_flags_t) const {
        counted_t<val_t> v = args->arg(env, 0);
        bool left_open = is_left_open(env, args);
        int64_t fake_l = args->arg(env, 1)->as_int<int64_t>();
        bool right_open = args->num_args() == 3 ? is_right_open(env, args) : false;
        int64_t fake_r = args->num_args() == 3 ? args->arg(env, 2)->as_int<int64_t>() : -1;

        if (v->get_type().is_convertible(val_t::type_t::DATUM)) {
            datum_t d = v->as_datum();
            if (d->get_type() == datum_t::R_ARRAY) {
                return slice_array(d, env->env->limits(), left_open, fake_l,
                                   right_open, fake_r);
            } else if (d->get_type() == datum_t::R_BINARY) {
                return slice_binary(d, left_open, fake_l, right_open, fake_r);
            } else {
                rfail_target(v, base_exc_t::GENERIC,
                             "Expected ARRAY or BINARY, but found %s.",
                             d->get_type_name().c_str());
            }
        } else if (v->get_type().is_convertible(val_t::type_t::SEQUENCE)) {
            counted_t<table_t> t;
            counted_t<datum_stream_t> seq;
            if (v->get_type().is_convertible(val_t::type_t::SELECTION)) {
                auto selection = v->as_selection(env->env);
                t = selection->table;
                seq = selection->seq;
            } else {
                seq = v->as_seq(env->env);
            }

            rcheck(fake_l >= 0, base_exc_t::GENERIC,
                   "Cannot use a negative left index on a stream.");
            uint64_t real_l = fake_l;
            if (left_open) {
                real_l += 1; // This is safe because it was an int64_t before.
            }
            uint64_t real_r = fake_r;
            if (fake_r < -1) {
                rfail(base_exc_t::GENERIC,
                      "Cannot use a right index < -1 on a stream.");
            } else if (fake_r == -1) {
                rcheck(!right_open, base_exc_t::GENERIC,
                       "Cannot slice to an open right index of -1 on a stream.");
                real_r = std::numeric_limits<uint64_t>::max();
            } else if (!right_open) {
                real_r += 1;  // This is safe because it was an int32_t before.
            }
            counted_t<datum_stream_t> new_ds = seq->slice(real_l, real_r);
            return t.has()
                ? new_val(make_counted<selection_t>(t, new_ds))
                : new_val(env->env, new_ds);
        } else {
            rcheck_typed_target(v, false, "Cannot slice non-sequences.");
        }
        unreachable();
    }
    virtual const char *name() const { return "slice"; }
};

class limit_term_t : public op_term_t {
public:
    limit_term_t(compile_env_t *env, const protob_t<const Term> &term)
        : op_term_t(env, term, argspec_t(2)) { }
private:
    virtual counted_t<val_t> eval_impl(scope_env_t *env, args_t *args, eval_flags_t) const {
        counted_t<val_t> v = args->arg(env, 0);
        counted_t<table_t> t;
        counted_t<datum_stream_t> ds;
        if (v->get_type().is_convertible(val_t::type_t::SELECTION)) {
            auto selection = v->as_selection(env->env);
            t = selection->table;
            ds = selection->seq;
        } else {
            ds = v->as_seq(env->env);
        }
        int32_t r = args->arg(env, 1)->as_int<int32_t>();
        rcheck(r >= 0, base_exc_t::GENERIC,
               strprintf("LIMIT takes a non-negative argument (got %d)", r));
        counted_t<datum_stream_t> new_ds = ds->slice(0, r);
        return t.has()
            ? new_val(make_counted<selection_t>(t, new_ds))
            : new_val(env->env, new_ds);
    }
    virtual const char *name() const { return "limit"; }
};

class set_insert_term_t : public op_term_t {
public:
    set_insert_term_t(compile_env_t *env, const protob_t<const Term> &term)
        : op_term_t(env, term, argspec_t(2)) { }
private:
    virtual counted_t<val_t> eval_impl(scope_env_t *env, args_t *args, eval_flags_t) const {
        datum_t arr = args->arg(env, 0)->as_datum();
        datum_t new_el = args->arg(env, 1)->as_datum();
        // We only use el_set for equality purposes, so the reql_version doesn't
        // really matter (with respect to datum ordering behavior).  But we play it
        // safe.
        std::set<datum_t, optional_datum_less_t>
            el_set(optional_datum_less_t(env->env->reql_version()));
        datum_array_builder_t out(env->env->limits());
        for (size_t i = 0; i < arr->arr_size(); ++i) {
            if (el_set.insert(arr->get(i)).second) {
                out.add(arr->get(i));
            }
        }
        if (!std_contains(el_set, new_el)) {
            out.add(new_el);
        }

        return new_val(std::move(out).to_datum());
    }

    virtual const char *name() const { return "set_insert"; }
};

class set_union_term_t : public op_term_t {
public:
    set_union_term_t(compile_env_t *env, const protob_t<const Term> &term)
        : op_term_t(env, term, argspec_t(2)) { }
private:
    virtual counted_t<val_t> eval_impl(scope_env_t *env, args_t *args, eval_flags_t) const {
        datum_t arr1 = args->arg(env, 0)->as_datum();
        datum_t arr2 = args->arg(env, 1)->as_datum();
        // The reql_version doesn't actually matter here -- we only use the datum
        // comparisons for equality purposes.
        std::set<datum_t, optional_datum_less_t> el_set(
            optional_datum_less_t(env->env->reql_version()));
        datum_array_builder_t out(env->env->limits());
        for (size_t i = 0; i < arr1->arr_size(); ++i) {
            if (el_set.insert(arr1->get(i)).second) {
                out.add(arr1->get(i));
            }
        }
        for (size_t i = 0; i < arr2->arr_size(); ++i) {
            if (el_set.insert(arr2->get(i)).second) {
                out.add(arr2->get(i));
            }
        }

        return new_val(std::move(out).to_datum());
    }

    virtual const char *name() const { return "set_union"; }
};

class set_intersection_term_t : public op_term_t {
public:
    set_intersection_term_t(compile_env_t *env, const protob_t<const Term> &term)
        : op_term_t(env, term, argspec_t(2)) { }
private:
    virtual counted_t<val_t> eval_impl(scope_env_t *env, args_t *args, eval_flags_t) const {
        datum_t arr1 = args->arg(env, 0)->as_datum();
        datum_t arr2 = args->arg(env, 1)->as_datum();
        // The reql_version here doesn't really matter.  We only use el_set
        // comparison for equality purposes.
        std::set<datum_t, optional_datum_less_t>
            el_set(optional_datum_less_t(env->env->reql_version()));
        datum_array_builder_t out(env->env->limits());
        for (size_t i = 0; i < arr1->arr_size(); ++i) {
            el_set.insert(arr1->get(i));
        }
        for (size_t i = 0; i < arr2->arr_size(); ++i) {
            if (std_contains(el_set, arr2->get(i))) {
                out.add(arr2->get(i));
                el_set.erase(arr2->get(i));
            }
        }

        return new_val(std::move(out).to_datum());
    }

    virtual const char *name() const { return "set_intersection"; }
};

class set_difference_term_t : public op_term_t {
public:
    set_difference_term_t(compile_env_t *env, const protob_t<const Term> &term)
        : op_term_t(env, term, argspec_t(2)) { }
private:
    virtual counted_t<val_t> eval_impl(scope_env_t *env, args_t *args, eval_flags_t) const {
        datum_t arr1 = args->arg(env, 0)->as_datum();
        datum_t arr2 = args->arg(env, 1)->as_datum();
        // The reql_version here doesn't really matter.  We only use el_set
        // comparison for equality purposes.
        std::set<datum_t, optional_datum_less_t>
            el_set(optional_datum_less_t(env->env->reql_version()));
        datum_array_builder_t out(env->env->limits());
        for (size_t i = 0; i < arr2->arr_size(); ++i) {
            el_set.insert(arr2->get(i));
        }
        for (size_t i = 0; i < arr1->arr_size(); ++i) {
            if (!std_contains(el_set, arr1->get(i))) {
                out.add(arr1->get(i));
                el_set.insert(arr1->get(i));
            }
        }

        return new_val(std::move(out).to_datum());
    }

    virtual const char *name() const { return "set_difference"; }
};

class at_term_t : public op_term_t {
public:
    /* This is a bit of a pain here. Some array operations are referencing
     * elements of the array (such as change_at and delete_at) while others are
     * actually referencing the spaces between the elements (such as insert_at
     * and splice_at). This distinction changes how we canonicalize negative
     * indexes so we need to make it here. */
    enum index_method_t { ELEMENTS, SPACES};

    at_term_t(compile_env_t *env, protob_t<const Term> term,
              argspec_t argspec, index_method_t index_method)
        : op_term_t(env, term, argspec), index_method_(index_method) { }

    virtual void modify(scope_env_t *env, args_t *args, size_t index,
                        datum_array_builder_t *array) const = 0;

    counted_t<val_t> eval_impl(scope_env_t *env, args_t *args, eval_flags_t) const {
        datum_array_builder_t arr(args->arg(env, 0)->as_datum(), env->env->limits());
        size_t index;
        if (index_method_ == ELEMENTS) {
            index = canonicalize(this, args->arg(env, 1)->as_datum()->as_int(), arr.size());
        } else if (index_method_ == SPACES) {
            index = canonicalize(this, args->arg(env, 1)->as_datum()->as_int(), arr.size() + 1);
        } else {
            unreachable();
        }

        modify(env, args, index, &arr);
        return new_val(std::move(arr).to_datum());
    }
private:
    index_method_t index_method_;
};

class insert_at_term_t : public at_term_t {
public:
    insert_at_term_t(compile_env_t *env, const protob_t<const Term> &term)
        : at_term_t(env, term, argspec_t(3), SPACES) { }
private:
    void modify(scope_env_t *env, args_t *args, size_t index,
                datum_array_builder_t *array) const {
        datum_t new_el = args->arg(env, 2)->as_datum();
        array->insert(env->env->reql_version(), index, new_el);
    }
    const char *name() const { return "insert_at"; }
};


class splice_at_term_t : public at_term_t {
public:
    splice_at_term_t(compile_env_t *env, const protob_t<const Term> &term)
        : at_term_t(env, term, argspec_t(3), SPACES) { }
private:
    void modify(scope_env_t *env, args_t *args, size_t index,
                datum_array_builder_t *array) const {
        datum_t new_els = args->arg(env, 2)->as_datum();
        array->splice(env->env->reql_version(), index, new_els);
    }
    const char *name() const { return "splice_at"; }
};

class delete_at_term_t : public at_term_t {
public:
    delete_at_term_t(compile_env_t *env, const protob_t<const Term> &term)
        : at_term_t(env, term, argspec_t(2, 3), ELEMENTS) { }
private:
    void modify(scope_env_t *env, args_t *args, size_t index,
                datum_array_builder_t *array) const {
        if (args->num_args() == 2) {
            array->erase(index);
        } else {
            int end_index =
                canonicalize(this, args->arg(env, 2)->as_datum()->as_int(), array->size());
            array->erase_range(env->env->reql_version(), index, end_index);
        }
    }
    const char *name() const { return "delete_at"; }
};

class change_at_term_t : public at_term_t {
public:
    change_at_term_t(compile_env_t *env, const protob_t<const Term> &term)
        : at_term_t(env, term, argspec_t(3), ELEMENTS) { }
private:
    void modify(scope_env_t *env, args_t *args, size_t index,
                datum_array_builder_t *array) const {
        datum_t new_el = args->arg(env, 2)->as_datum();
        array->change(index, new_el);
    }
    const char *name() const { return "change_at"; }
};

class indexes_of_term_t : public op_term_t {
public:
    indexes_of_term_t(compile_env_t *env, const protob_t<const Term> &term) : op_term_t(env, term, argspec_t(2)) { }
private:
    virtual counted_t<val_t> eval_impl(scope_env_t *env, args_t *args, eval_flags_t) const {
        counted_t<val_t> v = args->arg(env, 1);
        counted_t<const func_t> fun;
        if (v->get_type().is_convertible(val_t::type_t::FUNC)) {
            fun = v->as_func();
        } else {
            fun = new_eq_comparison_func(v->as_datum(), backtrace());
        }
        return new_val(env->env, args->arg(env, 0)->as_seq(env->env)->indexes_of(fun));
    }
    virtual const char *name() const { return "indexes_of"; }
};

class contains_term_t : public op_term_t {
public:
    contains_term_t(compile_env_t *env, const protob_t<const Term> &term)
        : op_term_t(env, term, argspec_t(1, -1)) { }
private:
    virtual counted_t<val_t> eval_impl(scope_env_t *env, args_t *args, eval_flags_t) const {
        counted_t<datum_stream_t> seq = args->arg(env, 0)->as_seq(env->env);
        std::vector<datum_t> required_els;
        std::vector<counted_t<const func_t> > required_funcs;
        for (size_t i = 1; i < args->num_args(); ++i) {
            counted_t<val_t> v = args->arg(env, i);
            if (v->get_type().is_convertible(val_t::type_t::FUNC)) {
                required_funcs.push_back(v->as_func());
            } else {
                required_els.push_back(v->as_datum());
            }
        }
        // This needs to be a terminal batch to avoid pathological behavior in
        // the worst case.
        batchspec_t batchspec = batchspec_t::user(batch_type_t::TERMINAL, env->env);
        {
            profile::sampler_t sampler("Evaluating elements in contains.",
                                       env->env->trace);
            while (datum_t el = seq->next(env->env, batchspec)) {
                for (auto it = required_els.begin(); it != required_els.end(); ++it) {
                    if (**it == *el) {
                        std::swap(*it, required_els.back());
                        required_els.pop_back();
                        break; // Bag semantics for contains.
                    }
                }
                for (auto it = required_funcs.begin();
                     it != required_funcs.end();
                     ++it) {
                    if ((*it)->call(env->env, el)->as_bool()) {
                        std::swap(*it, required_funcs.back());
                        required_funcs.pop_back();
                        break; // Bag semantics for contains.
                    }
                }
                if (required_els.size() == 0 && required_funcs.size() == 0) {
                    return new_val_bool(true);
                }
                sampler.new_sample();
            }
        }
        return new_val_bool(false);
    }
    virtual const char *name() const { return "contains"; }
};

class args_term_t : public op_term_t {
public:
    args_term_t(compile_env_t *env, const protob_t<const Term> &term)
        : op_term_t(env, term, argspec_t(1)) { }
    // This just evaluates its argument and returns it as an array.  The actual
    // logic to make `args` splice arguments is in op.cc.
    virtual counted_t<val_t> eval_impl(scope_env_t *env,
                                       args_t *args,
                                       eval_flags_t eval_flags) const {
        counted_t<val_t> v0 = args->arg(env, 0, eval_flags);
        // If v0 is not an array, force a type error.
        v0->as_datum()->check_type(datum_t::R_ARRAY);
        return v0;
    }
private:
    virtual const char *name() const { return "args"; }
};

counted_t<term_t> make_args_term(
    compile_env_t *env, const protob_t<const Term> &term) {
    return make_counted<args_term_t>(env, term);
}

counted_t<term_t> make_contains_term(
    compile_env_t *env, const protob_t<const Term> &term) {
    return make_counted<contains_term_t>(env, term);
}

counted_t<term_t> make_append_term(
    compile_env_t *env, const protob_t<const Term> &term) {
    return make_counted<append_term_t>(env, term);
}

counted_t<term_t> make_prepend_term(
    compile_env_t *env, const protob_t<const Term> &term) {
    return make_counted<prepend_term_t>(env, term);
}

counted_t<term_t> make_nth_term(
    compile_env_t *env, const protob_t<const Term> &term) {
    return make_counted<nth_term_t>(env, term);
}

counted_t<term_t> make_is_empty_term(
    compile_env_t *env, const protob_t<const Term> &term) {
    return make_counted<is_empty_term_t>(env, term);
}

counted_t<term_t> make_slice_term(
    compile_env_t *env, const protob_t<const Term> &term) {
    return make_counted<slice_term_t>(env, term);
}

counted_t<term_t> make_limit_term(
    compile_env_t *env, const protob_t<const Term> &term) {
    return make_counted<limit_term_t>(env, term);
}

counted_t<term_t> make_set_insert_term(
    compile_env_t *env, const protob_t<const Term> &term) {
    return make_counted<set_insert_term_t>(env, term);
}

counted_t<term_t> make_set_union_term(
    compile_env_t *env, const protob_t<const Term> &term) {
    return make_counted<set_union_term_t>(env, term);
}

counted_t<term_t> make_set_intersection_term(
    compile_env_t *env, const protob_t<const Term> &term) {
    return make_counted<set_intersection_term_t>(env, term);
}

counted_t<term_t> make_set_difference_term(
    compile_env_t *env, const protob_t<const Term> &term) {
    return make_counted<set_difference_term_t>(env, term);
}

counted_t<term_t> make_insert_at_term(
    compile_env_t *env, const protob_t<const Term> &term) {
    return make_counted<insert_at_term_t>(env, term);
}

counted_t<term_t> make_delete_at_term(
    compile_env_t *env, const protob_t<const Term> &term) {
    return make_counted<delete_at_term_t>(env, term);
}

counted_t<term_t> make_change_at_term(
    compile_env_t *env, const protob_t<const Term> &term) {
    return make_counted<change_at_term_t>(env, term);
}

counted_t<term_t> make_splice_at_term(
    compile_env_t *env, const protob_t<const Term> &term) {
    return make_counted<splice_at_term_t>(env, term);
}

counted_t<term_t> make_indexes_of_term(
    compile_env_t *env, const protob_t<const Term> &term) {
    return make_counted<indexes_of_term_t>(env, term);
}


}  // namespace ql<|MERGE_RESOLUTION|>--- conflicted
+++ resolved
@@ -79,8 +79,10 @@
 
 // needed because nth_term_impl may need to recurse over its contents to deal with
 // e.g. grouped data.
-counted_t<val_t> nth_term_direct_impl(const term_t *term, scope_env_t *env,
-                               counted_t<val_t> aggregate, counted_t<val_t> index) {
+counted_t<val_t> nth_term_direct_impl(const term_t *term,
+                                      scope_env_t *env,
+                                      counted_t<val_t> aggregate,
+                                      counted_t<val_t> index) {
     int32_t n = index->as_int<int32_t>();
     if (aggregate->get_type().is_convertible(val_t::type_t::DATUM)) {
         datum_t arr = aggregate->as_datum();
@@ -90,58 +92,20 @@
         counted_t<table_t> tbl;
         counted_t<datum_stream_t> s;
         if (aggregate->get_type().is_convertible(val_t::type_t::SELECTION)) {
-            auto pair = aggregate->as_selection(env->env);
-            tbl = pair.first;
-            s = pair.second;
-        } else {
-<<<<<<< HEAD
-            counted_t<table_t> tbl;
-            counted_t<datum_stream_t> s;
-            if (v->get_type().is_convertible(val_t::type_t::SELECTION)) {
-                auto selection = v->as_selection(env->env);
-                tbl = selection->table;
-                s = selection->seq;
-            } else {
-                s = v->as_seq(env->env);
-            }
-            rcheck(n >= -1,
-                   base_exc_t::GENERIC,
-                   strprintf("Cannot use an index < -1 (%d) on a stream.", n));
-=======
+            auto selection = aggregate->as_selection(env->env);
+            tbl = selection->table;
+            s = selection->seq;
+        } else {
             s = aggregate->as_seq(env->env);
         }
         rcheck_target(term, base_exc_t::GENERIC, n >= -1,
                       strprintf("Cannot use an index < -1 (%d) on a stream.", n));
->>>>>>> ea266e08
 
         batchspec_t batchspec = batchspec_t::user(batch_type_t::TERMINAL, env->env);
         if (n != -1) {
             batchspec = batchspec.with_at_most(int64_t(n)+1);
         }
 
-<<<<<<< HEAD
-            counted_t<const datum_t> last_d;
-            {
-                profile::sampler_t sampler("Find nth element.", env->env->trace);
-                for (int32_t i = 0; ; ++i) {
-                    sampler.new_sample();
-                    counted_t<const datum_t> d = s->next(env->env, batchspec);
-                    if (!d.has()) {
-                        rcheck(n == -1 && last_d.has(), base_exc_t::NON_EXISTENCE,
-                               strprintf("Index out of bounds: %d", n));
-                        return tbl.has()
-                            ? new_val(single_selection_t::from_row(
-                                          env->env, tbl, last_d))
-                            : new_val(last_d);
-                    }
-                    if (i == n) {
-                        return tbl.has()
-                            ? new_val(single_selection_t::from_row(env->env, tbl, d))
-                            : new_val(d);
-                    }
-                    last_d = d;
-                    r_sanity_check(n == -1 || i < n);
-=======
         datum_t last_d;
         {
             profile::sampler_t sampler("Find nth element.", env->env->trace);
@@ -149,13 +113,18 @@
                 sampler.new_sample();
                 datum_t d = s->next(env->env, batchspec);
                 if (!d.has()) {
-                    rcheck_target(term, base_exc_t::NON_EXISTENCE, n == -1 && last_d.has(),
-                           strprintf("Index out of bounds: %d", n));
-                    return tbl.has() ? term->new_val(last_d, tbl) : term->new_val(last_d);
+                    rcheck_target(
+                        term, base_exc_t::NON_EXISTENCE, n == -1 && last_d.has(),
+                        strprintf("Index out of bounds: %d", n));
+                    return tbl.has()
+                        ? term->new_val(single_selection_t::from_row(
+                                            env->env, tbl, last_d))
+                        : term->new_val(last_d);
                 }
                 if (i == n) {
-                    return tbl.has() ? term->new_val(d, tbl) : term->new_val(d);
->>>>>>> ea266e08
+                    return tbl.has()
+                        ? term->new_val(single_selection_t::from_row(env->env, tbl, d))
+                        : term->new_val(d);
                 }
                 last_d = d;
                 r_sanity_check(n == -1 || i < n);
