--- conflicted
+++ resolved
@@ -80,13 +80,8 @@
     in_timezone_term_t(env_t *env, protob_t<const Term> term)
         : op_term_t(env, term, argspec_t(2)) { }
 private:
-<<<<<<< HEAD
-    counted_t<val_t> eval_impl(UNUSED eval_flags_t flags) {
-        return new_val(pseudo::time_in_tz(arg(0)->as_pt(pseudo::time_string),
-=======
-    counted_t<val_t> eval_impl() {
+    counted_t<val_t> eval_impl(UNUSED eval_flags_t flags) {
         return new_val(pseudo::time_in_tz(arg(0)->as_ptype(pseudo::time_string),
->>>>>>> 3e115f37
                                           arg(1)->as_datum()));
     }
     virtual const char *name() const { return "in_timezone"; }
@@ -97,17 +92,10 @@
     during_term_t(env_t *env, protob_t<const Term> term)
         : bounded_op_term_t(env, term, argspec_t(3)) { }
 private:
-<<<<<<< HEAD
-    counted_t<val_t> eval_impl(UNUSED eval_flags_t flags) {
-        counted_t<const datum_t> t = arg(0)->as_pt(pseudo::time_string);
-        counted_t<const datum_t> lb = arg(1)->as_pt(pseudo::time_string);
-        counted_t<const datum_t> rb = arg(2)->as_pt(pseudo::time_string);
-=======
-    counted_t<val_t> eval_impl() {
+    counted_t<val_t> eval_impl(UNUSED eval_flags_t flags) {
         counted_t<const datum_t> t = arg(0)->as_ptype(pseudo::time_string);
         counted_t<const datum_t> lb = arg(1)->as_ptype(pseudo::time_string);
         counted_t<const datum_t> rb = arg(2)->as_ptype(pseudo::time_string);
->>>>>>> 3e115f37
         int lcmp = pseudo::time_cmp(*lb, *t);
         int rcmp = pseudo::time_cmp(*t, *rb);
         return new_val_bool(!(lcmp == 1 || (lcmp == 0 && left_open())
@@ -121,13 +109,8 @@
     date_term_t(env_t *env, protob_t<const Term> term)
         : op_term_t(env, term, argspec_t(1)) { }
 private:
-<<<<<<< HEAD
-    counted_t<val_t> eval_impl(UNUSED eval_flags_t flags) {
-        return new_val(pseudo::time_date(arg(0)->as_pt(pseudo::time_string), this));
-=======
-    counted_t<val_t> eval_impl() {
+    counted_t<val_t> eval_impl(UNUSED eval_flags_t flags) {
         return new_val(pseudo::time_date(arg(0)->as_ptype(pseudo::time_string), this));
->>>>>>> 3e115f37
     }
     virtual const char *name() const { return "date"; }
 };
@@ -137,13 +120,8 @@
     time_of_day_term_t(env_t *env, protob_t<const Term> term)
         : op_term_t(env, term, argspec_t(1)) { }
 private:
-<<<<<<< HEAD
-    counted_t<val_t> eval_impl(UNUSED eval_flags_t flags) {
-        return new_val(pseudo::time_of_day(arg(0)->as_pt(pseudo::time_string)));
-=======
-    counted_t<val_t> eval_impl() {
+    counted_t<val_t> eval_impl(UNUSED eval_flags_t flags) {
         return new_val(pseudo::time_of_day(arg(0)->as_ptype(pseudo::time_string)));
->>>>>>> 3e115f37
     }
     virtual const char *name() const { return "time_of_day"; }
 };
@@ -153,13 +131,8 @@
     timezone_term_t(env_t *env, protob_t<const Term> term)
         : op_term_t(env, term, argspec_t(1)) { }
 private:
-<<<<<<< HEAD
-    counted_t<val_t> eval_impl(UNUSED eval_flags_t flags) {
-        return new_val(pseudo::time_tz(arg(0)->as_pt(pseudo::time_string)));
-=======
-    counted_t<val_t> eval_impl() {
+    counted_t<val_t> eval_impl(UNUSED eval_flags_t flags) {
         return new_val(pseudo::time_tz(arg(0)->as_ptype(pseudo::time_string)));
->>>>>>> 3e115f37
     }
     virtual const char *name() const { return "timezone"; }
 };
@@ -170,13 +143,8 @@
                    pseudo::time_component_t _component)
         : op_term_t(env, term, argspec_t(1)), component(_component) { }
 private:
-<<<<<<< HEAD
-    counted_t<val_t> eval_impl(UNUSED eval_flags_t flags) {
-        double d = pseudo::time_portion(arg(0)->as_pt(pseudo::time_string), component);
-=======
-    counted_t<val_t> eval_impl() {
+    counted_t<val_t> eval_impl(UNUSED eval_flags_t flags) {
         double d = pseudo::time_portion(arg(0)->as_ptype(pseudo::time_string), component);
->>>>>>> 3e115f37
         return new_val(make_counted<const datum_t>(d));
     }
     virtual const char *name() const {
