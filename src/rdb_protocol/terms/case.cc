// Copyright 2010-2013 RethinkDB, all rights reserved.
#include "rdb_protocol/terms/terms.hpp"

#include "rdb_protocol/error.hpp"
#include "rdb_protocol/op.hpp"

namespace ql {

<<<<<<< HEAD
template<int (*const F)(int)>
const char *case_name();
template<>
const char *case_name< ::toupper>() { return "upcase"; }
template<>
const char *case_name< ::tolower>() { return "downcase"; }

template<int (*const F)(int)>
=======
>>>>>>> fef747f9
class case_term_t : public op_term_t {
public:
    case_term_t(compile_env_t *env, const protob_t<const Term> &term,
                const char *name, int (*_f)(int))
        : op_term_t(env, term, argspec_t(1)), name_(name), f(_f) { }
private:
    virtual counted_t<val_t> eval_impl(scope_env_t *env, UNUSED eval_flags_t flags) {
        std::string s = arg(env, 0)->as_str();
        std::transform(s.begin(), s.end(), s.begin(), f);
        return new_val(make_counted<const datum_t>(std::move(s)));
    }
    virtual const char *name() const { return name_; }

    const char *const name_;
    int (*const f)(int);
};

counted_t<term_t> make_upcase_term(compile_env_t *env,
                                   const protob_t<const Term> &term) {
<<<<<<< HEAD
    return make_counted<case_term_t< ::toupper> >(env, term);
}
counted_t<term_t> make_downcase_term(compile_env_t *env,
                                     const protob_t<const Term> &term) {
    return make_counted<case_term_t< ::tolower> >(env, term);
=======
    return make_counted<case_term_t>(env, term, "upcase", ::toupper);
}
counted_t<term_t> make_downcase_term(compile_env_t *env,
                                     const protob_t<const Term> &term) {
    return make_counted<case_term_t>(env, term, "downcase", ::tolower);
>>>>>>> fef747f9
}

}<|MERGE_RESOLUTION|>--- conflicted
+++ resolved
@@ -6,17 +6,6 @@
 
 namespace ql {
 
-<<<<<<< HEAD
-template<int (*const F)(int)>
-const char *case_name();
-template<>
-const char *case_name< ::toupper>() { return "upcase"; }
-template<>
-const char *case_name< ::tolower>() { return "downcase"; }
-
-template<int (*const F)(int)>
-=======
->>>>>>> fef747f9
 class case_term_t : public op_term_t {
 public:
     case_term_t(compile_env_t *env, const protob_t<const Term> &term,
@@ -36,19 +25,11 @@
 
 counted_t<term_t> make_upcase_term(compile_env_t *env,
                                    const protob_t<const Term> &term) {
-<<<<<<< HEAD
-    return make_counted<case_term_t< ::toupper> >(env, term);
-}
-counted_t<term_t> make_downcase_term(compile_env_t *env,
-                                     const protob_t<const Term> &term) {
-    return make_counted<case_term_t< ::tolower> >(env, term);
-=======
     return make_counted<case_term_t>(env, term, "upcase", ::toupper);
 }
 counted_t<term_t> make_downcase_term(compile_env_t *env,
                                      const protob_t<const Term> &term) {
     return make_counted<case_term_t>(env, term, "downcase", ::tolower);
->>>>>>> fef747f9
 }
 
 }