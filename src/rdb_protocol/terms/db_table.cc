// Copyright 2010-2013 RethinkDB, all rights reserved.
#include "rdb_protocol/terms/terms.hpp"

#include <map>
#include <string>

#include "clustering/administration/main/ports.hpp"
#include "clustering/administration/suggester.hpp"
#include "containers/wire_string.hpp"
#include "rdb_protocol/meta_utils.hpp"
#include "rdb_protocol/op.hpp"
#include "rpc/directory/read_manager.hpp"

namespace ql {

durability_requirement_t parse_durability_optarg(counted_t<val_t> arg,
                                                 pb_rcheckable_t *target);

name_string_t get_name(counted_t<val_t> val, const term_t *caller,
        const char *type_str) {
    r_sanity_check(val.has());
    const wire_string_t &raw_name = val->as_str();
    name_string_t name;
    bool assignment_successful = name.assign_value(raw_name);
    rcheck_target(caller, base_exc_t::GENERIC, assignment_successful,
                  strprintf("%s name `%s` invalid (%s).",
                            type_str, raw_name.c_str(), name_string_t::valid_char_msg));
    return name;
}

// Meta operations (BUT NOT TABLE TERMS) should inherit from this.  It will
// handle a lot of the nasty semilattice initialization stuff for them,
// including the thread switching.
class meta_op_term_t : public op_term_t {
public:
    meta_op_term_t(compile_env_t *env, protob_t<const Term> term, argspec_t argspec,
              optargspec_t optargspec = optargspec_t({}))
        : op_term_t(env, std::move(term), std::move(argspec), std::move(optargspec)) { }

private:
    bool op_is_deterministic() const FINAL { return false; }
    // op_term_t's op_is_blocking is overridden in all the subclasses.
};

// If you don't have to modify any of the data, use
// `const_rethreading_metadata_accessor_t` instead which is more efficient.
struct rethreading_metadata_accessor_t : public on_thread_t {
    explicit rethreading_metadata_accessor_t(scope_env_t *env)
    : on_thread_t(env->env->cluster_access.semilattice_metadata->home_thread()),
      metadata(env->env->cluster_access.semilattice_metadata->get()),
      ns_change(&metadata.rdb_namespaces),
      ns_searcher(&ns_change.get()->namespaces),
      db_searcher(&metadata.databases.databases),
      dc_searcher(&metadata.datacenters.datacenters)
    { }
    cluster_semilattice_metadata_t metadata;
    cow_ptr_t<namespaces_semilattice_metadata_t>::change_t ns_change;
    metadata_searcher_t<namespace_semilattice_metadata_t> ns_searcher;
    metadata_searcher_t<database_semilattice_metadata_t> db_searcher;
    metadata_searcher_t<datacenter_semilattice_metadata_t> dc_searcher;
};

struct const_rethreading_metadata_accessor_t : public on_thread_t {
    explicit const_rethreading_metadata_accessor_t(scope_env_t *env)
    : on_thread_t(env->env->cluster_access.semilattice_metadata->home_thread()),
      metadata(env->env->cluster_access.semilattice_metadata->get()),
      dc_searcher(&metadata.datacenters.datacenters)
    { }
    cluster_semilattice_metadata_t metadata;
    const_metadata_searcher_t<datacenter_semilattice_metadata_t> dc_searcher;
};


class meta_write_op_t : public meta_op_term_t {
public:
    meta_write_op_t(compile_env_t *env, protob_t<const Term> term, argspec_t argspec,
                    optargspec_t optargspec = optargspec_t({}))
        : meta_op_term_t(env, std::move(term), std::move(argspec), std::move(optargspec)) { }

protected:
    clone_ptr_t<watchable_t<change_tracking_map_t<peer_id_t, cluster_directory_metadata_t> > >
    directory_metadata(env_t *env) const {
        r_sanity_check(env->cluster_access.directory_read_manager != NULL);
        r_sanity_check(env->cluster_access.directory_read_manager->home_thread() == get_thread_id());
        return env->cluster_access.directory_read_manager->get_root_view();
    }

private:
<<<<<<< HEAD
    bool op_is_blocking() const FINAL {
        // Metadata write operations usually involve thread-switching (unless we
        // happen to be on the same thread).
        return true;
    }


=======
>>>>>>> 3f1198bb
    virtual std::string write_eval_impl(scope_env_t *env, eval_flags_t flags) = 0;
    counted_t<val_t> eval_impl(scope_env_t *env, eval_flags_t flags) FINAL {
        std::string op = write_eval_impl(env, flags);
        datum_ptr_t res(datum_t::R_OBJECT);
        UNUSED bool b = res.add(op, make_counted<datum_t>(1.0));
        return new_val(res.to_counted());
    }
};

class db_term_t : public meta_op_term_t {
public:
    db_term_t(compile_env_t *env, const protob_t<const Term> &term) : meta_op_term_t(env, term, argspec_t(1)) { }
private:
    bool op_is_blocking() const FINAL {
        return false;
    }

    counted_t<val_t> eval_impl(scope_env_t *env, UNUSED eval_flags_t flags) FINAL {
        name_string_t db_name = get_name(arg(env, 0), this, "Database");
        uuid_u uuid;
        {
            databases_semilattice_metadata_t db_metadata
                = env->env->cluster_access.databases_semilattice_metadata->get();
            const_metadata_searcher_t<database_semilattice_metadata_t>
                db_searcher(&db_metadata.databases);

            uuid = meta_get_uuid(&db_searcher, db_name,
                                 strprintf("Database `%s` does not exist.",
                                           db_name.c_str()), this);
        }
        return new_val(make_counted<const db_t>(uuid, db_name.str()));
    }
    const char *name() const FINAL { return "db"; }
};

class db_create_term_t : public meta_write_op_t {
public:
    db_create_term_t(compile_env_t *env, const protob_t<const Term> &term) :
        meta_write_op_t(env, term, argspec_t(1)) { }
private:
    virtual std::string write_eval_impl(scope_env_t *env, UNUSED eval_flags_t flags) {
        name_string_t db_name = get_name(arg(env, 0), this, "Database");

        rethreading_metadata_accessor_t meta(env);

        // Ensure database doesn't already exist.
        metadata_search_status_t status;
        meta.db_searcher.find_uniq(db_name, &status);
        rcheck(status == METADATA_ERR_NONE,
               base_exc_t::GENERIC,
               strprintf("Database `%s` already exists.", db_name.c_str()));

        // Create database, insert into metadata, then join into real metadata.
        database_semilattice_metadata_t db;
        db.name = vclock_t<name_string_t>(db_name, env->env->cluster_access.this_machine);
        meta.metadata.databases.databases.insert(
            std::make_pair(generate_uuid(), make_deletable(db)));
        try {
            fill_in_blueprints(&meta.metadata,
                               directory_metadata(env->env)->get().get_inner(),
                               env->env->cluster_access.this_machine,
                               boost::optional<namespace_id_t>());
        } catch (const missing_machine_exc_t &e) {
            rfail(base_exc_t::GENERIC, "%s", e.what());
        }
        env->env->cluster_access.join_and_wait_to_propagate(meta.metadata, env->env->interruptor);

        return "created";
    }
    virtual const char *name() const { return "db_create"; }
};

bool is_hard(durability_requirement_t requirement) {
    switch (requirement) {
    case DURABILITY_REQUIREMENT_DEFAULT:
    case DURABILITY_REQUIREMENT_HARD:
        return true;
    case DURABILITY_REQUIREMENT_SOFT:
        return false;
    default:
        unreachable();
    }
}

class table_create_term_t : public meta_write_op_t {
public:
    table_create_term_t(compile_env_t *env, const protob_t<const Term> &term) :
        meta_write_op_t(env, term, argspec_t(1, 2),
                        optargspec_t({"datacenter", "primary_key", "durability"})) { }
private:
    virtual std::string write_eval_impl(scope_env_t *env, UNUSED eval_flags_t flags) {
        uuid_u dc_id = nil_uuid();
        if (counted_t<val_t> v = optarg(env, "datacenter")) {
            name_string_t name = get_name(v, this, "Table");
            {
                const_rethreading_metadata_accessor_t meta(env);
                dc_id = meta_get_uuid(&meta.dc_searcher, name,
                                      strprintf("Datacenter `%s` does not exist.",
                                                name.str().c_str()),
                                      this);
            }
        }

        const bool hard_durability
            = is_hard(parse_durability_optarg(optarg(env, "durability"), this));

        std::string primary_key = "id";
        if (counted_t<val_t> v = optarg(env, "primary_key")) {
            primary_key = v->as_str().to_std();
        }

        uuid_u db_id;
        std::string db_name;
        name_string_t tbl_name;
        if (num_args() == 1) {
            counted_t<val_t> dbv = optarg(env, "db");
            r_sanity_check(dbv);
            db_name = dbv->as_db()->name;
            db_id = dbv->as_db()->id;
            tbl_name = get_name(arg(env, 0), this, "Table");
        } else {
            auto db = arg(env, 0)->as_db();
            db_name = db->name;
            db_id = db->id;
            tbl_name = get_name(arg(env, 1), this, "Table");
        }

        // Ensure table doesn't already exist.
        metadata_search_status_t status;
        namespace_predicate_t pred(&tbl_name, &db_id);

        const uuid_u namespace_id = generate_uuid();

        {
            rethreading_metadata_accessor_t meta(env);
            meta.ns_searcher.find_uniq(pred, &status);
            rcheck(status == METADATA_ERR_NONE,
                   base_exc_t::GENERIC,
                   strprintf("Table `%s` already exists.",
                             (db_name + "." + tbl_name.c_str()).c_str()));

            // Create namespace (DB + table pair) and insert into metadata.
            namespace_semilattice_metadata_t ns =
                new_namespace(
                    env->env->cluster_access.this_machine, db_id, dc_id, tbl_name,
                    primary_key);

            // Set Durability
            std::map<datacenter_id_t, ack_expectation_t> *ack_map =
                &ns.ack_expectations.get_mutable();
            for (auto it = ack_map->begin(); it != ack_map->end(); ++it) {
                it->second = ack_expectation_t(
                    it->second.expectation(), hard_durability);
            }
            ns.ack_expectations.upgrade_version(env->env->cluster_access.this_machine);

            meta.ns_change.get()->namespaces.insert(
                                                    std::make_pair(namespace_id, make_deletable(ns)));
            try {
                fill_in_blueprints(&meta.metadata,
                                   directory_metadata(env->env)->get().get_inner(),
                                   env->env->cluster_access.this_machine,
                                   boost::optional<namespace_id_t>());
            } catch (const missing_machine_exc_t &e) {
                rfail(base_exc_t::GENERIC, "%s", e.what());
            }
            env->env->cluster_access.join_and_wait_to_propagate(meta.metadata, env->env->interruptor);
        }

        // UGLY HACK BELOW (see wait_for_rdb_table_readiness)

        try {
            wait_for_rdb_table_readiness(env->env->cluster_access.ns_repo, namespace_id,
                                         env->env->interruptor,
                                         env->env->cluster_access.semilattice_metadata);
        } catch (const interrupted_exc_t &e) {
            rfail(base_exc_t::GENERIC, "Query interrupted, probably by user.");
        }

        return "created";
    }
    virtual const char *name() const { return "table_create"; }
};

class db_drop_term_t : public meta_write_op_t {
public:
    db_drop_term_t(compile_env_t *env, const protob_t<const Term> &term) :
        meta_write_op_t(env, term, argspec_t(1)) { }
private:
    virtual std::string write_eval_impl(scope_env_t *env, UNUSED eval_flags_t flags) {
        name_string_t db_name = get_name(arg(env, 0), this, "Database");

        rethreading_metadata_accessor_t meta(env);

        // Get database metadata.
        metadata_search_status_t status;
        metadata_searcher_t<database_semilattice_metadata_t>::iterator
            db_metadata = meta.db_searcher.find_uniq(db_name, &status);
        rcheck(status == METADATA_SUCCESS, base_exc_t::GENERIC,
               strprintf("Database `%s` does not exist.", db_name.c_str()));
        guarantee(!db_metadata->second.is_deleted());
        uuid_u db_id = db_metadata->first;

        // Delete all tables in database.
        namespace_predicate_t pred(&db_id);
        for (auto it = meta.ns_searcher.find_next(meta.ns_searcher.begin(), pred);
             it != meta.ns_searcher.end();
             it = meta.ns_searcher.find_next(++it, pred)) {
            guarantee(!it->second.is_deleted());
            it->second.mark_deleted();
        }

        // Delete database
        db_metadata->second.mark_deleted();

        // Join
        try {
            fill_in_blueprints(&meta.metadata,
                               directory_metadata(env->env)->get().get_inner(),
                               env->env->cluster_access.this_machine,
                               boost::optional<namespace_id_t>());
        } catch (const missing_machine_exc_t &e) {
            rfail(base_exc_t::GENERIC, "%s", e.what());
        }
        env->env->cluster_access.join_and_wait_to_propagate(meta.metadata, env->env->interruptor);

        return "dropped";
    }
    virtual const char *name() const { return "db_drop"; }
};

class table_drop_term_t : public meta_write_op_t {
public:
    table_drop_term_t(compile_env_t *env, const protob_t<const Term> &term) :
        meta_write_op_t(env, term, argspec_t(1, 2)) { }
private:
    virtual std::string write_eval_impl(scope_env_t *env, UNUSED eval_flags_t flags) {
        uuid_u db_id;
        std::string db_name;
        name_string_t tbl_name;
        if (num_args() == 1) {
            counted_t<val_t> dbv = optarg(env, "db");
            r_sanity_check(dbv);
            db_name = dbv->as_db()->name;
            db_id = dbv->as_db()->id;
            tbl_name = get_name(arg(env, 0), this, "Table");
        } else {
            auto db = arg(env, 0)->as_db();
            db_name = db->name;
            db_id = db->id;
            tbl_name = get_name(arg(env, 1), this, "Table");
        }

        rethreading_metadata_accessor_t meta(env);

        // Get table metadata.
        metadata_search_status_t status;
        namespace_predicate_t pred(&tbl_name, &db_id);
        metadata_searcher_t<namespace_semilattice_metadata_t>::iterator
            ns_metadata = meta.ns_searcher.find_uniq(pred, &status);
        rcheck(status == METADATA_SUCCESS, base_exc_t::GENERIC,
               strprintf("Table `%s` does not exist.",
                         (db_name + "." + tbl_name.c_str()).c_str()));
        guarantee(!ns_metadata->second.is_deleted());

        // Delete table and join.
        ns_metadata->second.mark_deleted();
        try {
            fill_in_blueprints(&meta.metadata,
                               directory_metadata(env->env)->get().get_inner(),
                               env->env->cluster_access.this_machine,
                               boost::optional<namespace_id_t>());
        } catch (const missing_machine_exc_t &e) {
            rfail(base_exc_t::GENERIC, "%s", e.what());
        }
        env->env->cluster_access.join_and_wait_to_propagate(meta.metadata, env->env->interruptor);

        return "dropped";
    }
    virtual const char *name() const { return "table_drop"; }
};

class db_list_term_t : public meta_op_term_t {
public:
    db_list_term_t(compile_env_t *env, const protob_t<const Term> &term) :
        meta_op_term_t(env, term, argspec_t(0)) { }
private:
    bool op_is_blocking() const FINAL {
        return false;
    }

    counted_t<val_t> eval_impl(scope_env_t *env, UNUSED eval_flags_t flags) FINAL {
        std::vector<std::string> dbs;
        {
            databases_semilattice_metadata_t db_metadata
                = env->env->cluster_access.databases_semilattice_metadata->get();
            const_metadata_searcher_t<database_semilattice_metadata_t>
                db_searcher(&db_metadata.databases);

            for (auto it = db_searcher.find_next(db_searcher.begin());
                 it != db_searcher.end();
                 it = db_searcher.find_next(++it)) {
                guarantee(!it->second.is_deleted());
                if (it->second.get_ref().name.in_conflict()) {
                    continue;
                }
                dbs.push_back(it->second.get_ref().name.get().c_str());
            }
        }

        std::vector<counted_t<const datum_t> > arr;
        arr.reserve(dbs.size());
        for (auto it = dbs.begin(); it != dbs.end(); ++it) {
            arr.push_back(make_counted<datum_t>(std::move(*it)));
        }

        return new_val(make_counted<const datum_t>(std::move(arr)));
    }
    const char *name() const FINAL { return "db_list"; }
};

class table_list_term_t : public meta_op_term_t {
public:
    table_list_term_t(compile_env_t *env, const protob_t<const Term> &term) :
        meta_op_term_t(env, term, argspec_t(0, 1)) { }
private:
    bool op_is_blocking() const FINAL {
        return false;
    }

    counted_t<val_t> eval_impl(scope_env_t *env, UNUSED eval_flags_t flags) FINAL {
        uuid_u db_id;
        if (num_args() == 0) {
            counted_t<val_t> dbv = optarg(env, "db");
            r_sanity_check(dbv);
            db_id = dbv->as_db()->id;
        } else {
            db_id = arg(env, 0)->as_db()->id;
        }
        std::vector<std::string> tables;
        namespace_predicate_t pred(&db_id);
        {
            cow_ptr_t<namespaces_semilattice_metadata_t> ns_metadata
                = env->env->cluster_access.namespaces_semilattice_metadata->get();
            const_metadata_searcher_t<namespace_semilattice_metadata_t>
                ns_searcher(&ns_metadata->namespaces);

            for (auto it = ns_searcher.find_next(ns_searcher.begin(), pred);
                 it != ns_searcher.end();
                 it = ns_searcher.find_next(++it, pred)) {
                guarantee(!it->second.is_deleted());
                if (it->second.get_ref().name.in_conflict()) continue;
                tables.push_back(it->second.get_ref().name.get().c_str());
            }
        }

        std::vector<counted_t<const datum_t> > arr;
        arr.reserve(tables.size());
        for (auto it = tables.begin(); it != tables.end(); ++it) {
            arr.push_back(make_counted<datum_t>(std::move(*it)));
        }
        return new_val(make_counted<const datum_t>(std::move(arr)));
    }
    const char *name() const FINAL { return "table_list"; }
};

class sync_term_t : public meta_write_op_t {
public:
    sync_term_t(compile_env_t *env, const protob_t<const Term> &term)
        : meta_write_op_t(env, term, argspec_t(1)) { }

private:
    virtual std::string write_eval_impl(scope_env_t *env, UNUSED eval_flags_t flags) {
        counted_t<table_t> t = arg(env, 0)->as_table();
        bool success = t->sync(env->env, this);
        r_sanity_check(success);
        return "synced";
    }
    virtual const char *name() const { return "sync"; }
};

class table_term_t : public op_term_t {
public:
    table_term_t(compile_env_t *env, const protob_t<const Term> &term)
        : op_term_t(env, term, argspec_t(1, 2), optargspec_t({ "use_outdated" })) { }
private:
    counted_t<val_t> eval_impl(scope_env_t *env, UNUSED eval_flags_t flags) FINAL {
        counted_t<val_t> t = optarg(env, "use_outdated");
        bool use_outdated = t ? t->as_bool() : false;
        counted_t<const db_t> db;
        std::string name;
        if (num_args() == 1) {
            counted_t<val_t> dbv = optarg(env, "db");
            r_sanity_check(dbv.has());
            db = dbv->as_db();
            name = arg(env, 0)->as_str().to_std();
        } else {
            r_sanity_check(num_args() == 2);
            db = arg(env, 0)->as_db();
            name = arg(env, 1)->as_str().to_std();
        }
        return new_val(make_counted<table_t>(
                           env->env, db, name, use_outdated, backtrace()));
    }
    bool op_is_deterministic() const FINAL { return false; }
    bool op_is_blocking() const FINAL {
        // We construct a datum stream that, when iterated, loads a table.  That
        // means this is a blocking operation (even if we don't block when
        // constructing the datum stream itself).
        return true;
    }
    const char *name() const FINAL { return "table"; }
};

class get_term_t : public op_term_t {
public:
    get_term_t(compile_env_t *env, const protob_t<const Term> &term) : op_term_t(env, term, argspec_t(2)) { }
private:
    virtual counted_t<val_t> eval_impl(scope_env_t *env, UNUSED eval_flags_t flags) {
        counted_t<table_t> table = arg(env, 0)->as_table();
        counted_t<const datum_t> pkey = arg(env, 1)->as_datum();
        counted_t<const datum_t> row = table->get_row(env->env, pkey);
        return new_val(row, pkey, table);
    }
    virtual const char *name() const { return "get"; }
};

class get_all_term_t : public op_term_t {
public:
    get_all_term_t(compile_env_t *env, const protob_t<const Term> &term)
        : op_term_t(env, term, argspec_t(2, -1), optargspec_t({ "index" })) { }
private:
    virtual counted_t<val_t> eval_impl(scope_env_t *env, UNUSED eval_flags_t flags) {
        counted_t<table_t> table = arg(env, 0)->as_table();
        counted_t<val_t> index = optarg(env, "index");
        std::string index_str = index ? index->as_str().to_std() : "";
        if (index && index_str != table->get_pkey()) {
            std::vector<counted_t<datum_stream_t> > streams;
            for (size_t i = 1; i < num_args(); ++i) {
                counted_t<const datum_t> key = arg(env, i)->as_datum();
                counted_t<datum_stream_t> seq =
                    table->get_all(env->env, key, index_str, backtrace());
                streams.push_back(seq);
            }
            counted_t<datum_stream_t> stream
                = make_counted<union_datum_stream_t>(std::move(streams), backtrace());
            return new_val(stream, table);
        } else {
            datum_ptr_t arr(datum_t::R_ARRAY);
            for (size_t i = 1; i < num_args(); ++i) {
                counted_t<const datum_t> key = arg(env, i)->as_datum();
                counted_t<const datum_t> row = table->get_row(env->env, key);
                if (row->get_type() != datum_t::R_NULL) {
                    arr.add(row);
                }
            }
            counted_t<datum_stream_t> stream
                = make_counted<array_datum_stream_t>(arr.to_counted(), backtrace());
            return new_val(stream, table);
        }
    }
    virtual const char *name() const { return "get_all"; }
};

counted_t<term_t> make_db_term(compile_env_t *env, const protob_t<const Term> &term) {
    return make_counted<db_term_t>(env, term);
}

counted_t<term_t> make_table_term(compile_env_t *env, const protob_t<const Term> &term) {
    return make_counted<table_term_t>(env, term);
}

counted_t<term_t> make_get_term(compile_env_t *env, const protob_t<const Term> &term) {
    return make_counted<get_term_t>(env, term);
}

counted_t<term_t> make_get_all_term(compile_env_t *env, const protob_t<const Term> &term) {
    return make_counted<get_all_term_t>(env, term);
}

counted_t<term_t> make_db_create_term(compile_env_t *env, const protob_t<const Term> &term) {
    return make_counted<db_create_term_t>(env, term);
}

counted_t<term_t> make_db_drop_term(compile_env_t *env, const protob_t<const Term> &term) {
    return make_counted<db_drop_term_t>(env, term);
}

counted_t<term_t> make_db_list_term(compile_env_t *env, const protob_t<const Term> &term) {
    return make_counted<db_list_term_t>(env, term);
}

counted_t<term_t> make_table_create_term(compile_env_t *env, const protob_t<const Term> &term) {
    return make_counted<table_create_term_t>(env, term);
}

counted_t<term_t> make_table_drop_term(compile_env_t *env, const protob_t<const Term> &term) {
    return make_counted<table_drop_term_t>(env, term);
}

counted_t<term_t> make_table_list_term(compile_env_t *env, const protob_t<const Term> &term) {
    return make_counted<table_list_term_t>(env, term);
}

counted_t<term_t> make_sync_term(compile_env_t *env, const protob_t<const Term> &term) {
    return make_counted<sync_term_t>(env, term);
}



} // namespace ql<|MERGE_RESOLUTION|>--- conflicted
+++ resolved
@@ -86,16 +86,12 @@
     }
 
 private:
-<<<<<<< HEAD
     bool op_is_blocking() const FINAL {
         // Metadata write operations usually involve thread-switching (unless we
         // happen to be on the same thread).
         return true;
     }
 
-
-=======
->>>>>>> 3f1198bb
     virtual std::string write_eval_impl(scope_env_t *env, eval_flags_t flags) = 0;
     counted_t<val_t> eval_impl(scope_env_t *env, eval_flags_t flags) FINAL {
         std::string op = write_eval_impl(env, flags);
