--- conflicted
+++ resolved
@@ -297,16 +297,10 @@
 private:
     static void rewrite(env_t *env, const Term2 *in, Term2 *out,
                         const pb_rcheckable_t *bt_src) {
-<<<<<<< HEAD
-        rcheck_target(bt_src, in->args_size() == 2, "update requires 2 arguments");
+        CHECK_REWRITE_ARGS(bt_src, in, 2);
         // The `false` values below mean that we don't bind the implicit variable.
         int old_row = env->gensym(false);
         int new_row = env->gensym(false);
-=======
-        CHECK_REWRITE_ARGS(bt_src, in, 2);
-        int old_row = env->gensym();
-        int new_row = env->gensym();
->>>>>>> 0f520436
 
         Term2 *arg = out;
 #pragma GCC diagnostic push
