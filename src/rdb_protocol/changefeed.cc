--- conflicted
+++ resolved
@@ -1819,12 +1819,8 @@
     }
     void operator()(const msg_t::stop_t &) const {
         const char *msg = "Changefeed aborted (table unavailable).";
-<<<<<<< HEAD
         feed->each_sub(*lock,
-                       std::bind(&subscription_t::stop,
-=======
-        feed->each_sub(std::bind(&flat_sub_t::stop,
->>>>>>> 680bd161
+                       std::bind(&flat_sub_t::stop,
                                  ph::_1,
                                  std::make_exception_ptr(
                                      datum_exc_t(base_exc_t::GENERIC, msg)),
