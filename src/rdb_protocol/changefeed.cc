#include "rdb_protocol/changefeed.hpp"

#include <queue>

#include "concurrency/cross_thread_signal.hpp"
#include "concurrency/interruptor.hpp"
#include "containers/archive/boost_types.hpp"
#include "rdb_protocol/btree.hpp"
#include "rdb_protocol/env.hpp"
#include "rdb_protocol/protocol.hpp"
#include "rdb_protocol/val.hpp"
#include "rpc/mailbox/typed.hpp"

#include "debug.hpp"

namespace ql {

namespace changefeed {

server_t::server_t(mailbox_manager_t *_manager)
    : uuid(generate_uuid()),
      manager(_manager),
      stop_mailbox(manager, std::bind(&server_t::stop_mailbox_cb, this, ph::_1)) { }

server_t::~server_t() { }

void server_t::stop_mailbox_cb(client_t::addr_t addr) {
    auto_drainer_t::lock_t lock(&drainer);
    rwlock_in_line_t spot(&clients_lock, access_t::read);
    spot.read_signal()->wait_lazily_unordered();
    auto it = clients.find(addr);
    // The client might have already been removed from e.g. a peer disconnect or
    // drainer destruction.  (Also, if we have multiple shards per btree this
    // will be called twice, and the second time it should be a no-op.)
    if (it != clients.end()) {
        it->second.cond->pulse_if_not_already_pulsed();
    }
}

void server_t::add_client(const client_t::addr_t &addr, region_t region) {
    auto_drainer_t::lock_t lock(&drainer);
    rwlock_in_line_t spot(&clients_lock, access_t::write);
    spot.write_signal()->wait_lazily_unordered();
    auto info = &clients[addr];

    // We do this regardless of whether there's already an entry for this
    // address, because we might be subscribed to multiple regions if we're
    // oversharded.  This will have to become smarter once you can unsubscribe
    // at finer granularity (i.e. when we support changefeeds on selections).
    info->regions.push_back(std::move(region));

    // The entry might already exist if we have multiple shards per btree, but
    // that's fine.
    if (!info->cond.has()) {
        info->stamp = 0;
        cond_t *stopped = new cond_t();
        info->cond.init(stopped);
        // We spawn now so the auto drainer lock is acquired immediately.
        // Passing the raw pointer `stopped` is safe because `add_client_cb` is
        // the only function which can remove an entry from the map.
        coro_t::spawn_now_dangerously(
            std::bind(&server_t::add_client_cb, this, stopped, addr));
    }
}

void server_t::add_client_cb(signal_t *stopped, client_t::addr_t addr) {
    auto_drainer_t::lock_t coro_lock(&drainer);
    {
        disconnect_watcher_t disconnect(manager, addr.get_peer());
        wait_any_t wait_any(
            &disconnect, stopped, coro_lock.get_drain_signal());
        wait_any.wait_lazily_unordered();
    }
    rwlock_in_line_t coro_spot(&clients_lock, access_t::write);
    coro_spot.read_signal()->wait_lazily_unordered();
    auto it = clients.find(addr);
    if (it != clients.end()) {
        // We can be removed more than once safely (e.g. in the case of oversharding).
        send_one_with_lock(coro_lock, &*it, msg_t(msg_t::stop_t()));
    }
    coro_spot.write_signal()->wait_lazily_unordered();
    size_t erased = clients.erase(addr);
    // This is true even if we have multiple shards per btree because
    // `add_client` only spawns one of us.
    guarantee(erased == 1);
}

struct stamped_msg_t {
    stamped_msg_t() { }
    stamped_msg_t(uuid_u _server_uuid, uint64_t _stamp, msg_t _submsg)
        : server_uuid(std::move(_server_uuid)),
          stamp(_stamp),
          submsg(std::move(_submsg)) { }
    uuid_u server_uuid;
    uint64_t stamp;
    msg_t submsg;
};

RDB_MAKE_SERIALIZABLE_3(stamped_msg_t, server_uuid, stamp, submsg);

// This function takes a `lock_t` to make sure you have one.  (We can't just
// always ackquire a drainer lock before sending because we sometimes send a
// `stop_t` during destruction, and you can't acquire a drain lock on a draining
// `auto_drainer_t`.)
void server_t::send_one_with_lock(
    const auto_drainer_t::lock_t &,
    std::pair<const client_t::addr_t, client_info_t> *client,
    msg_t msg) {
    uint64_t stamp;
    {
        // We don't need a write lock as long as we make sure the coroutine
        // doesn't block between reading and updating the stamp.
        ASSERT_NO_CORO_WAITING;
        stamp = client->second.stamp++;
    }
    send(manager, client->first, stamped_msg_t(uuid, stamp, std::move(msg)));
}

void server_t::send_all(msg_t msg, const store_key_t &key) {
    auto_drainer_t::lock_t lock(&drainer);
    rwlock_in_line_t spot(&clients_lock, access_t::read);
    spot.read_signal()->wait_lazily_unordered();
    for (auto it = clients.begin(); it != clients.end(); ++it) {
        if (std::any_of(it->second.regions.begin(),
                        it->second.regions.end(),
                        std::bind(&region_contains_key, ph::_1, std::cref(key)))) {
            send_one_with_lock(lock, &*it, msg);
        }
    }
}

void server_t::stop_all() {
    auto_drainer_t::lock_t lock(&drainer);
    rwlock_in_line_t spot(&clients_lock, access_t::read);
    spot.read_signal()->wait_lazily_unordered();
    for (auto it = clients.begin(); it != clients.end(); ++it) {
        it->second.cond->pulse_if_not_already_pulsed();
    }
}

server_t::addr_t server_t::get_stop_addr() {
    return stop_mailbox.get_address();
}

uint64_t server_t::get_stamp(const client_t::addr_t &addr) {
    auto_drainer_t::lock_t lock(&drainer);
    rwlock_in_line_t spot(&clients_lock, access_t::read);
    spot.read_signal()->wait_lazily_unordered();
    auto it = clients.find(addr);
    if (it == clients.end()) {
        // The client was removed, so no future messages are coming.
        return std::numeric_limits<uint64_t>::max();
    } else {
        return it->second.stamp;
    }
}

uuid_u server_t::get_uuid() {
    return uuid;
}

msg_t::msg_t(msg_t &&msg) : op(std::move(msg.op)) { }
msg_t::msg_t(stop_t &&_op) : op(std::move(_op)) { }
msg_t::msg_t(change_t &&_op) : op(std::move(_op)) { }

msg_t::change_t::change_t() { }
msg_t::change_t::change_t(datum_t _old_val,
                          datum_t _new_val)
    : old_val(std::move(_old_val)), new_val(std::move(_new_val)) { }
msg_t::change_t::~change_t() { }

RDB_IMPL_SERIALIZABLE_1_SINCE_v1_13(msg_t, op);
RDB_IMPL_ME_SERIALIZABLE_2_SINCE_v1_13(
    msg_t::change_t, empty_ok(old_val), empty_ok(new_val));
RDB_IMPL_SERIALIZABLE_0_SINCE_v1_13(msg_t::stop_t);

enum class detach_t { NO, YES };

// Uses the home thread of the subscriber, not the client.
class subscription_t : public home_thread_mixin_t {
public:
    virtual ~subscription_t();
    std::vector<datum_t>
    get_els(batcher_t *batcher, const signal_t *interruptor);
<<<<<<< HEAD
    virtual void add_el(
        const uuid_u &uuid,
        uint64_t stamp,
        const counted_t<const datum_t> &pkey_val,
        counted_t<const datum_t> d,
        const configured_limits_t &limits) = 0;
=======
    virtual void add_el(const uuid_u &uuid, uint64_t stamp, datum_t d,
                        const configured_limits_t &limits) = 0;
>>>>>>> ea266e08
    virtual void start(env_t *env, namespace_interface_t *nif,
                       client_t::addr_t *addr) = 0;
    void stop(const std::string &msg, detach_t should_detach);
protected:
    explicit subscription_t(feed_t *_feed);
    void maybe_signal_cond() THROWS_NOTHING;
    void destructor_cleanup(std::function<void()> del_sub) THROWS_NOTHING;
    // If an error occurs, we're detached and `exc` is set to an exception to rethrow.
    std::exception_ptr exc;
    // If we exceed the array size limit, elements are evicted from `els` and
    // `skipped` is incremented appropriately.  If `skipped` is non-0, we send
    // an error object to the user with the number of skipped elements before
    // continuing.
    size_t skipped;
    // The feed we're subscribed to.
    feed_t *feed;
private:
    virtual bool has_el() = 0;
    virtual datum_t pop_el() = 0;
    // Used to block on more changes.  NULL unless we're waiting.
    cond_t *cond;
    auto_drainer_t drainer;
    DISABLE_COPYING(subscription_t);
};

class feed_t : public home_thread_mixin_t, public slow_atomic_countable_t<feed_t> {
public:
    feed_t(client_t *client,
           mailbox_manager_t *_manager,
           namespace_interface_t *ns_if,
           uuid_u uuid,
           std::string pkey,
           signal_t *interruptor);
    ~feed_t();

    void add_point_sub(subscription_t *sub,
                       const datum_t &key) THROWS_NOTHING;
    void del_point_sub(subscription_t *sub,
                       const datum_t &key) THROWS_NOTHING;

    void add_range_sub(subscription_t *sub) THROWS_NOTHING;
    void del_range_sub(subscription_t *sub) THROWS_NOTHING;

    void each_range_sub(const std::function<void(subscription_t *)> &f) THROWS_NOTHING;
    void each_point_sub(const std::function<void(subscription_t *)> &f) THROWS_NOTHING;
    void each_sub(const std::function<void(subscription_t *)> &f) THROWS_NOTHING;
    void on_point_sub(datum_t key,
                      const std::function<void(subscription_t *)> &f) THROWS_NOTHING;


    bool can_be_removed();
    client_t::addr_t get_addr() const;

    const std::string pkey;
private:
    void each_sub_in_vec(
        const std::vector<std::set<subscription_t *> > &vec,
        rwlock_in_line_t *spot,
        const std::function<void(subscription_t *)> &f) THROWS_NOTHING;
    void each_sub_in_vec_cb(const std::function<void(subscription_t *)> &f,
                            const std::vector<std::set<subscription_t *> > &vec,
                            const std::vector<int> &subscription_threads,
                            int i);
    void each_point_sub_cb(const std::function<void(subscription_t *)> &f, int i);
    void mailbox_cb(stamped_msg_t msg);
    void constructor_cb();

    client_t *client;
    uuid_u uuid;
    mailbox_manager_t *manager;
    mailbox_t<void(stamped_msg_t)> mailbox;
    std::vector<server_t::addr_t> stop_addrs;

    std::vector<scoped_ptr_t<disconnect_watcher_t> > disconnect_watchers;

    struct queue_t {
        rwlock_t lock;
        uint64_t next;
        struct lt_t {
            bool operator()(const stamped_msg_t &left, const stamped_msg_t &right) {
                return left.stamp > right.stamp; // We want the min val to be on top.
            }
        };
        std::priority_queue<stamped_msg_t, std::vector<stamped_msg_t>, lt_t> map;
    };
    // Maps from a `server_t`'s uuid_u.  We don't need a lock for this because
    // the set of `uuid_u`s never changes after it's initialized.
    std::map<uuid_u, scoped_ptr_t<queue_t> > queues;
    cond_t queues_ready;

<<<<<<< HEAD
    std::vector<std::set<subscription_t *> > range_subs;
    std::map<counted_t<const datum_t>,
             std::vector<std::set<subscription_t *> >,
             counted_datum_less_t> point_subs;
    rwlock_t range_subs_lock;
=======
    std::vector<std::set<subscription_t *> > table_subs;
    std::map<datum_t,
             std::vector<std::set<subscription_t *> >,
             optional_datum_less_t> point_subs;
    rwlock_t table_subs_lock;
>>>>>>> ea266e08
    rwlock_t point_subs_lock;
    int64_t num_subs;

    bool detached;

    auto_drainer_t drainer;
};

class point_sub_t : public subscription_t {
public:
    // Throws QL exceptions.
    point_sub_t(feed_t *feed, datum_t _key)
        : subscription_t(feed), key(std::move(_key)), stamp(0) {
        feed->add_point_sub(this, key);
    }
    virtual ~point_sub_t() {
        destructor_cleanup(std::bind(&feed_t::del_point_sub, feed, this, key));
    }
    virtual void start(env_t *env, namespace_interface_t *nif, client_t::addr_t *addr) {
        assert_thread();
        read_response_t read_resp;
        nif->read(
            read_t(
                changefeed_point_stamp_t(
                    *addr, store_key_t(key->print_primary())),
                profile_bool_t::DONT_PROFILE),
            &read_resp,
            order_token_t::ignore,
            env->interruptor);
        auto resp = boost::get<changefeed_point_stamp_response_t>(
            &read_resp.response);
        guarantee(resp != NULL);
        uint64_t start_stamp = resp->stamp.second;
        // It's OK to check `el.has()` because we never return the subscription
        // to anything that calls `get_els` unless the subscription has been
        // started.  We use `>` because a normal stamp that's equal to the start
        // stamp wins (the semantics are that the start stamp is the first
        // "legal" stamp).
        if (!el.has() || start_stamp > stamp) {
            stamp = start_stamp;
            el = std::move(resp->initial_val);
        }
    }
private:
<<<<<<< HEAD
    virtual void add_el(const uuid_u &,
                        uint64_t d_stamp,
                        const counted_t<const datum_t> &pkey_val,
                        counted_t<const datum_t> d,
=======
    virtual void add_el(const uuid_u &, uint64_t d_stamp, datum_t d,
>>>>>>> ea266e08
                        const configured_limits_t &) {
        assert_thread();
        rassert(*pkey_val == *key);
        // We use `>=` because we might have the same stamp as the start stamp
        // (the start stamp reads the stamp non-destructively on the shards).
        // We do ordering and duplicate checking in the layer above, so apart
        // from that we have a strict ordering.
        if (d_stamp >= stamp) {
            stamp = d_stamp;
            el = std::move(d);
            maybe_signal_cond();
        }
    }
    virtual bool has_el() { return el.has(); }
    virtual datum_t pop_el() {
        guarantee(has_el());
        datum_t ret = el;
        el.reset();
        return ret;
    }
    datum_t key;
    uint64_t stamp;
    datum_t el;
};

class range_sub_t : public subscription_t {
public:
    // Throws QL exceptions.
    explicit range_sub_t(feed_t *feed, keyspec_t::range_t _spec)
        : subscription_t(feed), spec(std::move(_spec)) {
        feed->add_range_sub(this);
    }
    virtual ~range_sub_t() {
        destructor_cleanup(std::bind(&feed_t::del_range_sub, feed, this));
    }
    virtual void start(env_t *env, namespace_interface_t *nif, client_t::addr_t *addr) {
        assert_thread();
        read_response_t read_resp;
        nif->read(
            read_t(changefeed_stamp_t(*addr), profile_bool_t::DONT_PROFILE),
            &read_resp,
            order_token_t::ignore,
            env->interruptor);
        auto resp = boost::get<changefeed_stamp_response_t>(&read_resp.response);
        guarantee(resp != NULL);
        start_stamps = std::move(resp->stamps);
        guarantee(start_stamps.size() != 0);
    }
private:
<<<<<<< HEAD
    virtual void add_el(const uuid_u &uuid,
                        uint64_t stamp,
                        const counted_t<const datum_t> &pkey_val,
                        counted_t<const datum_t> d,
=======
    virtual void add_el(const uuid_u &uuid, uint64_t stamp, datum_t d,
>>>>>>> ea266e08
                        const configured_limits_t &limits) {
        if (spec.range.contains(reql_version_t::LATEST, pkey_val)) {
            // If we don't have start timestamps, we haven't started, and if we have
            // exc, we've stopped.
            if (start_stamps.size() != 0 && !exc) {
                auto it = start_stamps.find(uuid);
                guarantee(it != start_stamps.end());
                if (stamp >= it->second) {
                    els.push_back(std::move(d));
                    if (els.size() > limits.array_size_limit()) {
                        skipped += els.size();
                        els.clear();
                    }
                    maybe_signal_cond();
                }
            }
        }
    }
    virtual bool has_el() { return els.size() != 0; }
    virtual datum_t pop_el() {
        guarantee(has_el());
        datum_t ret = std::move(els.front());
        els.pop_front();
        return ret;
    }
    // The stamp (see `stamped_msg_t`) associated with our `changefeed_stamp_t`
    // read.  We use these to make sure we don't see changes from writes before
    // our subscription.
    std::map<uuid_u, uint64_t> start_stamps;
    // The queue of changes we've accumulated since the last time we were read from.
<<<<<<< HEAD
    std::deque<counted_t<const datum_t> > els;
    keyspec_t::range_t spec;
=======
    std::deque<datum_t> els;
>>>>>>> ea266e08
};

class msg_visitor_t : public boost::static_visitor<void> {
public:
    msg_visitor_t(feed_t *_feed, uuid_u _server_uuid, uint64_t _stamp)
        : feed(_feed), server_uuid(_server_uuid), stamp(_stamp) { }
    void operator()(const msg_t::change_t &change) const {
        datum_t null = datum_t::null();
        configured_limits_t default_limits;
        std::map<datum_string_t, datum_t> obj{
            {datum_string_t("new_val"), change.new_val.has() ? change.new_val : null},
            {datum_string_t("old_val"), change.old_val.has() ? change.old_val : null}
        };
<<<<<<< HEAD
=======
        auto d = datum_t(std::move(obj));
        feed->each_table_sub(
            std::bind(&subscription_t::add_el,
                      ph::_1,
                      std::cref(server_uuid),
                      stamp,
                      d, default_limits));
>>>>>>> ea266e08
        auto val = change.new_val.has() ? change.new_val : change.old_val;
        r_sanity_check(val.has());
        auto pkey_val = val->get_field(datum_string_t(feed->pkey), NOTHROW);
        r_sanity_check(pkey_val.has());

        feed->each_range_sub(
            std::bind(&subscription_t::add_el,
                      ph::_1,
                      std::cref(server_uuid),
                      stamp,
                      std::cref(pkey_val),
                      make_counted<const datum_t>(std::move(obj)),
                      default_limits));
        feed->on_point_sub(
            pkey_val,
            std::bind(&subscription_t::add_el,
                      ph::_1,
                      std::cref(server_uuid),
                      stamp,
                      std::cref(pkey_val),
                      change.new_val.has() ? change.new_val : datum_t::null(),
                      default_limits));
    }
    void operator()(const msg_t::stop_t &) const {
        const char *msg = "Changefeed aborted (table unavailable).";
        feed->each_sub(std::bind(&subscription_t::stop, ph::_1, msg, detach_t::NO));
    }
private:
    feed_t *feed;
    uuid_u server_uuid;
    uint64_t stamp;
};

class stream_t : public eager_datum_stream_t {
public:
    template<class... Args>
    stream_t(scoped_ptr_t<subscription_t> &&_sub, Args... args)
        : eager_datum_stream_t(std::forward<Args...>(args...)),
          sub(std::move(_sub)) { }
    virtual bool is_array() { return false; }
    virtual bool is_exhausted() const { return false; }
    virtual bool is_cfeed() const { return true; }
    virtual std::vector<datum_t>
    next_raw_batch(env_t *env, const batchspec_t &bs) {
        rcheck(bs.get_batch_type() == batch_type_t::NORMAL
               || bs.get_batch_type() == batch_type_t::NORMAL_FIRST,
               base_exc_t::GENERIC,
               "Cannot call a terminal (`reduce`, `count`, etc.) on an "
               "infinite stream (such as a changefeed).");
        batcher_t batcher = bs.to_batcher();
        return sub->get_els(&batcher, env->interruptor);
    }
private:
    scoped_ptr_t<subscription_t> sub;
};

subscription_t::subscription_t(feed_t *_feed) : skipped(0), feed(_feed), cond(NULL) {
    guarantee(feed != NULL);
}

subscription_t::~subscription_t() { }

std::vector<datum_t>
subscription_t::get_els(batcher_t *batcher, const signal_t *interruptor) {
    assert_thread();
    guarantee(cond == NULL); // Can't get while blocking.
    auto_drainer_t::lock_t lock(&drainer);
    if (!has_el() && !exc) {
        cond_t wait_for_data;
        cond = &wait_for_data;
        signal_timer_t timer;
        if (batcher->get_batch_type() == batch_type_t::NORMAL
            || batcher->get_batch_type() == batch_type_t::NORMAL_FIRST) {
            timer.start(batcher->microtime_left() / 1000);
        }
        try {
            wait_any_t any_interruptor(interruptor, &timer);
            // We don't need to wait on the drain signal because the interruptor
            // will be pulsed if we're shutting down.
            wait_interruptible(cond, &any_interruptor);
        } catch (const interrupted_exc_t &e) {
            cond = NULL;
            if (timer.is_pulsed()) {
                return std::vector<datum_t>();
            }
            throw e;
        }
        guarantee(cond == NULL);
    }

    std::vector<datum_t> v;
    if (exc) {
        std::rethrow_exception(exc);
    } else if (skipped != 0) {
        v.push_back(
            datum_t(
                std::map<datum_string_t, datum_t>{
                    {datum_string_t("error"), datum_t(
                        datum_string_t(strprintf("Changefeed cache over array size limit, "
                                                "skipped %zu elements.", skipped)))}}));
        skipped = 0;
    } else {
        while (has_el() && !batcher->should_send_batch()) {
            datum_t el = pop_el();
            batcher->note_el(el);
            v.push_back(std::move(el));
        }
    }
    guarantee(v.size() != 0);
    return std::move(v);
}



void subscription_t::stop(const std::string &msg, detach_t detach) {
    assert_thread();
    if (detach == detach_t::YES) {
        feed = NULL;
    }
    exc = std::make_exception_ptr(datum_exc_t(base_exc_t::GENERIC, msg));
    maybe_signal_cond();
}

void subscription_t::maybe_signal_cond() THROWS_NOTHING {
    assert_thread();
    if (cond != NULL) {
        ASSERT_NO_CORO_WAITING;
        cond->pulse();
        cond = NULL;
    }
}

void subscription_t::destructor_cleanup(std::function<void()> del_sub) THROWS_NOTHING {
    // This error is only sent if we're getting destroyed while blocking.
    stop("Subscription destroyed (shutting down?).", detach_t::NO);
    if (feed != NULL) {
        del_sub();
    } else {
        // We only get here if we were detached.
        guarantee(exc);
    }
}

RDB_MAKE_SERIALIZABLE_0(keyspec_t::range_t);
INSTANTIATE_SERIALIZABLE_FOR_CLUSTER(keyspec_t::range_t);
RDB_MAKE_SERIALIZABLE_1(keyspec_t::point_t, key);
INSTANTIATE_SERIALIZABLE_FOR_CLUSTER(keyspec_t::point_t);
RDB_MAKE_SERIALIZABLE_1(keyspec_t, spec);
INSTANTIATE_SERIALIZABLE_FOR_CLUSTER(keyspec_t);

// If this throws we might leak the increment to `num_subs`.
void feed_t::add_point_sub(subscription_t *sub,
                           const datum_t &key) THROWS_NOTHING {
    on_thread_t th(home_thread());
    guarantee(!detached);
    num_subs += 1;
    auto_drainer_t::lock_t lock(&drainer);
    rwlock_in_line_t spot(&point_subs_lock, access_t::write);
    spot.read_signal()->wait_lazily_unordered();
    auto subvec_it = point_subs.find(key);
    spot.write_signal()->wait_lazily_unordered();
    if (subvec_it == point_subs.end()) {
        subvec_it = point_subs.insert(
            std::make_pair(key, decltype(subvec_it->second)(get_num_threads()))).first;
    }
    (subvec_it->second)[sub->home_thread().threadnum].insert(sub);
}

// Can't throw because it's called in a destructor.
void feed_t::del_point_sub(subscription_t *sub,
                           const datum_t &key) THROWS_NOTHING {
    on_thread_t th(home_thread());
    {
        auto_drainer_t::lock_t lock(&drainer);
        rwlock_in_line_t spot(&point_subs_lock, access_t::write);
        spot.read_signal()->wait_lazily_unordered();
        auto subvec_it = point_subs.find(key);
        guarantee(subvec_it != point_subs.end());
        spot.write_signal()->wait_lazily_unordered();
        size_t erased = (subvec_it->second)[sub->home_thread().threadnum].erase(sub);
        guarantee(erased == 1);
        // If there are no more subscribers, remove the key from the map.
        auto it = subvec_it->second.begin();
        for (; it != subvec_it->second.end(); ++it) {
            if (it->size() != 0) {
                break;
            }
        }
        if (it == subvec_it->second.end()) {
            point_subs.erase(subvec_it);
        }
    }
    num_subs -= 1;
    if (num_subs == 0) {
        // It's possible that by the time we get the lock to remove the feed,
        // another subscriber might have already found the feed and subscribed.
        client->maybe_remove_feed(uuid);
    }
}

// If this throws we might leak the increment to `num_subs`.
void feed_t::add_range_sub(subscription_t *sub) THROWS_NOTHING {
    on_thread_t th(home_thread());
    guarantee(!detached);
    num_subs += 1;
    auto_drainer_t::lock_t lock(&drainer);
    rwlock_in_line_t spot(&range_subs_lock, access_t::write);
    spot.write_signal()->wait_lazily_unordered();
    range_subs[sub->home_thread().threadnum].insert(sub);
}

// Can't throw because it's called in a destructor.
void feed_t::del_range_sub(subscription_t *sub) THROWS_NOTHING {
    on_thread_t th(home_thread());
    {
        auto_drainer_t::lock_t lock(&drainer);
        rwlock_in_line_t spot(&range_subs_lock, access_t::write);
        spot.write_signal()->wait_lazily_unordered();
        size_t erased = range_subs[sub->home_thread().threadnum].erase(sub);
        guarantee(erased == 1);
    }
    num_subs -= 1;
    if (num_subs == 0) {
        // It's possible that by the time we get the lock to remove the feed,
        // another subscriber might have already found the feed and subscribed.
        client->maybe_remove_feed(uuid);
    }
}

void feed_t::each_sub_in_vec(
    const std::vector<std::set<subscription_t *> > &vec,
    rwlock_in_line_t *spot,
    const std::function<void(subscription_t *)> &f) THROWS_NOTHING {
    assert_thread();
    auto_drainer_t::lock_t lock(&drainer);
    spot->read_signal()->wait_lazily_unordered();

    std::vector<int> subscription_threads;
    for (int i = 0; i < get_num_threads(); ++i) {
        if (vec[i].size() != 0) {
            subscription_threads.push_back(i);
        }
    }
    pmap(subscription_threads.size(),
         std::bind(&feed_t::each_sub_in_vec_cb,
                   this,
                   std::cref(f),
                   std::cref(vec),
                   std::cref(subscription_threads),
                   ph::_1));
}

void feed_t::each_sub_in_vec_cb(const std::function<void(subscription_t *)> &f,
                                const std::vector<std::set<subscription_t *> > &vec,
                                const std::vector<int> &subscription_threads,
                                int i) {
    guarantee(vec[subscription_threads[i]].size() != 0);
    on_thread_t th((threadnum_t(subscription_threads[i])));
    for (subscription_t *sub : vec[subscription_threads[i]]) {
        f(sub);
    }
}

void feed_t::each_range_sub(
    const std::function<void(subscription_t *)> &f) THROWS_NOTHING {
    assert_thread();
    rwlock_in_line_t spot(&range_subs_lock, access_t::read);
    each_sub_in_vec(range_subs, &spot, f);
}

void feed_t::each_point_sub(
    const std::function<void(subscription_t *)> &f) THROWS_NOTHING {
    assert_thread();
    rwlock_in_line_t spot(&point_subs_lock, access_t::read);
    pmap(get_num_threads(),
         std::bind(&feed_t::each_point_sub_cb,
                   this,
                   std::cref(f),
                   ph::_1));
}

void feed_t::each_point_sub_cb(const std::function<void(subscription_t *)> &f, int i) {
    on_thread_t th((threadnum_t(i)));
    for (auto const &pair : point_subs) {
        for (subscription_t *sub : pair.second[i]) {
            f(sub);
        }
    }
}

void feed_t::each_sub(const std::function<void(subscription_t *)> &f) THROWS_NOTHING {
    each_range_sub(f);
    each_point_sub(f);
}

void feed_t::on_point_sub(
    datum_t key,
    const std::function<void(subscription_t *)> &f) THROWS_NOTHING {
    assert_thread();
    auto_drainer_t::lock_t lock(&drainer);
    rwlock_in_line_t spot(&point_subs_lock, access_t::read);
    spot.read_signal()->wait_lazily_unordered();

    auto point_sub = point_subs.find(key);
    if (point_sub != point_subs.end()) {
        each_sub_in_vec(point_sub->second, &spot, f);
    }
}

bool feed_t::can_be_removed() {
    return num_subs == 0;
}

client_t::addr_t feed_t::get_addr() const {
    return mailbox.get_address();
}

void feed_t::mailbox_cb(stamped_msg_t msg) {
    // We stop receiving messages when detached (we're only receiving
    // messages because we haven't managed to get a message to the
    // stop mailboxes for some of the masters yet).  This also stops
    // us from trying to handle a message while waiting on the auto
    // drainer.
    if (!detached) {
        auto_drainer_t::lock_t lock(&drainer);

        // We wait for the write to complete and the queues to be ready.
        wait_any_t wait_any(&queues_ready, lock.get_drain_signal());
        wait_any.wait_lazily_unordered();
        if (!lock.get_drain_signal()->is_pulsed()) {
            // We don't need a lock for this because the set of `uuid_u`s never
            // changes after it's initialized.
            auto it = queues.find(msg.server_uuid);
            guarantee(it != queues.end());
            queue_t *queue = it->second.get();
            guarantee(queue != NULL);

            rwlock_in_line_t spot(&queue->lock, access_t::write);
            spot.write_signal()->wait_lazily_unordered();

            // Add us to the queue.
            guarantee(msg.stamp >= queue->next);
            queue->map.push(std::move(msg));

            // Read as much as we can from the queue (this enforces ordering.)
            while (queue->map.size() != 0 && queue->map.top().stamp == queue->next) {
                const stamped_msg_t &curmsg = queue->map.top();
                msg_visitor_t visitor(this, curmsg.server_uuid, curmsg.stamp);
                boost::apply_visitor(visitor, curmsg.submsg.op);
                queue->map.pop();
                queue->next += 1;
            }
        }
    }
}

/* This mustn't hold onto the `namespace_interface_t` after it returns */
feed_t::feed_t(client_t *_client,
               mailbox_manager_t *_manager,
               namespace_interface_t *ns_if,
               uuid_u _uuid,
               std::string _pkey,
               signal_t *interruptor)
    : pkey(std::move(_pkey)),
      client(_client),
      uuid(_uuid),
      manager(_manager),
      mailbox(manager, std::bind(&feed_t::mailbox_cb, this, ph::_1)),
      range_subs(get_num_threads()),
      /* We only use comparison in the point_subs map for equality purposes, not
         ordering -- and this isn't in a secondary index function.  Thus
         reql_version_t::LATEST is appropriate. */
      point_subs(optional_datum_less_t(reql_version_t::LATEST)),
      num_subs(0),
      detached(false) {
    read_t read(changefeed_subscribe_t(mailbox.get_address()),
                profile_bool_t::DONT_PROFILE);
    read_response_t read_resp;
    ns_if->read(read, &read_resp, order_token_t::ignore, interruptor);
    auto resp = boost::get<changefeed_subscribe_response_t>(&read_resp.response);

    guarantee(resp != NULL);
    stop_addrs.reserve(resp->addrs.size());
    for (auto it = resp->addrs.begin(); it != resp->addrs.end(); ++it) {
        stop_addrs.push_back(std::move(*it));
    }

    std::set<peer_id_t> peers;
    for (auto it = stop_addrs.begin(); it != stop_addrs.end(); ++it) {
        peers.insert(it->get_peer());
    }
    for (auto it = peers.begin(); it != peers.end(); ++it) {
        disconnect_watchers.push_back(
            make_scoped<disconnect_watcher_t>(manager, *it));
    }

    for (auto it = resp->server_uuids.begin(); it != resp->server_uuids.end(); ++it) {
        auto res = queues.insert(
            std::make_pair(*it, make_scoped<queue_t>()));
        guarantee(res.second);
        res.first->second->next = 0;

        // In debug mode we put some junk messages in the queues to make sure
        // the queue logic actually does something (since mailboxes are
        // generally ordered right now).
#ifndef NDEBUG
        for (size_t i = 0; i < queues.size()-1; ++i) {
            res.first->second->map.push(
                stamped_msg_t(
                    *it,
                    std::numeric_limits<uint64_t>::max() - i,
                    msg_t()));
        }
#endif
    }
    queues_ready.pulse();

    // We spawn now so that the auto drainer lock is acquired immediately.
    coro_t::spawn_now_dangerously(std::bind(&feed_t::constructor_cb, this));
}

void feed_t::constructor_cb() {
    auto_drainer_t::lock_t lock(&drainer);
    {
        wait_any_t any_disconnect;
        for (size_t i = 0; i < disconnect_watchers.size(); ++i) {
            any_disconnect.add(disconnect_watchers[i].get());
        }
        wait_any_t wait_any(&any_disconnect, lock.get_drain_signal());
        wait_any.wait_lazily_unordered();
    }
    // Clear the disconnect watchers so we don't keep the watched connections open
    // longer than necessary.
    disconnect_watchers.clear();
    if (!detached) {
        scoped_ptr_t<feed_t> self = client->detach_feed(uuid);
        detached = true;
        if (self.has()) {
            const char *msg = "Disconnected from peer.";
            each_sub(std::bind(&subscription_t::stop, ph::_1, msg, detach_t::YES));
            num_subs = 0;
        } else {
            // We only get here if we were removed before we were detached.
            guarantee(num_subs == 0);
        }
    }
}

feed_t::~feed_t() {
    guarantee(num_subs == 0);
    detached = true;
    for (auto it = stop_addrs.begin(); it != stop_addrs.end(); ++it) {
        send(manager, *it, mailbox.get_address());
    }
}

client_t::client_t(
        mailbox_manager_t *_manager,
        const std::function<
            namespace_interface_access_t(
                const namespace_id_t &,
                signal_t *)
            > &_namespace_source) :
    manager(_manager),
    namespace_source(_namespace_source)
{
    guarantee(manager != NULL);
}
client_t::~client_t() { }

counted_t<datum_stream_t>
client_t::new_feed(env_t *env,
                   const namespace_id_t &uuid,
                   const protob_t<const Backtrace> &bt,
                   const std::string &table_name,
                   const std::string &pkey,
                   keyspec_t &&keyspec) {
    try {
        scoped_ptr_t<subscription_t> sub;
        boost::variant<scoped_ptr_t<range_sub_t>, scoped_ptr_t<point_sub_t> > presub;
        addr_t addr;
        {
            threadnum_t old_thread = get_thread_id();
            cross_thread_signal_t interruptor(env->interruptor, home_thread());
            on_thread_t th(home_thread());
            auto_drainer_t::lock_t lock(&drainer);
            rwlock_in_line_t spot(&feeds_lock, access_t::write);
            spot.read_signal()->wait_lazily_unordered();
            auto feed_it = feeds.find(uuid);
            if (feed_it == feeds.end()) {
                spot.write_signal()->wait_lazily_unordered();
                namespace_interface_access_t access =
                        namespace_source(uuid, &interruptor);
                // Even though we have the user's feed here, multiple
                // users may share a feed_t, and this code path will
                // only be run for the first one.  Rather than mess
                // about, just use the defaults.
                auto val = make_scoped<feed_t>(this, manager, access.get(), uuid,
                                               pkey, &interruptor);
                feed_it = feeds.insert(std::make_pair(uuid, std::move(val))).first;
            }

            // We need to do this while holding `feeds_lock` to make sure the
            // feed isn't destroyed before we subscribe to it.
            on_thread_t th2(old_thread);
            feed_t *feed = feed_it->second.get();
            addr = feed->get_addr();

            struct keyspec_visitor_t : public boost::static_visitor<subscription_t *> {
                explicit keyspec_visitor_t(feed_t *_feed) : feed(_feed) { }
                subscription_t * operator()(const keyspec_t::range_t &range) const {
                    return new range_sub_t(feed, range);
                }
                subscription_t * operator()(const keyspec_t::limit_t &limit) const {
                    return new limit_sub_t(feed, limit_term_t);
                }
                subscription_t * operator()(const keyspec_t::point_t &point) const {
                    return new point_sub_t(feed, point.key);
                }
                feed_t *feed;
            };
            sub.init(boost::apply_visitor(keyspec_visitor_t(feed), keyspec.spec));
        }
        namespace_interface_access_t access = namespace_source(uuid, env->interruptor);
        sub->start(env, access.get(), &addr);
        return make_counted<stream_t>(std::move(sub), bt);
    } catch (const cannot_perform_query_exc_t &e) {
        rfail_datum(base_exc_t::GENERIC,
                    "cannot subscribe to table `%s`: %s",
                    table_name.c_str(), e.what());
    }
}

// class limit_sub_t : public subscription_t {

//     std::map<uuid_u, std::map<store_key_t, counted_t<const datum_t> > >
// }

void client_t::maybe_remove_feed(const uuid_u &uuid) {
    assert_thread();
    scoped_ptr_t<feed_t> destroy;
    auto_drainer_t::lock_t lock(&drainer);
    rwlock_in_line_t spot(&feeds_lock, access_t::write);
    spot.write_signal()->wait_lazily_unordered();
    auto feed_it = feeds.find(uuid);
    // The feed might have disappeared because it may have been detached while
    // we held the lock, in which case we don't need to do anything.  The feed
    // might also have gotten a new subscriber, in which case we don't want to
    // remove it yet.
    if (feed_it != feeds.end() && feed_it->second->can_be_removed()) {
        // We want to destroy the feed after the lock is released, because it
        // may be expensive.
        destroy.swap(feed_it->second);
        feeds.erase(feed_it);
    }
}

scoped_ptr_t<feed_t> client_t::detach_feed(const uuid_u &uuid) {
    assert_thread();
    scoped_ptr_t<feed_t> ret;
    auto_drainer_t::lock_t lock(&drainer);
    rwlock_in_line_t spot(&feeds_lock, access_t::write);
    spot.write_signal()->wait_lazily_unordered();
    // The feed might have been removed in `maybe_remove_feed`, in which case
    // there's nothing to detach.
    auto feed_it = feeds.find(uuid);
    if (feed_it != feeds.end()) {
        ret.swap(feed_it->second);
        feeds.erase(feed_it);
    }
    return ret;
}

} // namespace changefeed
} // namespace ql<|MERGE_RESOLUTION|>--- conflicted
+++ resolved
@@ -182,17 +182,12 @@
     virtual ~subscription_t();
     std::vector<datum_t>
     get_els(batcher_t *batcher, const signal_t *interruptor);
-<<<<<<< HEAD
     virtual void add_el(
         const uuid_u &uuid,
         uint64_t stamp,
-        const counted_t<const datum_t> &pkey_val,
-        counted_t<const datum_t> d,
+        const datum_t &pkey_val,
+        datum_t d,
         const configured_limits_t &limits) = 0;
-=======
-    virtual void add_el(const uuid_u &uuid, uint64_t stamp, datum_t d,
-                        const configured_limits_t &limits) = 0;
->>>>>>> ea266e08
     virtual void start(env_t *env, namespace_interface_t *nif,
                        client_t::addr_t *addr) = 0;
     void stop(const std::string &msg, detach_t should_detach);
@@ -283,19 +278,11 @@
     std::map<uuid_u, scoped_ptr_t<queue_t> > queues;
     cond_t queues_ready;
 
-<<<<<<< HEAD
     std::vector<std::set<subscription_t *> > range_subs;
-    std::map<counted_t<const datum_t>,
-             std::vector<std::set<subscription_t *> >,
-             counted_datum_less_t> point_subs;
-    rwlock_t range_subs_lock;
-=======
-    std::vector<std::set<subscription_t *> > table_subs;
     std::map<datum_t,
              std::vector<std::set<subscription_t *> >,
              optional_datum_less_t> point_subs;
-    rwlock_t table_subs_lock;
->>>>>>> ea266e08
+    rwlock_t range_subs_lock;
     rwlock_t point_subs_lock;
     int64_t num_subs;
 
@@ -340,14 +327,10 @@
         }
     }
 private:
-<<<<<<< HEAD
     virtual void add_el(const uuid_u &,
                         uint64_t d_stamp,
-                        const counted_t<const datum_t> &pkey_val,
-                        counted_t<const datum_t> d,
-=======
-    virtual void add_el(const uuid_u &, uint64_t d_stamp, datum_t d,
->>>>>>> ea266e08
+                        const datum_t &pkey_val,
+                        datum_t d,
                         const configured_limits_t &) {
         assert_thread();
         rassert(*pkey_val == *key);
@@ -397,14 +380,10 @@
         guarantee(start_stamps.size() != 0);
     }
 private:
-<<<<<<< HEAD
     virtual void add_el(const uuid_u &uuid,
                         uint64_t stamp,
-                        const counted_t<const datum_t> &pkey_val,
-                        counted_t<const datum_t> d,
-=======
-    virtual void add_el(const uuid_u &uuid, uint64_t stamp, datum_t d,
->>>>>>> ea266e08
+                        const datum_t &pkey_val,
+                        datum_t d,
                         const configured_limits_t &limits) {
         if (spec.range.contains(reql_version_t::LATEST, pkey_val)) {
             // If we don't have start timestamps, we haven't started, and if we have
@@ -435,12 +414,8 @@
     // our subscription.
     std::map<uuid_u, uint64_t> start_stamps;
     // The queue of changes we've accumulated since the last time we were read from.
-<<<<<<< HEAD
-    std::deque<counted_t<const datum_t> > els;
+    std::deque<datum_t > els;
     keyspec_t::range_t spec;
-=======
-    std::deque<datum_t> els;
->>>>>>> ea266e08
 };
 
 class msg_visitor_t : public boost::static_visitor<void> {
@@ -454,16 +429,6 @@
             {datum_string_t("new_val"), change.new_val.has() ? change.new_val : null},
             {datum_string_t("old_val"), change.old_val.has() ? change.old_val : null}
         };
-<<<<<<< HEAD
-=======
-        auto d = datum_t(std::move(obj));
-        feed->each_table_sub(
-            std::bind(&subscription_t::add_el,
-                      ph::_1,
-                      std::cref(server_uuid),
-                      stamp,
-                      d, default_limits));
->>>>>>> ea266e08
         auto val = change.new_val.has() ? change.new_val : change.old_val;
         r_sanity_check(val.has());
         auto pkey_val = val->get_field(datum_string_t(feed->pkey), NOTHROW);
@@ -475,7 +440,7 @@
                       std::cref(server_uuid),
                       stamp,
                       std::cref(pkey_val),
-                      make_counted<const datum_t>(std::move(obj)),
+                      datum_t(std::move(obj)),
                       default_limits));
         feed->on_point_sub(
             pkey_val,
@@ -999,7 +964,7 @@
 
 // class limit_sub_t : public subscription_t {
 
-//     std::map<uuid_u, std::map<store_key_t, counted_t<const datum_t> > >
+//     std::map<uuid_u, std::map<store_key_t, datum_t > >
 // }
 
 void client_t::maybe_remove_feed(const uuid_u &uuid) {
