#ifndef RDB_PROTOCOL_QUERY_LANGUAGE_HPP_
#define RDB_PROTOCOL_QUERY_LANGUAGE_HPP_

#include <algorithm>
#include <deque>
#include <list>
#include <map>
#include <set>
#include <string>
#include <utility>
#include <vector>

#include "utils.hpp"
#include <boost/variant.hpp>
#include <boost/shared_ptr.hpp>

#include "clustering/administration/metadata.hpp"
#include "clustering/administration/namespace_interface_repository.hpp"
#include "extproc/pool.hpp"
#include "http/json.hpp"
#include "rdb_protocol/backtrace.hpp"
#include "rdb_protocol/exceptions.hpp"
#include "rdb_protocol/js.hpp"
#include "rdb_protocol/protocol.hpp"
#include "rdb_protocol/query_language.pb.h"
<<<<<<< HEAD
#include "stream_cache.hpp"
=======
#include "rdb_protocol/scope.hpp"
#include "rdb_protocol/stream.hpp"
#include "rdb_protocol/environment.hpp"
>>>>>>> 15197a66

namespace query_language {

/* These functions throw exceptions if their inputs aren't well defined or
fail type-checking. (A well-defined input has the correct fields filled in.) */

term_info_t get_term_type(const Term &t, type_checking_environment_t *env, const backtrace_t &backtrace);
void check_term_type(const Term &t, term_type_t expected, type_checking_environment_t *env, bool *is_det_out, const backtrace_t &backtrace);
term_info_t get_function_type(const Term::Call &c, type_checking_environment_t *env, const backtrace_t &backtrace);
void check_reduction_type(const Reduction &m, type_checking_environment_t *env, bool *is_det_out, bool args_are_det, const backtrace_t &backtrace);
void check_mapping_type(const Mapping &m, term_type_t return_type, type_checking_environment_t *env, bool *is_det_out, bool args_are_det, const backtrace_t &backtrace);
void check_predicate_type(const Predicate &m, type_checking_environment_t *env, bool *is_det_out, bool args_are_det, const backtrace_t &backtrace);
void check_read_query_type(const ReadQuery &rq, type_checking_environment_t *env, bool *is_det_out, const backtrace_t &backtrace);
void check_write_query_type(const WriteQuery &wq, type_checking_environment_t *env, bool *is_det_out, const backtrace_t &backtrace);
void check_query_type(const Query &q, type_checking_environment_t *env, bool *is_det_out, const backtrace_t &backtrace);

/* functions to evaluate the queries */

<<<<<<< HEAD
typedef std::list<boost::shared_ptr<scoped_cJSON_t> > cJSON_list_t;

class in_memory_stream_t : public json_stream_t {
public:
    template <class iterator>
    in_memory_stream_t(const iterator &begin, const iterator &end)
        : data(begin, end)
    { }

    explicit in_memory_stream_t(json_array_iterator_t it) {
        while (cJSON *json = it.next()) {
            data.push_back(boost::shared_ptr<scoped_cJSON_t>(new scoped_cJSON_t(cJSON_DeepCopy(json))));
        }
    }

    explicit in_memory_stream_t(boost::shared_ptr<json_stream_t> stream) {
        while (boost::shared_ptr<scoped_cJSON_t> json = stream->next()) {
            data.push_back(json);
        }
    }

    template <class Ordering>
    void sort(const Ordering &o) {
        data.sort(o);
    }

    boost::shared_ptr<scoped_cJSON_t> next() {
        if (data.empty()) {
            return boost::shared_ptr<scoped_cJSON_t>();
        } else {
            boost::shared_ptr<scoped_cJSON_t> res = data.front();
            data.pop_front();
            return res;
        }
    }
private:
    cJSON_list_t data;
};

class batched_rget_stream_t : public json_stream_t {
public:
    batched_rget_stream_t(const namespace_repo_t<rdb_protocol_t>::access_t &_ns_access, signal_t *_interruptor, key_range_t _range, int _batch_size,
        backtrace_t _backtrace)
        : ns_access(_ns_access), interruptor(_interruptor), range(_range), batch_size(_batch_size), index(0), finished(false), backtrace(_backtrace) { }

    boost::shared_ptr<scoped_cJSON_t> next() {
        if (data.empty()) {
            if (finished) {
                return boost::shared_ptr<scoped_cJSON_t>();
            }
            read_more();
            if (data.empty()) {
                finished = true;
                return boost::shared_ptr<scoped_cJSON_t>();
            }
        }
        boost::shared_ptr<scoped_cJSON_t> ret = data.front();
        data.pop_front();
        return ret;
    }

private:
    void read_more() {
        rdb_protocol_t::rget_read_t rget_read(range, batch_size);
        rdb_protocol_t::read_t read(rget_read);
        try {
            rdb_protocol_t::read_response_t res = ns_access.get_namespace_if()->read(read, order_token_t::ignore, interruptor);
            rdb_protocol_t::rget_read_response_t *p_res = boost::get<rdb_protocol_t::rget_read_response_t>(&res.response);
            rassert(p_res);

            // todo: just do a straight copy?
            typedef rdb_protocol_t::rget_read_response_t::stream_t stream_t;
            stream_t *stream = boost::get<stream_t>(&p_res->result);
            guarantee(stream);

            for (stream_t::iterator i = stream->begin(); i != stream->end(); ++i) {
                data.push_back(i->second);
                rassert(data.back());
                range.left = i->first;
            }

            if (!range.left.increment()) {
                finished = true;
            }
        } catch (cannot_perform_query_exc_t e) {
            throw runtime_exc_t("cannot perform read: " + std::string(e.what()), backtrace);
        }
    }

    namespace_repo_t<rdb_protocol_t>::access_t ns_access;
    signal_t *interruptor;
    key_range_t range;
    int batch_size;

    cJSON_list_t data;
    int index;
    bool finished;

    backtrace_t backtrace;
};

class stream_multiplexer_t {
public:

    stream_multiplexer_t() { }
    explicit stream_multiplexer_t(boost::shared_ptr<json_stream_t> _stream)
        : stream(_stream)
    { }

    typedef std::vector<boost::shared_ptr<scoped_cJSON_t> > cJSON_vector_t;

    class stream_t : public json_stream_t {
    public:
        explicit stream_t(boost::shared_ptr<stream_multiplexer_t> _parent)
            : parent(_parent), index(0)
        {
            rassert(parent->stream);
        }

        boost::shared_ptr<scoped_cJSON_t> next() {
            while (index >= parent->data.size()) {
                if (!parent->maybe_read_more()) {
                    return boost::shared_ptr<scoped_cJSON_t>();
                }
            }

            return parent->data[index++];
        }
    private:
        boost::shared_ptr<stream_multiplexer_t> parent;
        cJSON_vector_t::size_type index;
    };

private:
    friend class stream_t;

    bool maybe_read_more() {
        if (boost::shared_ptr<scoped_cJSON_t> json = stream->next()) {
            data.push_back(json);
            return true;
        } else {
            return false;
        }
    }

    //TODO this should probably not be a vector
    boost::shared_ptr<json_stream_t> stream;

    cJSON_vector_t data;
};

class union_stream_t : public json_stream_t {
public:
    typedef std::list<boost::shared_ptr<json_stream_t> > stream_list_t;

    explicit union_stream_t(const stream_list_t &_streams)
        : streams(_streams), hd(streams.begin())
    { }

    boost::shared_ptr<scoped_cJSON_t> next() {
        while (hd != streams.end()) {
            if (boost::shared_ptr<scoped_cJSON_t> json = (*hd)->next()) {
                return json;
            } else {
                ++hd;
            }
        }
        return boost::shared_ptr<scoped_cJSON_t>();
    }

private:
    stream_list_t streams;
    stream_list_t::iterator hd;
};

template <class P>
class filter_stream_t : public json_stream_t {
public:
    typedef boost::function<bool(boost::shared_ptr<scoped_cJSON_t>)> predicate;
    filter_stream_t(boost::shared_ptr<json_stream_t> _stream, const P &_p)
        : stream(_stream), p(_p)
    { }

    boost::shared_ptr<scoped_cJSON_t> next() {
        while (boost::shared_ptr<scoped_cJSON_t> json = stream->next()) {
            if (p(json)) {
                return json;
            }
        }
        return boost::shared_ptr<scoped_cJSON_t>();
    }

private:
    boost::shared_ptr<json_stream_t> stream;
    P p;
};

template <class F>
class mapping_stream_t : public json_stream_t {
public:
    mapping_stream_t(boost::shared_ptr<json_stream_t> _stream, const F &_f)
        : stream(_stream), f(_f)
    { }

    boost::shared_ptr<scoped_cJSON_t> next() {
        if (boost::shared_ptr<scoped_cJSON_t> json = stream->next()) {
            return f(json);
        } else {
            return json;
        }
    }

private:
    boost::shared_ptr<json_stream_t> stream;
    F f;
};

template <class F>
class concat_mapping_stream_t : public  json_stream_t {
public:
    concat_mapping_stream_t(boost::shared_ptr<json_stream_t> _stream, const F &_f)
        : stream(_stream), f(_f)
    {
        f = _f;
        if (boost::shared_ptr<scoped_cJSON_t> json = stream->next()) {
            substream = f(json);
        }
    }

    boost::shared_ptr<scoped_cJSON_t> next() {
        boost::shared_ptr<scoped_cJSON_t> res;

        while (!res) {
            if (!substream) {
                return res;
            } else if ((res = substream->next())) {
                continue;
            } else if (boost::shared_ptr<scoped_cJSON_t> json = stream->next()) {
                substream = f(json);
            } else {
                substream.reset();
            }
        }

        return res;
    }

private:
    boost::shared_ptr<json_stream_t> stream, substream;
    F f;
};

class limit_stream_t : public json_stream_t {
public:
    limit_stream_t(boost::shared_ptr<json_stream_t> _stream, int _limit)
        : stream(_stream), limit(_limit)
    {
        guarantee(limit >= 0);
    }

    boost::shared_ptr<scoped_cJSON_t> next() {
        if (limit == 0) {
            return boost::shared_ptr<scoped_cJSON_t>();
        } else {
            limit--;
            return stream->next();
        }
    }

private:
    boost::shared_ptr<json_stream_t> stream;
    int limit;
};

class skip_stream_t : public json_stream_t {
public:
    skip_stream_t(boost::shared_ptr<json_stream_t> _stream, int _offset)
        : stream(_stream), offset(_offset)
    {
        guarantee(offset >= 0);
    }

    boost::shared_ptr<scoped_cJSON_t> next() {
        while (offset) {
            offset--;
            stream->next();
        }
        return stream->next();
    }

private:
    boost::shared_ptr<json_stream_t> stream;
    int offset;
};

class range_stream_t : public json_stream_t {
public:
    range_stream_t(boost::shared_ptr<json_stream_t> _stream, const key_range_t &_range, const std::string &_attrname)
        : stream(_stream), range(_range), attrname(_attrname)
    { }

    boost::shared_ptr<scoped_cJSON_t> next() {
        // TODO: error handling
        while (boost::shared_ptr<scoped_cJSON_t> json = stream->next()) {
            if (json->type() != cJSON_Object) {
                continue;
            }
            cJSON* val = json->GetObjectItem(attrname.c_str());
            if (val && range.contains_key(store_key_t(cJSON_print_std_string(val)))) {
                return json;
            }
        }
        return boost::shared_ptr<scoped_cJSON_t>();
    }

private:
    boost::shared_ptr<json_stream_t> stream;
    key_range_t range;
    std::string attrname;
};


//Scopes for single pieces of json
typedef variable_scope_t<boost::shared_ptr<scoped_cJSON_t> > variable_val_scope_t;

typedef variable_val_scope_t::new_scope_t new_val_scope_t;

//scopes for json streams
typedef variable_scope_t<boost::shared_ptr<stream_multiplexer_t> > variable_stream_scope_t;

typedef variable_stream_scope_t::new_scope_t new_stream_scope_t;

class runtime_environment_t {
public:
    runtime_environment_t(extproc::pool_group_t *_pool_group,
                          namespace_repo_t<rdb_protocol_t> *_ns_repo,
                          boost::shared_ptr<semilattice_read_view_t<cluster_semilattice_metadata_t> > _semilattice_metadata,
                          boost::shared_ptr<js::runner_t> _js_runner,
                          signal_t *_interruptor)
        : pool(_pool_group->get()),
          ns_repo(_ns_repo),
          semilattice_metadata(_semilattice_metadata),
          js_runner(_js_runner),
          interruptor(_interruptor)
    { }

    variable_val_scope_t scope;
    variable_stream_scope_t stream_scope;
    type_checking_environment_t type_env;

    implicit_value_t<boost::shared_ptr<scoped_cJSON_t> > implicit_attribute_value;

    extproc::pool_t *pool;      // for running external JS jobs
    namespace_repo_t<rdb_protocol_t> *ns_repo;
    //TODO this should really just be the namespace metadata... but
    //constructing views is too hard :-/
    boost::shared_ptr<semilattice_read_view_t<cluster_semilattice_metadata_t> > semilattice_metadata;

  private:
    // Ideally this would be a scoped_ptr_t<js::runner_t>, but unfortunately we
    // copy runtime_environment_ts to capture scope.
    //
    // Note that js_runner is "lazily initialized": we only call
    // js_runner->begin() once we know we need to evaluate javascript. This
    // means we only allocate a worker process to queries that actually need
    // javascript execution.
    //
    // In the future we might want to be even finer-grained than this, and
    // release worker jobs once we know we no longer need JS execution, or
    // multiplex queries onto worker processes.
    boost::shared_ptr<js::runner_t> js_runner;

  public:
    // Returns js_runner, but first calls js_runner->begin() if it hasn't
    // already been called.
    boost::shared_ptr<js::runner_t> get_js_runner();

    signal_t *interruptor;
};

typedef implicit_value_t<boost::shared_ptr<scoped_cJSON_t> >::impliciter_t implicit_value_setter_t;

=======
>>>>>>> 15197a66
//TODO most of these functions that are supposed to only throw runtime exceptions

void execute(Query *q, runtime_environment_t *, Response *res, const backtrace_t &backtrace, stream_cache_t *stream_cache) THROWS_ONLY(runtime_exc_t);

void execute(ReadQuery *r, runtime_environment_t *, Response *res, const backtrace_t &backtrace, stream_cache_t *stream_cache) THROWS_ONLY(runtime_exc_t);

void execute(WriteQuery *r, runtime_environment_t *, Response *res, const backtrace_t &backtrace) THROWS_ONLY(runtime_exc_t);

boost::shared_ptr<scoped_cJSON_t> eval(Term *t, runtime_environment_t *, const backtrace_t &backtrace) THROWS_ONLY(runtime_exc_t);

boost::shared_ptr<json_stream_t> eval_stream(Term *t, runtime_environment_t *, const backtrace_t &backtrace) THROWS_ONLY(runtime_exc_t);

boost::shared_ptr<scoped_cJSON_t> eval(Term::Call *c, runtime_environment_t *, const backtrace_t &backtrace) THROWS_ONLY(runtime_exc_t);

boost::shared_ptr<json_stream_t> eval_stream(Term::Call *c, runtime_environment_t *, const backtrace_t &backtrace) THROWS_ONLY(runtime_exc_t);

namespace_repo_t<rdb_protocol_t>::access_t eval(TableRef *t, runtime_environment_t *, const backtrace_t &backtrace) THROWS_ONLY(runtime_exc_t);

class view_t {
public:
    view_t(const namespace_repo_t<rdb_protocol_t>::access_t &_access,
           const std::string &_primary_key,
           boost::shared_ptr<json_stream_t> _stream)
        : access(_access), primary_key(_primary_key), stream(_stream) 
    { }

    namespace_repo_t<rdb_protocol_t>::access_t access;
    std::string primary_key;
    boost::shared_ptr<json_stream_t> stream;
};

view_t eval_view(Term *t, runtime_environment_t *, const backtrace_t &backtrace) THROWS_ONLY(runtime_exc_t);

view_t eval_view(Term::Call *t, runtime_environment_t *, const backtrace_t &backtrace) THROWS_ONLY(runtime_exc_t);

view_t eval_view(Term::Table *t, runtime_environment_t *, const backtrace_t &backtrace) THROWS_ONLY(runtime_exc_t);

} //namespace query_language

#endif /* RDB_PROTOCOL_QUERY_LANGUAGE_HPP_ */<|MERGE_RESOLUTION|>--- conflicted
+++ resolved
@@ -23,13 +23,9 @@
 #include "rdb_protocol/js.hpp"
 #include "rdb_protocol/protocol.hpp"
 #include "rdb_protocol/query_language.pb.h"
-<<<<<<< HEAD
-#include "stream_cache.hpp"
-=======
 #include "rdb_protocol/scope.hpp"
 #include "rdb_protocol/stream.hpp"
 #include "rdb_protocol/environment.hpp"
->>>>>>> 15197a66
 
 namespace query_language {
 
@@ -47,392 +43,6 @@
 void check_query_type(const Query &q, type_checking_environment_t *env, bool *is_det_out, const backtrace_t &backtrace);
 
 /* functions to evaluate the queries */
-
-<<<<<<< HEAD
-typedef std::list<boost::shared_ptr<scoped_cJSON_t> > cJSON_list_t;
-
-class in_memory_stream_t : public json_stream_t {
-public:
-    template <class iterator>
-    in_memory_stream_t(const iterator &begin, const iterator &end)
-        : data(begin, end)
-    { }
-
-    explicit in_memory_stream_t(json_array_iterator_t it) {
-        while (cJSON *json = it.next()) {
-            data.push_back(boost::shared_ptr<scoped_cJSON_t>(new scoped_cJSON_t(cJSON_DeepCopy(json))));
-        }
-    }
-
-    explicit in_memory_stream_t(boost::shared_ptr<json_stream_t> stream) {
-        while (boost::shared_ptr<scoped_cJSON_t> json = stream->next()) {
-            data.push_back(json);
-        }
-    }
-
-    template <class Ordering>
-    void sort(const Ordering &o) {
-        data.sort(o);
-    }
-
-    boost::shared_ptr<scoped_cJSON_t> next() {
-        if (data.empty()) {
-            return boost::shared_ptr<scoped_cJSON_t>();
-        } else {
-            boost::shared_ptr<scoped_cJSON_t> res = data.front();
-            data.pop_front();
-            return res;
-        }
-    }
-private:
-    cJSON_list_t data;
-};
-
-class batched_rget_stream_t : public json_stream_t {
-public:
-    batched_rget_stream_t(const namespace_repo_t<rdb_protocol_t>::access_t &_ns_access, signal_t *_interruptor, key_range_t _range, int _batch_size,
-        backtrace_t _backtrace)
-        : ns_access(_ns_access), interruptor(_interruptor), range(_range), batch_size(_batch_size), index(0), finished(false), backtrace(_backtrace) { }
-
-    boost::shared_ptr<scoped_cJSON_t> next() {
-        if (data.empty()) {
-            if (finished) {
-                return boost::shared_ptr<scoped_cJSON_t>();
-            }
-            read_more();
-            if (data.empty()) {
-                finished = true;
-                return boost::shared_ptr<scoped_cJSON_t>();
-            }
-        }
-        boost::shared_ptr<scoped_cJSON_t> ret = data.front();
-        data.pop_front();
-        return ret;
-    }
-
-private:
-    void read_more() {
-        rdb_protocol_t::rget_read_t rget_read(range, batch_size);
-        rdb_protocol_t::read_t read(rget_read);
-        try {
-            rdb_protocol_t::read_response_t res = ns_access.get_namespace_if()->read(read, order_token_t::ignore, interruptor);
-            rdb_protocol_t::rget_read_response_t *p_res = boost::get<rdb_protocol_t::rget_read_response_t>(&res.response);
-            rassert(p_res);
-
-            // todo: just do a straight copy?
-            typedef rdb_protocol_t::rget_read_response_t::stream_t stream_t;
-            stream_t *stream = boost::get<stream_t>(&p_res->result);
-            guarantee(stream);
-
-            for (stream_t::iterator i = stream->begin(); i != stream->end(); ++i) {
-                data.push_back(i->second);
-                rassert(data.back());
-                range.left = i->first;
-            }
-
-            if (!range.left.increment()) {
-                finished = true;
-            }
-        } catch (cannot_perform_query_exc_t e) {
-            throw runtime_exc_t("cannot perform read: " + std::string(e.what()), backtrace);
-        }
-    }
-
-    namespace_repo_t<rdb_protocol_t>::access_t ns_access;
-    signal_t *interruptor;
-    key_range_t range;
-    int batch_size;
-
-    cJSON_list_t data;
-    int index;
-    bool finished;
-
-    backtrace_t backtrace;
-};
-
-class stream_multiplexer_t {
-public:
-
-    stream_multiplexer_t() { }
-    explicit stream_multiplexer_t(boost::shared_ptr<json_stream_t> _stream)
-        : stream(_stream)
-    { }
-
-    typedef std::vector<boost::shared_ptr<scoped_cJSON_t> > cJSON_vector_t;
-
-    class stream_t : public json_stream_t {
-    public:
-        explicit stream_t(boost::shared_ptr<stream_multiplexer_t> _parent)
-            : parent(_parent), index(0)
-        {
-            rassert(parent->stream);
-        }
-
-        boost::shared_ptr<scoped_cJSON_t> next() {
-            while (index >= parent->data.size()) {
-                if (!parent->maybe_read_more()) {
-                    return boost::shared_ptr<scoped_cJSON_t>();
-                }
-            }
-
-            return parent->data[index++];
-        }
-    private:
-        boost::shared_ptr<stream_multiplexer_t> parent;
-        cJSON_vector_t::size_type index;
-    };
-
-private:
-    friend class stream_t;
-
-    bool maybe_read_more() {
-        if (boost::shared_ptr<scoped_cJSON_t> json = stream->next()) {
-            data.push_back(json);
-            return true;
-        } else {
-            return false;
-        }
-    }
-
-    //TODO this should probably not be a vector
-    boost::shared_ptr<json_stream_t> stream;
-
-    cJSON_vector_t data;
-};
-
-class union_stream_t : public json_stream_t {
-public:
-    typedef std::list<boost::shared_ptr<json_stream_t> > stream_list_t;
-
-    explicit union_stream_t(const stream_list_t &_streams)
-        : streams(_streams), hd(streams.begin())
-    { }
-
-    boost::shared_ptr<scoped_cJSON_t> next() {
-        while (hd != streams.end()) {
-            if (boost::shared_ptr<scoped_cJSON_t> json = (*hd)->next()) {
-                return json;
-            } else {
-                ++hd;
-            }
-        }
-        return boost::shared_ptr<scoped_cJSON_t>();
-    }
-
-private:
-    stream_list_t streams;
-    stream_list_t::iterator hd;
-};
-
-template <class P>
-class filter_stream_t : public json_stream_t {
-public:
-    typedef boost::function<bool(boost::shared_ptr<scoped_cJSON_t>)> predicate;
-    filter_stream_t(boost::shared_ptr<json_stream_t> _stream, const P &_p)
-        : stream(_stream), p(_p)
-    { }
-
-    boost::shared_ptr<scoped_cJSON_t> next() {
-        while (boost::shared_ptr<scoped_cJSON_t> json = stream->next()) {
-            if (p(json)) {
-                return json;
-            }
-        }
-        return boost::shared_ptr<scoped_cJSON_t>();
-    }
-
-private:
-    boost::shared_ptr<json_stream_t> stream;
-    P p;
-};
-
-template <class F>
-class mapping_stream_t : public json_stream_t {
-public:
-    mapping_stream_t(boost::shared_ptr<json_stream_t> _stream, const F &_f)
-        : stream(_stream), f(_f)
-    { }
-
-    boost::shared_ptr<scoped_cJSON_t> next() {
-        if (boost::shared_ptr<scoped_cJSON_t> json = stream->next()) {
-            return f(json);
-        } else {
-            return json;
-        }
-    }
-
-private:
-    boost::shared_ptr<json_stream_t> stream;
-    F f;
-};
-
-template <class F>
-class concat_mapping_stream_t : public  json_stream_t {
-public:
-    concat_mapping_stream_t(boost::shared_ptr<json_stream_t> _stream, const F &_f)
-        : stream(_stream), f(_f)
-    {
-        f = _f;
-        if (boost::shared_ptr<scoped_cJSON_t> json = stream->next()) {
-            substream = f(json);
-        }
-    }
-
-    boost::shared_ptr<scoped_cJSON_t> next() {
-        boost::shared_ptr<scoped_cJSON_t> res;
-
-        while (!res) {
-            if (!substream) {
-                return res;
-            } else if ((res = substream->next())) {
-                continue;
-            } else if (boost::shared_ptr<scoped_cJSON_t> json = stream->next()) {
-                substream = f(json);
-            } else {
-                substream.reset();
-            }
-        }
-
-        return res;
-    }
-
-private:
-    boost::shared_ptr<json_stream_t> stream, substream;
-    F f;
-};
-
-class limit_stream_t : public json_stream_t {
-public:
-    limit_stream_t(boost::shared_ptr<json_stream_t> _stream, int _limit)
-        : stream(_stream), limit(_limit)
-    {
-        guarantee(limit >= 0);
-    }
-
-    boost::shared_ptr<scoped_cJSON_t> next() {
-        if (limit == 0) {
-            return boost::shared_ptr<scoped_cJSON_t>();
-        } else {
-            limit--;
-            return stream->next();
-        }
-    }
-
-private:
-    boost::shared_ptr<json_stream_t> stream;
-    int limit;
-};
-
-class skip_stream_t : public json_stream_t {
-public:
-    skip_stream_t(boost::shared_ptr<json_stream_t> _stream, int _offset)
-        : stream(_stream), offset(_offset)
-    {
-        guarantee(offset >= 0);
-    }
-
-    boost::shared_ptr<scoped_cJSON_t> next() {
-        while (offset) {
-            offset--;
-            stream->next();
-        }
-        return stream->next();
-    }
-
-private:
-    boost::shared_ptr<json_stream_t> stream;
-    int offset;
-};
-
-class range_stream_t : public json_stream_t {
-public:
-    range_stream_t(boost::shared_ptr<json_stream_t> _stream, const key_range_t &_range, const std::string &_attrname)
-        : stream(_stream), range(_range), attrname(_attrname)
-    { }
-
-    boost::shared_ptr<scoped_cJSON_t> next() {
-        // TODO: error handling
-        while (boost::shared_ptr<scoped_cJSON_t> json = stream->next()) {
-            if (json->type() != cJSON_Object) {
-                continue;
-            }
-            cJSON* val = json->GetObjectItem(attrname.c_str());
-            if (val && range.contains_key(store_key_t(cJSON_print_std_string(val)))) {
-                return json;
-            }
-        }
-        return boost::shared_ptr<scoped_cJSON_t>();
-    }
-
-private:
-    boost::shared_ptr<json_stream_t> stream;
-    key_range_t range;
-    std::string attrname;
-};
-
-
-//Scopes for single pieces of json
-typedef variable_scope_t<boost::shared_ptr<scoped_cJSON_t> > variable_val_scope_t;
-
-typedef variable_val_scope_t::new_scope_t new_val_scope_t;
-
-//scopes for json streams
-typedef variable_scope_t<boost::shared_ptr<stream_multiplexer_t> > variable_stream_scope_t;
-
-typedef variable_stream_scope_t::new_scope_t new_stream_scope_t;
-
-class runtime_environment_t {
-public:
-    runtime_environment_t(extproc::pool_group_t *_pool_group,
-                          namespace_repo_t<rdb_protocol_t> *_ns_repo,
-                          boost::shared_ptr<semilattice_read_view_t<cluster_semilattice_metadata_t> > _semilattice_metadata,
-                          boost::shared_ptr<js::runner_t> _js_runner,
-                          signal_t *_interruptor)
-        : pool(_pool_group->get()),
-          ns_repo(_ns_repo),
-          semilattice_metadata(_semilattice_metadata),
-          js_runner(_js_runner),
-          interruptor(_interruptor)
-    { }
-
-    variable_val_scope_t scope;
-    variable_stream_scope_t stream_scope;
-    type_checking_environment_t type_env;
-
-    implicit_value_t<boost::shared_ptr<scoped_cJSON_t> > implicit_attribute_value;
-
-    extproc::pool_t *pool;      // for running external JS jobs
-    namespace_repo_t<rdb_protocol_t> *ns_repo;
-    //TODO this should really just be the namespace metadata... but
-    //constructing views is too hard :-/
-    boost::shared_ptr<semilattice_read_view_t<cluster_semilattice_metadata_t> > semilattice_metadata;
-
-  private:
-    // Ideally this would be a scoped_ptr_t<js::runner_t>, but unfortunately we
-    // copy runtime_environment_ts to capture scope.
-    //
-    // Note that js_runner is "lazily initialized": we only call
-    // js_runner->begin() once we know we need to evaluate javascript. This
-    // means we only allocate a worker process to queries that actually need
-    // javascript execution.
-    //
-    // In the future we might want to be even finer-grained than this, and
-    // release worker jobs once we know we no longer need JS execution, or
-    // multiplex queries onto worker processes.
-    boost::shared_ptr<js::runner_t> js_runner;
-
-  public:
-    // Returns js_runner, but first calls js_runner->begin() if it hasn't
-    // already been called.
-    boost::shared_ptr<js::runner_t> get_js_runner();
-
-    signal_t *interruptor;
-};
-
-typedef implicit_value_t<boost::shared_ptr<scoped_cJSON_t> >::impliciter_t implicit_value_setter_t;
-
-=======
->>>>>>> 15197a66
 //TODO most of these functions that are supposed to only throw runtime exceptions
 
 void execute(Query *q, runtime_environment_t *, Response *res, const backtrace_t &backtrace, stream_cache_t *stream_cache) THROWS_ONLY(runtime_exc_t);
