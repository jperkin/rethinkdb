--- conflicted
+++ resolved
@@ -170,11 +170,7 @@
 void rdb_backfill(btree_slice_t *slice, const key_range_t& key_range,
                   repli_timestamp_t since_when, rdb_backfill_callback_t *callback,
                   superblock_t *superblock,
-<<<<<<< HEAD
-                  alt_buf_lock_t *sindex_block,
-=======
                   buf_lock_t *sindex_block,
->>>>>>> 1db2f996
                   parallel_traversal_progress_t *p, signal_t *interruptor)
     THROWS_ONLY(interrupted_exc_t);
 
@@ -188,20 +184,12 @@
 /* A deleter that doesn't actually delete the values. Needed for secondary
  * indexes which only have references. */
 class rdb_value_non_deleter_t : public value_deleter_t {
-<<<<<<< HEAD
-    void delete_value(alt_buf_parent_t parent, void *value);
-=======
     void delete_value(buf_parent_t parent, void *value);
->>>>>>> 1db2f996
 };
 
 void rdb_erase_range(btree_slice_t *slice, key_tester_t *tester,
                      const key_range_t &keys,
-<<<<<<< HEAD
-                     alt_buf_lock_t *sindex_block,
-=======
                      buf_lock_t *sindex_block,
->>>>>>> 1db2f996
                      superblock_t *superblock,
                      btree_store_t<rdb_protocol_t> *store,
                      signal_t *interruptor);
@@ -279,11 +267,7 @@
 public:
     rdb_modification_report_cb_t(
             btree_store_t<rdb_protocol_t> *store,
-<<<<<<< HEAD
-            alt_buf_lock_t *sindex_block,
-=======
             buf_lock_t *sindex_block,
->>>>>>> 1db2f996
             auto_drainer_t::lock_t lock);
 
     void on_mod_report(const rdb_modification_report_t &mod_report);
@@ -294,11 +278,7 @@
     /* Fields initialized by the constructor. */
     auto_drainer_t::lock_t lock_;
     btree_store_t<rdb_protocol_t> *store_;
-<<<<<<< HEAD
-    alt_buf_lock_t *sindex_block_;
-=======
     buf_lock_t *sindex_block_;
->>>>>>> 1db2f996
 
     /* Fields initialized by calls to on_mod_report */
     btree_store_t<rdb_protocol_t>::sindex_access_vector_t sindexes_;
@@ -307,11 +287,7 @@
 void rdb_update_sindexes(
         const btree_store_t<rdb_protocol_t>::sindex_access_vector_t &sindexes,
         const rdb_modification_report_t *modification,
-<<<<<<< HEAD
-        alt_txn_t *txn);
-=======
         txn_t *txn);
->>>>>>> 1db2f996
 
 
 void rdb_erase_range_sindexes(
@@ -328,15 +304,9 @@
 class rdb_value_deleter_t : public value_deleter_t {
 friend void rdb_update_sindexes(
         const btree_store_t<rdb_protocol_t>::sindex_access_vector_t &sindexes,
-<<<<<<< HEAD
-        const rdb_modification_report_t *modification, alt_txn_t *txn);
-
-    void delete_value(alt_buf_parent_t parent, void *_value);
-=======
         const rdb_modification_report_t *modification, txn_t *txn);
 
     void delete_value(buf_parent_t parent, void *_value);
->>>>>>> 1db2f996
 };
 
 
