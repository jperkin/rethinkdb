// Copyright 2010-2012 RethinkDB, all rights reserved.
#include "rdb_protocol/term.hpp"

#include "rdb_protocol/counted_term.hpp"
#include "rdb_protocol/env.hpp"
#include "rdb_protocol/pb_utils.hpp"
#include "rdb_protocol/stream_cache.hpp"
#include "rdb_protocol/term_walker.hpp"
#include "rdb_protocol/validate.hpp"

#include "rdb_protocol/terms/terms.hpp"

#pragma GCC diagnostic ignored "-Wshadow"

namespace ql {

counted_t<term_t> compile_term(env_t *env, protob_t<const Term> t) {
    switch (t->type()) {
    case Term::DATUM:              return make_datum_term(env, t);
    case Term::MAKE_ARRAY:         return make_make_array_term(env, t);
    case Term::MAKE_OBJ:           return make_make_obj_term(env, t);
    case Term::VAR:                return make_var_term(env, t);
    case Term::JAVASCRIPT:         return make_javascript_term(env, t);
    case Term::ERROR:              return make_error_term(env, t);
    case Term::IMPLICIT_VAR:       return make_implicit_var_term(env, t);
    case Term::DB:                 return make_db_term(env, t);
    case Term::TABLE:              return make_table_term(env, t);
    case Term::GET:                return make_get_term(env, t);
    case Term::GET_ALL:            return make_get_all_term(env, t);
    case Term::EQ:                 // fallthru
    case Term::NE:                 // fallthru
    case Term::LT:                 // fallthru
    case Term::LE:                 // fallthru
    case Term::GT:                 // fallthru
    case Term::GE:                 return make_predicate_term(env, t);
    case Term::NOT:                return make_not_term(env, t);
    case Term::ADD:                // fallthru
    case Term::SUB:                // fallthru
    case Term::MUL:                // fallthru
    case Term::DIV:                return make_arith_term(env, t);
    case Term::MOD:                return make_mod_term(env, t);
    case Term::APPEND:             return make_append_term(env, t);
    case Term::SLICE:              return make_slice_term(env, t);
    case Term::GETATTR:            return make_getattr_term(env, t);
    case Term::CONTAINS:           return make_contains_term(env, t);
    case Term::PLUCK:              return make_pluck_term(env, t);
    case Term::WITHOUT:            return make_without_term(env, t);
    case Term::MERGE:              return make_merge_term(env, t);
    case Term::BETWEEN:            return make_between_term(env, t);
    case Term::REDUCE:             return make_reduce_term(env, t);
    case Term::MAP:                return make_map_term(env, t);
    case Term::FILTER:             return make_filter_term(env, t);
    case Term::CONCATMAP:          return make_concatmap_term(env, t);
    case Term::ORDERBY:            return make_orderby_term(env, t);
    case Term::DISTINCT:           return make_distinct_term(env, t);
    case Term::COUNT:              return make_count_term(env, t);
    case Term::UNION:              return make_union_term(env, t);
    case Term::NTH:                return make_nth_term(env, t);
    case Term::GROUPED_MAP_REDUCE: return make_gmr_term(env, t);
    case Term::LIMIT:              return make_limit_term(env, t);
    case Term::SKIP:               return make_skip_term(env, t);
    case Term::GROUPBY:            return make_groupby_term(env, t);
    case Term::INNER_JOIN:         return make_inner_join_term(env, t);
    case Term::OUTER_JOIN:         return make_outer_join_term(env, t);
    case Term::EQ_JOIN:            return make_eq_join_term(env, t);
    case Term::ZIP:                return make_zip_term(env, t);
    case Term::COERCE_TO:          return make_coerce_term(env, t);
    case Term::TYPEOF:             return make_typeof_term(env, t);
    case Term::UPDATE:             return make_update_term(env, t);
    case Term::DELETE:             return make_delete_term(env, t);
    case Term::REPLACE:            return make_replace_term(env, t);
    case Term::INSERT:             return make_insert_term(env, t);
    case Term::DB_CREATE:          return make_db_create_term(env, t);
    case Term::DB_DROP:            return make_db_drop_term(env, t);
    case Term::DB_LIST:            return make_db_list_term(env, t);
    case Term::TABLE_CREATE:       return make_table_create_term(env, t);
    case Term::TABLE_DROP:         return make_table_drop_term(env, t);
    case Term::TABLE_LIST:         return make_table_list_term(env, t);
    case Term::INDEX_CREATE:       return make_sindex_create_term(env, t);
    case Term::INDEX_DROP:         return make_sindex_drop_term(env, t);
    case Term::INDEX_LIST:         return make_sindex_list_term(env, t);
    case Term::FUNCALL:            return make_funcall_term(env, t);
    case Term::BRANCH:             return make_branch_term(env, t);
    case Term::ANY:                return make_any_term(env, t);
    case Term::ALL:                return make_all_term(env, t);
    case Term::FOREACH:            return make_foreach_term(env, t);
    case Term::FUNC:               return make_counted<func_term_t>(env, t);
    case Term::ASC:                return make_asc_term(env, t);
    case Term::DESC:               return make_desc_term(env, t);
    case Term::INFO:               return make_info_term(env, t);
    default: unreachable();
    }
    unreachable();
}

<<<<<<< HEAD
void run(protob_t<Query> q, scoped_ptr_t<env_t> *env_ptr,
         Response *res, stream_cache2_t *stream_cache2) {
=======
void run(Query *q, scoped_ptr_t<env_t> *env_ptr,
         Response *res, stream_cache2_t *stream_cache2,
         bool *response_needed_out) {
>>>>>>> fe5ad77c
    try {
        validate_pb(*q);
    } catch (const base_exc_t &e) {
        fill_error(res, Response::CLIENT_ERROR, e.what(), backtrace_t());
        return;
    }
#ifdef INSTRUMENT
    debugf("Query: %s\n", q->DebugString().c_str());
#endif // INSTRUMENT
    env_t *env = env_ptr->get();
    int64_t token = q->token();

    switch (q->type()) {
    case Query_QueryType_START: {
        counted_t<term_t> root_term;
        try {
            Term *t = q->mutable_query();
            preprocess_term(t);
            Backtrace *t_bt = t->MutableExtension(ql2::extension::backtrace);


            // We parse out the `noreply` optarg in a special step so that we
            // don't send back an unneeded response in the case where another
            // optional argument throws a compilation error.
            for (int i = 0; i < q->global_optargs_size(); ++i) {
                const Query::AssocPair &ap = q->global_optargs(i);
                if (ap.key() == "noreply") {
                    bool conflict = env->add_optarg(ap.key(), ap.val());
                    r_sanity_check(!conflict);
                    val_t *noreply = env->get_optarg("noreply");
                    r_sanity_check(noreply);
                    *response_needed_out = !noreply->as_bool();
                    break;
                }
            }

            // Parse global optargs
            for (int i = 0; i < q->global_optargs_size(); ++i) {
                const Query::AssocPair &ap = q->global_optargs(i);
                if (ap.key() != "noreply") {
                    bool conflict = env->add_optarg(ap.key(), ap.val());
                    rcheck_toplevel(
                        !conflict,
                        strprintf("Duplicate global optarg: %s", ap.key().c_str()));
                }
            }
<<<<<<< HEAD
            protob_t<Term> ewt = make_counted_term();
            Term *const arg = ewt.get();
=======

            env_wrapper_t<Term> *ewt = env->add_ptr(new env_wrapper_t<Term>());
            Term *arg = &ewt->t;
>>>>>>> fe5ad77c

            N1(DB, NDATUM("test"));

            propagate_backtrace(arg, t_bt); // duplicate toplevel backtrace
            UNUSED bool _b = env->add_optarg("db", *arg);
            //          ^^ UNUSED because user can override this value safely

            // Parse actual query
            root_term = compile_term(env, q.make_child(t));
            // TODO: handle this properly
        } catch (const exc_t &e) {
            fill_error(res, Response::COMPILE_ERROR, e.what(), e.backtrace());
            return;
        } catch (const datum_exc_t &e) {
            fill_error(res, Response::COMPILE_ERROR, e.what(), backtrace_t());
            return;
        }

        try {
            rcheck_toplevel(!stream_cache2->contains(token),
                strprintf("ERROR: duplicate token %" PRIi64, token));
        } catch (const exc_t &e) {
            fill_error(res, Response::CLIENT_ERROR, e.what(), e.backtrace());
            return;
        } catch (const datum_exc_t &e) {
            fill_error(res, Response::CLIENT_ERROR, e.what(), backtrace_t());
            return;
        }

        try {
<<<<<<< HEAD
            counted_t<val_t> val = root_term->eval();
=======
            val_t *val = root_term->eval();

            if (!*response_needed_out) {
                // It's fine to just abort here because we don't allow write
                // operations inside of lazy operations, which means the writes
                // will have already occured even if `val` is a sequence that we
                // haven't yet exhuasted.
                return;
            }

>>>>>>> fe5ad77c
            if (val->get_type().is_convertible(val_t::type_t::DATUM)) {
                res->set_type(Response_ResponseType_SUCCESS_ATOM);
                counted_t<const datum_t> d = val->as_datum();
                d->write_to_protobuf(res->add_response());
            } else if (val->get_type().is_convertible(val_t::type_t::SEQUENCE)) {
                stream_cache2->insert(token, env_ptr, val->as_seq());
                bool b = stream_cache2->serve(token, res, env->interruptor);
                r_sanity_check(b);
            } else {
                rfail_toplevel("Query result must be of type DATUM or STREAM "
                               "(got %s).", val->get_type().name());
            }
        } catch (const exc_t &e) {
            fill_error(res, Response::RUNTIME_ERROR, e.what(), e.backtrace());
            return;
        } catch (const datum_exc_t &e) {
            fill_error(res, Response::RUNTIME_ERROR, e.what(), backtrace_t());
            return;
        }

    } break;
    case Query_QueryType_CONTINUE: {
        try {
            bool b = stream_cache2->serve(token, res, env->interruptor);
            rcheck_toplevel(b, strprintf("Token %" PRIi64 " not in stream cache.",
                                         token));
        } catch (const exc_t &e) {
            fill_error(res, Response::CLIENT_ERROR, e.what(), e.backtrace());
            return;
        }
    } break;
    case Query_QueryType_STOP: {
        try {
            rcheck_toplevel(stream_cache2->contains(token),
                strprintf("Token %" PRIi64 " not in stream cache.", token));
            stream_cache2->erase(token);
        } catch (const exc_t &e) {
            fill_error(res, Response::CLIENT_ERROR, e.what(), e.backtrace());
            return;
        }
    } break;
    default: unreachable();
    }
}

term_t::term_t(env_t *_env, protob_t<const Term> _src)
    : pb_rcheckable_t(_src), env(_env), src(_src) {
    guarantee(env != NULL);
}
term_t::~term_t() { }

// Uncomment the define to enable instrumentation (you'll be able to see where
// you are in query execution when something goes wrong).
// #define INSTRUMENT 1

#ifdef INSTRUMENT
__thread int DBG_depth = 0;
#define DBG(s, args...) do {                                            \
        std::string DBG_s = "";                                         \
        for (int DBG_i = 0; DBG_i < DBG_depth; ++DBG_i) DBG_s += " ";   \
        debugf("%s" s, DBG_s.c_str(), ##args);                          \
    } while (0)
#define INC_DEPTH do { ++DBG_depth; } while (0)
#define DEC_DEPTH do { --DBG_depth; } while (0)
#else // INSTRUMENT
#define DBG(s, args...)
#define INC_DEPTH
#define DEC_DEPTH
#endif // INSTRUMENT

bool term_t::is_deterministic() const {
    bool b = is_deterministic_impl();
    // DBG("%s det: %d\n", name(), b);
    return b;
}

protob_t<const Term> term_t::get_src() const {
    return src;
}

void term_t::prop_bt(Term *t) const {
    propagate_backtrace(t, &get_src()->GetExtension(ql2::extension::backtrace));
}

counted_t<val_t> term_t::eval() {
    // This is basically a hook for unit tests to change things mid-query
    DEBUG_ONLY_CODE(env->do_eval_callback());
    DBG("EVALUATING %s (%d):\n", name(), is_deterministic());
    env->throw_if_interruptor_pulsed();
    INC_DEPTH;

    try {
        try {
            counted_t<val_t> ret = eval_impl();
            DEC_DEPTH;
            DBG("%s returned %s\n", name(), ret->print().c_str());
            return ret;
        } catch (const datum_exc_t &e) {
            DEC_DEPTH;
            DBG("%s THREW\n", name());
            rfail("%s", e.what());
        }
    } catch (...) {
        DEC_DEPTH;
        DBG("%s THREW OUTER\n", name());
        throw;
    }
}

counted_t<val_t> term_t::new_val(counted_t<const datum_t> d) {
    return make_counted<val_t>(d, this);
}
counted_t<val_t> term_t::new_val(counted_t<const datum_t> d, counted_t<table_t> t) {
    return make_counted<val_t>(d, t, this);
}

counted_t<val_t> term_t::new_val(counted_t<datum_stream_t> s) {
    return make_counted<val_t>(s, this);
}
counted_t<val_t> term_t::new_val(counted_t<datum_stream_t> s, counted_t<table_t> d) {
    return make_counted<val_t>(d, s, this);
}
counted_t<val_t> term_t::new_val(counted_t<const db_t> db) {
    return make_counted<val_t>(db, this);
}
counted_t<val_t> term_t::new_val(counted_t<table_t> t) {
    return make_counted<val_t>(t, this);
}
counted_t<val_t> term_t::new_val(counted_t<func_t> f) {
    return make_counted<val_t>(f, this);
}
counted_t<val_t> term_t::new_val_bool(bool b) {
    return new_val(make_counted<const datum_t>(datum_t::R_BOOL, b));
}

} //namespace ql<|MERGE_RESOLUTION|>--- conflicted
+++ resolved
@@ -93,14 +93,9 @@
     unreachable();
 }
 
-<<<<<<< HEAD
 void run(protob_t<Query> q, scoped_ptr_t<env_t> *env_ptr,
-         Response *res, stream_cache2_t *stream_cache2) {
-=======
-void run(Query *q, scoped_ptr_t<env_t> *env_ptr,
          Response *res, stream_cache2_t *stream_cache2,
          bool *response_needed_out) {
->>>>>>> fe5ad77c
     try {
         validate_pb(*q);
     } catch (const base_exc_t &e) {
@@ -130,8 +125,8 @@
                 if (ap.key() == "noreply") {
                     bool conflict = env->add_optarg(ap.key(), ap.val());
                     r_sanity_check(!conflict);
-                    val_t *noreply = env->get_optarg("noreply");
-                    r_sanity_check(noreply);
+                    counted_t<val_t> noreply = env->get_optarg("noreply");
+                    r_sanity_check(noreply.has());
                     *response_needed_out = !noreply->as_bool();
                     break;
                 }
@@ -147,14 +142,9 @@
                         strprintf("Duplicate global optarg: %s", ap.key().c_str()));
                 }
             }
-<<<<<<< HEAD
+
             protob_t<Term> ewt = make_counted_term();
             Term *const arg = ewt.get();
-=======
-
-            env_wrapper_t<Term> *ewt = env->add_ptr(new env_wrapper_t<Term>());
-            Term *arg = &ewt->t;
->>>>>>> fe5ad77c
 
             N1(DB, NDATUM("test"));
 
@@ -185,10 +175,7 @@
         }
 
         try {
-<<<<<<< HEAD
             counted_t<val_t> val = root_term->eval();
-=======
-            val_t *val = root_term->eval();
 
             if (!*response_needed_out) {
                 // It's fine to just abort here because we don't allow write
@@ -198,7 +185,6 @@
                 return;
             }
 
->>>>>>> fe5ad77c
             if (val->get_type().is_convertible(val_t::type_t::DATUM)) {
                 res->set_type(Response_ResponseType_SUCCESS_ATOM);
                 counted_t<const datum_t> d = val->as_datum();
