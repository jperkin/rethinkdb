// Copyright 2010-2012 RethinkDB, all rights reserved.
#include "rdb_protocol/env.hpp"
#include "rdb_protocol/term.hpp"
#include "rdb_protocol/term_walker.hpp"
#include "rdb_protocol/validate.hpp"

#include "rdb_protocol/terms/arith.hpp"
#include "rdb_protocol/terms/arr.hpp"
#include "rdb_protocol/terms/control.hpp"
#include "rdb_protocol/terms/datum_terms.hpp"
#include "rdb_protocol/terms/db_table.hpp"
#include "rdb_protocol/terms/error.hpp"
#include "rdb_protocol/terms/gmr.hpp"
#include "rdb_protocol/terms/js.hpp"
#include "rdb_protocol/terms/obj.hpp"
#include "rdb_protocol/terms/obj_or_seq.hpp"
#include "rdb_protocol/terms/pred.hpp"
#include "rdb_protocol/terms/rewrites.hpp"
#include "rdb_protocol/terms/seq.hpp"
#include "rdb_protocol/terms/sindex.hpp"
#include "rdb_protocol/terms/sort.hpp"
#include "rdb_protocol/terms/type_manip.hpp"
#include "rdb_protocol/terms/var.hpp"
#include "rdb_protocol/terms/writes.hpp"

#pragma GCC diagnostic ignored "-Wshadow"

namespace ql {

<<<<<<< HEAD
// #define INSTRUMENT 1

counted_t<term_t> compile_term(env_t *env, const Term *t) {
=======
term_t *compile_term(env_t *env, const Term *t) {
>>>>>>> f8e2ad76
    switch (t->type()) {
    case Term_TermType_DATUM:              return make_counted<datum_term_t>(env, t);
    case Term_TermType_MAKE_ARRAY:         return make_counted<make_array_term_t>(env, t);
    case Term_TermType_MAKE_OBJ:           return make_counted<make_obj_term_t>(env, t);
    case Term_TermType_VAR:                return make_counted<var_term_t>(env, t);
    case Term_TermType_JAVASCRIPT:         return make_counted<javascript_term_t>(env, t);
    case Term_TermType_ERROR:              return make_counted<error_term_t>(env, t);
    case Term_TermType_IMPLICIT_VAR:       return make_counted<implicit_var_term_t>(env, t);
    case Term_TermType_DB:                 return make_counted<db_term_t>(env, t);
    case Term_TermType_TABLE:              return make_counted<table_term_t>(env, t);
    case Term_TermType_GET:                return make_counted<get_term_t>(env, t);
    case Term_TermType_EQ:                 // fallthru
    case Term_TermType_NE:                 // fallthru
    case Term_TermType_LT:                 // fallthru
    case Term_TermType_LE:                 // fallthru
    case Term_TermType_GT:                 // fallthru
    case Term_TermType_GE:                 return make_counted<predicate_term_t>(env, t);
    case Term_TermType_NOT:                return make_counted<not_term_t>(env, t);
    case Term_TermType_ADD:                // fallthru
    case Term_TermType_SUB:                // fallthru
    case Term_TermType_MUL:                // fallthru
<<<<<<< HEAD
    case Term_TermType_DIV:                return make_counted<arith_term_t>(env, t);
    case Term_TermType_MOD:                return make_counted<mod_term_t>(env, t);
    case Term_TermType_APPEND:             return make_counted<append_term_t>(env, t);
    case Term_TermType_SLICE:              return make_counted<slice_term_t>(env, t);
    case Term_TermType_GETATTR:            return make_counted<getattr_term_t>(env, t);
    case Term_TermType_CONTAINS:           return make_counted<contains_term_t>(env, t);
    case Term_TermType_PLUCK:              return make_counted<pluck_term_t>(env, t);
    case Term_TermType_WITHOUT:            return make_counted<without_term_t>(env, t);
    case Term_TermType_MERGE:              return make_counted<merge_term_t>(env, t);
    case Term_TermType_BETWEEN:            return make_counted<between_term_t>(env, t);
    case Term_TermType_REDUCE:             return make_counted<reduce_term_t>(env, t);
    case Term_TermType_MAP:                return make_counted<map_term_t>(env, t);
    case Term_TermType_FILTER:             return make_counted<filter_term_t>(env, t);
    case Term_TermType_CONCATMAP:          return make_counted<concatmap_term_t>(env, t);
    case Term_TermType_ORDERBY:            return make_counted<orderby_term_t>(env, t);
    case Term_TermType_DISTINCT:           return make_counted<distinct_term_t>(env, t);
    case Term_TermType_COUNT:              return make_counted<count_term_t>(env, t);
    case Term_TermType_UNION:              return make_counted<union_term_t>(env, t);
    case Term_TermType_NTH:                return make_counted<nth_term_t>(env, t);
    case Term_TermType_GROUPED_MAP_REDUCE: return make_counted<gmr_term_t>(env, t);
    case Term_TermType_LIMIT:              return make_counted<limit_term_t>(env, t);
    case Term_TermType_SKIP:               return make_counted<skip_term_t>(env, t);
    case Term_TermType_GROUPBY:            return make_counted<groupby_term_t>(env, t);
    case Term_TermType_INNER_JOIN:         return make_counted<inner_join_term_t>(env, t);
    case Term_TermType_OUTER_JOIN:         return make_counted<outer_join_term_t>(env, t);
    case Term_TermType_EQ_JOIN:            return make_counted<eq_join_term_t>(env, t);
    case Term_TermType_ZIP:                return make_counted<zip_term_t>(env, t);
    case Term_TermType_COERCE_TO:          return make_counted<coerce_term_t>(env, t);
    case Term_TermType_TYPEOF:             return make_counted<typeof_term_t>(env, t);
    case Term_TermType_UPDATE:             return make_counted<update_term_t>(env, t);
    case Term_TermType_DELETE:             return make_counted<delete_term_t>(env, t);
    case Term_TermType_REPLACE:            return make_counted<replace_term_t>(env, t);
    case Term_TermType_INSERT:             return make_counted<insert_term_t>(env, t);
    case Term_TermType_DB_CREATE:          return make_counted<db_create_term_t>(env, t);
    case Term_TermType_DB_DROP:            return make_counted<db_drop_term_t>(env, t);
    case Term_TermType_DB_LIST:            return make_counted<db_list_term_t>(env, t);
    case Term_TermType_TABLE_CREATE:       return make_counted<table_create_term_t>(env, t);
    case Term_TermType_TABLE_DROP:         return make_counted<table_drop_term_t>(env, t);
    case Term_TermType_TABLE_LIST:         return make_counted<table_list_term_t>(env, t);
    case Term_TermType_FUNCALL:            return make_counted<funcall_term_t>(env, t);
    case Term_TermType_BRANCH:             return make_counted<branch_term_t>(env, t);
    case Term_TermType_ANY:                return make_counted<any_term_t>(env, t);
    case Term_TermType_ALL:                return make_counted<all_term_t>(env, t);
    case Term_TermType_FOREACH:            return make_counted<foreach_term_t>(env, t);
    case Term_TermType_FUNC:               return make_counted<func_term_t>(env, t);
    case Term_TermType_ASC:                return make_counted<asc_term_t>(env, t);
    case Term_TermType_DESC:               return make_counted<desc_term_t>(env, t);
=======
    case Term_TermType_DIV:                return new arith_term_t(env, t);
    case Term_TermType_MOD:                return new mod_term_t(env, t);
    case Term_TermType_APPEND:             return new append_term_t(env, t);
    case Term_TermType_SLICE:              return new slice_term_t(env, t);
    case Term_TermType_GETATTR:            return new getattr_term_t(env, t);
    case Term_TermType_CONTAINS:           return new contains_term_t(env, t);
    case Term_TermType_PLUCK:              return new pluck_term_t(env, t);
    case Term_TermType_WITHOUT:            return new without_term_t(env, t);
    case Term_TermType_MERGE:              return new merge_term_t(env, t);
    case Term_TermType_BETWEEN:            return new between_term_t(env, t);
    case Term_TermType_REDUCE:             return new reduce_term_t(env, t);
    case Term_TermType_MAP:                return new map_term_t(env, t);
    case Term_TermType_FILTER:             return new filter_term_t(env, t);
    case Term_TermType_CONCATMAP:          return new concatmap_term_t(env, t);
    case Term_TermType_ORDERBY:            return new orderby_term_t(env, t);
    case Term_TermType_DISTINCT:           return new distinct_term_t(env, t);
    case Term_TermType_COUNT:              return new count_term_t(env, t);
    case Term_TermType_UNION:              return new union_term_t(env, t);
    case Term_TermType_NTH:                return new nth_term_t(env, t);
    case Term_TermType_GROUPED_MAP_REDUCE: return new gmr_term_t(env, t);
    case Term_TermType_LIMIT:              return new limit_term_t(env, t);
    case Term_TermType_SKIP:               return new skip_term_t(env, t);
    case Term_TermType_GROUPBY:            return new groupby_term_t(env, t);
    case Term_TermType_INNER_JOIN:         return new inner_join_term_t(env, t);
    case Term_TermType_OUTER_JOIN:         return new outer_join_term_t(env, t);
    case Term_TermType_EQ_JOIN:            return new eq_join_term_t(env, t);
    case Term_TermType_ZIP:                return new zip_term_t(env, t);
    case Term_TermType_COERCE_TO:          return new coerce_term_t(env, t);
    case Term_TermType_TYPEOF:             return new typeof_term_t(env, t);
    case Term_TermType_UPDATE:             return new update_term_t(env, t);
    case Term_TermType_DELETE:             return new delete_term_t(env, t);
    case Term_TermType_REPLACE:            return new replace_term_t(env, t);
    case Term_TermType_INSERT:             return new insert_term_t(env, t);
    case Term_TermType_DB_CREATE:          return new db_create_term_t(env, t);
    case Term_TermType_DB_DROP:            return new db_drop_term_t(env, t);
    case Term_TermType_DB_LIST:            return new db_list_term_t(env, t);
    case Term_TermType_TABLE_CREATE:       return new table_create_term_t(env, t);
    case Term_TermType_TABLE_DROP:         return new table_drop_term_t(env, t);
    case Term_TermType_TABLE_LIST:         return new table_list_term_t(env, t);
    case Term_TermType_INDEX_CREATE:       return new sindex_create_term_t(env, t);
    case Term_TermType_INDEX_DROP:         return new sindex_drop_term_t(env, t);
    case Term_TermType_INDEX_LIST:         return new sindex_list_term_t(env, t);
    case Term_TermType_FUNCALL:            return new funcall_term_t(env, t);
    case Term_TermType_BRANCH:             return new branch_term_t(env, t);
    case Term_TermType_ANY:                return new any_term_t(env, t);
    case Term_TermType_ALL:                return new all_term_t(env, t);
    case Term_TermType_FOREACH:            return new foreach_term_t(env, t);
    case Term_TermType_FUNC:               return new func_term_t(env, t);
    case Term_TermType_ASC:                return new asc_term_t(env, t);
    case Term_TermType_DESC:               return new desc_term_t(env, t);
>>>>>>> f8e2ad76
    default: unreachable();
    }
    unreachable();
}

void run(Query *q, scoped_ptr_t<env_t> *env_ptr,
         Response *res, stream_cache2_t *stream_cache2) {
    try {
        validate_pb(*q);
    } catch (const base_exc_t &e) {
        fill_error(res, Response::CLIENT_ERROR, e.what(), backtrace_t());
        return;
    }
#ifdef INSTRUMENT
    debugf("Query: %s\n", q->DebugString().c_str());
#endif // INSTRUMENT
    env_t *env = env_ptr->get();
    int64_t token = q->token();

    switch (q->type()) {
    case Query_QueryType_START: {
        counted_t<term_t> root_term;
        try {
            Term *t = q->mutable_query();
            term_walker_t term_walker(t); // fill backtraces
            Backtrace *t_bt = t->MutableExtension(ql2::extension::backtrace);

            // Parse global optargs
            for (int i = 0; i < q->global_optargs_size(); ++i) {
                const Query::AssocPair &ap = q->global_optargs(i);
                bool conflict = env->add_optarg(ap.key(), ap.val());
                rcheck_toplevel(
                    !conflict,
                    strprintf("Duplicate global optarg: %s", ap.key().c_str()));
            }
            env_wrapper_t<Term> *ewt = env->add_ptr(new env_wrapper_t<Term>());
            Term *arg = &ewt->t;

            N1(DB, NDATUM("test"));

            term_walker_t(arg, t_bt); // duplicate toplevel backtrace
            UNUSED bool _b = env->add_optarg("db", *arg);
            //          ^^ UNUSED because user can override this value safely

            // Parse actual query
            root_term = env->new_term(t);
            // TODO: handle this properly
        } catch (const exc_t &e) {
            fill_error(res, Response::COMPILE_ERROR, e.what(), e.backtrace);
            return;
        }

        try {
            rcheck_toplevel(!stream_cache2->contains(token),
                strprintf("ERROR: duplicate token %" PRIi64, token));
        } catch (const exc_t &e) {
            fill_error(res, Response::CLIENT_ERROR, e.what(), e.backtrace);
            return;
        }

        try {
<<<<<<< HEAD
            counted_t<val_t> val = root_term->eval(false);
=======
            val_t *val = root_term->eval();
>>>>>>> f8e2ad76
            if (val->get_type().is_convertible(val_t::type_t::DATUM)) {
                res->set_type(Response_ResponseType_SUCCESS_ATOM);
                counted_t<const datum_t> d = val->as_datum();
                d->write_to_protobuf(res->add_response());
            } else if (val->get_type().is_convertible(val_t::type_t::SEQUENCE)) {
                stream_cache2->insert(q, token, env_ptr, val->as_seq());
                bool b = stream_cache2->serve(token, res, env->interruptor);
                r_sanity_check(b);
            } else {
                rfail_toplevel("Query result must be of type DATUM or STREAM "
                               "(got %s).", val->get_type().name());
            }
        } catch (const exc_t &e) {
            fill_error(res, Response::RUNTIME_ERROR, e.what(), e.backtrace);
            return;
        }
    } break;
    case Query_QueryType_CONTINUE: {
        try {
            bool b = stream_cache2->serve(token, res, env->interruptor);
            rcheck_toplevel(b, strprintf("Token %" PRIi64 " not in stream cache.",
                                         token));
        } catch (const exc_t &e) {
            fill_error(res, Response::CLIENT_ERROR, e.what(), e.backtrace);
            return;
        }
    } break;
    case Query_QueryType_STOP: {
        try {
            rcheck_toplevel(stream_cache2->contains(token),
                strprintf("Token %" PRIi64 " not in stream cache.", token));
            stream_cache2->erase(token);
        } catch (const exc_t &e) {
            fill_error(res, Response::CLIENT_ERROR, e.what(), e.backtrace);
            return;
        }
    } break;
    default: unreachable();
    }
}

term_t::term_t(env_t *_env, const Term *_src)
    : pb_rcheckable_t(_src), env(_env), src(_src) {
    guarantee(env);
}
term_t::~term_t() { }

// Uncomment the define to enable instrumentation (you'll be able to see where
// you are in query execution when something goes wrong).
// #define INSTRUMENT 1

#ifdef INSTRUMENT
__thread int DBG_depth = 0;
#define DBG(s, args...) do {                                            \
        std::string DBG_s = "";                                         \
        for (int DBG_i = 0; DBG_i < DBG_depth; ++DBG_i) DBG_s += " ";   \
        debugf("%s" s, DBG_s.c_str(), ##args);                          \
    } while (0)
#define INC_DEPTH do { ++DBG_depth; } while (0)
#define DEC_DEPTH do { --DBG_depth; } while (0)
#else // INSTRUMENT
#define DBG(s, args...)
#define INC_DEPTH
#define DEC_DEPTH
#endif // INSTRUMENT

bool term_t::is_deterministic() const {
    bool b = is_deterministic_impl();
    // DBG("%s det: %d\n", name(), b);
    return b;
}

<<<<<<< HEAD
counted_t<val_t> term_t::eval(bool _use_cached_val) {
=======
const Term *term_t::get_src() const {
    return src;
}

val_t *term_t::eval() {
    // This is basically a hook for unit tests to change things mid-query
    DEBUG_ONLY_CODE(env->do_eval_callback());
>>>>>>> f8e2ad76
    DBG("EVALUATING %s (%d):\n", name(), is_deterministic());
    env->throw_if_interruptor_pulsed();
    INC_DEPTH;

    try {
        try {
            val_t *ret = eval_impl();
            DEC_DEPTH;
            DBG("%s returned %s\n", name(), ret->print().c_str());
            return ret;
        } catch (const datum_exc_t &e) {
            DEC_DEPTH;
            DBG("%s THREW\n", name());
            rfail("%s", e.what());
        }
    } catch (...) {
        DEC_DEPTH;
        DBG("%s THREW OUTER\n", name());
        throw;
    }
}

counted_t<val_t> term_t::new_val(counted_t<datum_t> d) {
    counted_t<const datum_t> d2(std::move(d));
    return new_val(d2);
}
counted_t<val_t> term_t::new_val(counted_t<const datum_t> d) {
    return make_counted<val_t>(d, this, env);
}
counted_t<val_t> term_t::new_val(counted_t<datum_t> d, counted_t<table_t> t) {
    counted_t<const datum_t> d2(std::move(d));
    return new_val(d2, t);
}
counted_t<val_t> term_t::new_val(counted_t<const datum_t> d, counted_t<table_t> t) {
    return make_counted<val_t>(d, t, this, env);
}

<<<<<<< HEAD
counted_t<val_t> term_t::new_val(counted_t<datum_stream_t> s) {
    return make_counted<val_t>(s, this, env);
=======
val_t *term_t::new_val(datum_stream_t *s) { return env->new_val(s, this); }
val_t *term_t::new_val(datum_stream_t *s, table_t *d) {
    return env->new_val(d, s, this);
>>>>>>> f8e2ad76
}
counted_t<val_t> term_t::new_val(counted_t<table_t> d, counted_t<datum_stream_t> s) {
    return make_counted<val_t>(d, s, this, env);
}
counted_t<val_t> term_t::new_val(uuid_u db) {
    return env->new_val(db, this);
}
counted_t<val_t> term_t::new_val(counted_t<table_t> t) {
    return make_counted<val_t>(t, this, env);
}
counted_t<val_t> term_t::new_val(counted_t<func_t> f) {
    return make_counted<val_t>(f, this, env);
}
counted_t<val_t> term_t::new_val_bool(bool b) {
    return new_val(make_counted<datum_t>(datum_t::R_BOOL, b));
}

} //namespace ql<|MERGE_RESOLUTION|>--- conflicted
+++ resolved
@@ -27,13 +27,7 @@
 
 namespace ql {
 
-<<<<<<< HEAD
-// #define INSTRUMENT 1
-
 counted_t<term_t> compile_term(env_t *env, const Term *t) {
-=======
-term_t *compile_term(env_t *env, const Term *t) {
->>>>>>> f8e2ad76
     switch (t->type()) {
     case Term_TermType_DATUM:              return make_counted<datum_term_t>(env, t);
     case Term_TermType_MAKE_ARRAY:         return make_counted<make_array_term_t>(env, t);
@@ -55,7 +49,6 @@
     case Term_TermType_ADD:                // fallthru
     case Term_TermType_SUB:                // fallthru
     case Term_TermType_MUL:                // fallthru
-<<<<<<< HEAD
     case Term_TermType_DIV:                return make_counted<arith_term_t>(env, t);
     case Term_TermType_MOD:                return make_counted<mod_term_t>(env, t);
     case Term_TermType_APPEND:             return make_counted<append_term_t>(env, t);
@@ -95,6 +88,9 @@
     case Term_TermType_TABLE_CREATE:       return make_counted<table_create_term_t>(env, t);
     case Term_TermType_TABLE_DROP:         return make_counted<table_drop_term_t>(env, t);
     case Term_TermType_TABLE_LIST:         return make_counted<table_list_term_t>(env, t);
+    case Term_TermType_INDEX_CREATE:       return make_counted<sindex_create_term_t>(env, t);
+    case Term_TermType_INDEX_DROP:         return make_counted<sindex_drop_term_t>(env, t);
+    case Term_TermType_INDEX_LIST:         return make_counted<sindex_list_term_t>(env, t);
     case Term_TermType_FUNCALL:            return make_counted<funcall_term_t>(env, t);
     case Term_TermType_BRANCH:             return make_counted<branch_term_t>(env, t);
     case Term_TermType_ANY:                return make_counted<any_term_t>(env, t);
@@ -103,58 +99,6 @@
     case Term_TermType_FUNC:               return make_counted<func_term_t>(env, t);
     case Term_TermType_ASC:                return make_counted<asc_term_t>(env, t);
     case Term_TermType_DESC:               return make_counted<desc_term_t>(env, t);
-=======
-    case Term_TermType_DIV:                return new arith_term_t(env, t);
-    case Term_TermType_MOD:                return new mod_term_t(env, t);
-    case Term_TermType_APPEND:             return new append_term_t(env, t);
-    case Term_TermType_SLICE:              return new slice_term_t(env, t);
-    case Term_TermType_GETATTR:            return new getattr_term_t(env, t);
-    case Term_TermType_CONTAINS:           return new contains_term_t(env, t);
-    case Term_TermType_PLUCK:              return new pluck_term_t(env, t);
-    case Term_TermType_WITHOUT:            return new without_term_t(env, t);
-    case Term_TermType_MERGE:              return new merge_term_t(env, t);
-    case Term_TermType_BETWEEN:            return new between_term_t(env, t);
-    case Term_TermType_REDUCE:             return new reduce_term_t(env, t);
-    case Term_TermType_MAP:                return new map_term_t(env, t);
-    case Term_TermType_FILTER:             return new filter_term_t(env, t);
-    case Term_TermType_CONCATMAP:          return new concatmap_term_t(env, t);
-    case Term_TermType_ORDERBY:            return new orderby_term_t(env, t);
-    case Term_TermType_DISTINCT:           return new distinct_term_t(env, t);
-    case Term_TermType_COUNT:              return new count_term_t(env, t);
-    case Term_TermType_UNION:              return new union_term_t(env, t);
-    case Term_TermType_NTH:                return new nth_term_t(env, t);
-    case Term_TermType_GROUPED_MAP_REDUCE: return new gmr_term_t(env, t);
-    case Term_TermType_LIMIT:              return new limit_term_t(env, t);
-    case Term_TermType_SKIP:               return new skip_term_t(env, t);
-    case Term_TermType_GROUPBY:            return new groupby_term_t(env, t);
-    case Term_TermType_INNER_JOIN:         return new inner_join_term_t(env, t);
-    case Term_TermType_OUTER_JOIN:         return new outer_join_term_t(env, t);
-    case Term_TermType_EQ_JOIN:            return new eq_join_term_t(env, t);
-    case Term_TermType_ZIP:                return new zip_term_t(env, t);
-    case Term_TermType_COERCE_TO:          return new coerce_term_t(env, t);
-    case Term_TermType_TYPEOF:             return new typeof_term_t(env, t);
-    case Term_TermType_UPDATE:             return new update_term_t(env, t);
-    case Term_TermType_DELETE:             return new delete_term_t(env, t);
-    case Term_TermType_REPLACE:            return new replace_term_t(env, t);
-    case Term_TermType_INSERT:             return new insert_term_t(env, t);
-    case Term_TermType_DB_CREATE:          return new db_create_term_t(env, t);
-    case Term_TermType_DB_DROP:            return new db_drop_term_t(env, t);
-    case Term_TermType_DB_LIST:            return new db_list_term_t(env, t);
-    case Term_TermType_TABLE_CREATE:       return new table_create_term_t(env, t);
-    case Term_TermType_TABLE_DROP:         return new table_drop_term_t(env, t);
-    case Term_TermType_TABLE_LIST:         return new table_list_term_t(env, t);
-    case Term_TermType_INDEX_CREATE:       return new sindex_create_term_t(env, t);
-    case Term_TermType_INDEX_DROP:         return new sindex_drop_term_t(env, t);
-    case Term_TermType_INDEX_LIST:         return new sindex_list_term_t(env, t);
-    case Term_TermType_FUNCALL:            return new funcall_term_t(env, t);
-    case Term_TermType_BRANCH:             return new branch_term_t(env, t);
-    case Term_TermType_ANY:                return new any_term_t(env, t);
-    case Term_TermType_ALL:                return new all_term_t(env, t);
-    case Term_TermType_FOREACH:            return new foreach_term_t(env, t);
-    case Term_TermType_FUNC:               return new func_term_t(env, t);
-    case Term_TermType_ASC:                return new asc_term_t(env, t);
-    case Term_TermType_DESC:               return new desc_term_t(env, t);
->>>>>>> f8e2ad76
     default: unreachable();
     }
     unreachable();
@@ -216,11 +160,7 @@
         }
 
         try {
-<<<<<<< HEAD
-            counted_t<val_t> val = root_term->eval(false);
-=======
-            val_t *val = root_term->eval();
->>>>>>> f8e2ad76
+            counted_t<val_t> val = root_term->eval();
             if (val->get_type().is_convertible(val_t::type_t::DATUM)) {
                 res->set_type(Response_ResponseType_SUCCESS_ATOM);
                 counted_t<const datum_t> d = val->as_datum();
@@ -293,24 +233,20 @@
     return b;
 }
 
-<<<<<<< HEAD
-counted_t<val_t> term_t::eval(bool _use_cached_val) {
-=======
 const Term *term_t::get_src() const {
     return src;
 }
 
-val_t *term_t::eval() {
+counted_t<val_t> term_t::eval() {
     // This is basically a hook for unit tests to change things mid-query
     DEBUG_ONLY_CODE(env->do_eval_callback());
->>>>>>> f8e2ad76
     DBG("EVALUATING %s (%d):\n", name(), is_deterministic());
     env->throw_if_interruptor_pulsed();
     INC_DEPTH;
 
     try {
         try {
-            val_t *ret = eval_impl();
+            counted_t<val_t> ret = eval_impl();
             DEC_DEPTH;
             DBG("%s returned %s\n", name(), ret->print().c_str());
             return ret;
@@ -326,44 +262,30 @@
     }
 }
 
-counted_t<val_t> term_t::new_val(counted_t<datum_t> d) {
-    counted_t<const datum_t> d2(std::move(d));
-    return new_val(d2);
-}
 counted_t<val_t> term_t::new_val(counted_t<const datum_t> d) {
-    return make_counted<val_t>(d, this, env);
-}
-counted_t<val_t> term_t::new_val(counted_t<datum_t> d, counted_t<table_t> t) {
-    counted_t<const datum_t> d2(std::move(d));
-    return new_val(d2, t);
+    return make_counted<val_t>(d, this);
 }
 counted_t<val_t> term_t::new_val(counted_t<const datum_t> d, counted_t<table_t> t) {
-    return make_counted<val_t>(d, t, this, env);
-}
-
-<<<<<<< HEAD
+    return make_counted<val_t>(d, t, this);
+}
+
 counted_t<val_t> term_t::new_val(counted_t<datum_stream_t> s) {
-    return make_counted<val_t>(s, this, env);
-=======
-val_t *term_t::new_val(datum_stream_t *s) { return env->new_val(s, this); }
-val_t *term_t::new_val(datum_stream_t *s, table_t *d) {
-    return env->new_val(d, s, this);
->>>>>>> f8e2ad76
-}
-counted_t<val_t> term_t::new_val(counted_t<table_t> d, counted_t<datum_stream_t> s) {
-    return make_counted<val_t>(d, s, this, env);
+    return make_counted<val_t>(s, this);
+}
+counted_t<val_t> term_t::new_val(counted_t<datum_stream_t> s, counted_t<table_t> d) {
+    return make_counted<val_t>(d, s, this);
 }
 counted_t<val_t> term_t::new_val(uuid_u db) {
     return env->new_val(db, this);
 }
 counted_t<val_t> term_t::new_val(counted_t<table_t> t) {
-    return make_counted<val_t>(t, this, env);
+    return make_counted<val_t>(t, this);
 }
 counted_t<val_t> term_t::new_val(counted_t<func_t> f) {
-    return make_counted<val_t>(f, this, env);
+    return make_counted<val_t>(f, this);
 }
 counted_t<val_t> term_t::new_val_bool(bool b) {
-    return new_val(make_counted<datum_t>(datum_t::R_BOOL, b));
+    return new_val(make_counted<const datum_t>(datum_t::R_BOOL, b));
 }
 
 } //namespace ql