// Copyright 2010-2015 RethinkDB, all rights reserved.
#ifndef CLUSTERING_TABLE_MANAGER_TABLE_META_CLIENT_HPP_
#define CLUSTERING_TABLE_MANAGER_TABLE_META_CLIENT_HPP_

#include "clustering/table_manager/table_metadata.hpp"
#include "concurrency/cross_thread_watchable.hpp"
#include "concurrency/watchable_map.hpp"

class multi_table_manager_t;

class no_such_table_exc_t : public std::runtime_error {
public:
    no_such_table_exc_t() :
        std::runtime_error("there is no table with the given name / UUID") { }
};

class ambiguous_table_exc_t : public std::runtime_error {
public:
    ambiguous_table_exc_t() :
        std::runtime_error("there are multiple tables with the given name") { }
};

class failed_table_op_exc_t : public std::runtime_error {
public:
    failed_table_op_exc_t() : std::runtime_error("the attempt to read or modify the "
        "table's configuration failed because none of the servers were accessible") { }
};

class maybe_failed_table_op_exc_t : public std::runtime_error {
public:
    maybe_failed_table_op_exc_t() : std::runtime_error("something went wrong while we "
        "were trying to modify the table's configuration; the modification may or may "
        "not have been applied") { }
};

/* `table_meta_client_t` is responsible for submitting client requests over the network
to the `multi_table_manager_t`. It doesn't have any real state of its own; it's just a
convenient way of bundling together all of the objects that are necessary for submitting
a client request. */
class table_meta_client_t :
    public home_thread_mixin_t {
public:
    table_meta_client_t(
        mailbox_manager_t *_mailbox_manager,
        multi_table_manager_t *_multi_table_manager,
        watchable_map_t<peer_id_t, multi_table_manager_bcard_t>
            *_multi_table_manager_directory,
        watchable_map_t<std::pair<peer_id_t, namespace_id_t>, table_manager_bcard_t>
            *_table_manager_directory);

    /* All of these functions can be called from any thread. */

    /* `find()` determines the ID of the table with the given name in the given database.
    */
    void find(
        const database_id_t &database, const name_string_t &name,
        namespace_id_t *table_id_out, std::string *primary_key_out = nullptr)
        THROWS_ONLY(no_such_table_exc_t, ambiguous_table_exc_t);

    /* `exists()` returns `true` if one or more tables exist with the given name in the
    given database. */
    bool exists(const database_id_t &database, const name_string_t &name);

    /* `get_name()` determines the name and database of the table with the given ID; it's
    the reverse of `find()`. It returns `false` if there is no existing table with that
    ID. `get_name()` will not block. */
    void get_name(
        const namespace_id_t &table_id,
        database_id_t *db_out,
        name_string_t *name_out)
        THROWS_ONLY(no_such_table_exc_t);

    /* `list_names()` determines the IDs, names, and databases of every table. It will
    not block. */
    void list_names(
        std::map<namespace_id_t, std::pair<database_id_t, name_string_t> > *names_out);

    /* `get_config()` fetches the configuration of the table with the given ID. It may
    block and it may fail. */
    void get_config(
        const namespace_id_t &table_id,
        signal_t *interruptor,
        table_config_and_shards_t *config_out)
        THROWS_ONLY(interrupted_exc_t, no_such_table_exc_t, failed_table_op_exc_t);

    /* `list_configs()` fetches the configurations of every table at once. It may block.
    */
    void list_configs(
        signal_t *interruptor,
        std::map<namespace_id_t, table_config_and_shards_t> *configs_out)
        THROWS_ONLY(interrupted_exc_t, failed_table_op_exc_t);

    /* `get_status()` returns the secondary index status of the table with the given ID.
    It may block. */
    void get_status(
        const namespace_id_t &table_id,
        signal_t *interruptor,
<<<<<<< HEAD
        std::map<std::string, std::pair<sindex_config_t, sindex_status_t> > *res_out)
        THROWS_ONLY(interrupted_exc_t, no_such_table_exc_t, failed_table_op_exc_t);
=======
        std::map<std::string, std::pair<sindex_config_t, sindex_status_t> >
            *index_statuses_out,
        std::map<peer_id_t, contracts_and_contract_acks_t> *contracts_and_acks_out);
>>>>>>> 73e471fb

    /* `create()` creates a table with the given configuration. It sets `*table_id_out`
    to the ID of the newly generated table. It may block. If it returns successfully, the
    change will be visible in `find()`, etc. */
    void create(
        namespace_id_t new_table_id,
        const table_config_and_shards_t &new_config,
        signal_t *interruptor)
        THROWS_ONLY(interrupted_exc_t, failed_table_op_exc_t,
            maybe_failed_table_op_exc_t);

    /* `drop()` drops the table with the given ID. It may block. If it returns `false`,
    the change may or may not have succeeded. If it returns successfully, the change will
    be visible in `find()`, etc. */
    void drop(
        const namespace_id_t &table_id,
        signal_t *interruptor)
        THROWS_ONLY(interrupted_exc_t, no_such_table_exc_t, failed_table_op_exc_t,
            maybe_failed_table_op_exc_t);

    /* `set_config()` changes the configuration of the table with the given ID. It may
    block. If it returns successfully, the change will be visible in `find()`, etc. */
    void set_config(
        const namespace_id_t &table_id,
        const table_config_and_shards_t &new_config,
        signal_t *interruptor)
        THROWS_ONLY(interrupted_exc_t, no_such_table_exc_t, failed_table_op_exc_t,
            maybe_failed_table_op_exc_t);

private:
    typedef std::pair<table_basic_config_t, multi_table_manager_bcard_t::timestamp_t>
        timestamped_basic_config_t;

    [[noreturn]] void throw_appropriate_exception(const namespace_id_t &table_id)
        THROWS_ONLY(no_such_table_exc_t, failed_table_op_exc_t);

    void wait_until_change_visible(
        const namespace_id_t &table_id,
        const std::function<bool(const timestamped_basic_config_t *)> &cb,
        signal_t *interruptor)
        THROWS_ONLY(interrupted_exc_t, maybe_failed_table_op_exc_t);

    mailbox_manager_t *const mailbox_manager;
    multi_table_manager_t *const multi_table_manager;
    watchable_map_t<peer_id_t, multi_table_manager_bcard_t>
        *const multi_table_manager_directory;
    watchable_map_t<std::pair<peer_id_t, namespace_id_t>, table_manager_bcard_t>
        *const table_manager_directory;

    /* `table_basic_configs` distributes the `table_basic_config_t`s from the
    `multi_table_manager_t` to each thread, so that `find()`, `get_name()`, and
    `list_names()` can run without blocking. */
    all_thread_watchable_map_var_t<namespace_id_t, timestamped_basic_config_t>
        table_basic_configs;
};

#endif /* CLUSTERING_TABLE_MANAGER_TABLE_META_CLIENT_HPP_ */
<|MERGE_RESOLUTION|>--- conflicted
+++ resolved
@@ -95,14 +95,10 @@
     void get_status(
         const namespace_id_t &table_id,
         signal_t *interruptor,
-<<<<<<< HEAD
-        std::map<std::string, std::pair<sindex_config_t, sindex_status_t> > *res_out)
-        THROWS_ONLY(interrupted_exc_t, no_such_table_exc_t, failed_table_op_exc_t);
-=======
         std::map<std::string, std::pair<sindex_config_t, sindex_status_t> >
             *index_statuses_out,
-        std::map<peer_id_t, contracts_and_contract_acks_t> *contracts_and_acks_out);
->>>>>>> 73e471fb
+        std::map<peer_id_t, contracts_and_contract_acks_t> *contracts_and_acks_out)
+        THROWS_ONLY(interrupted_exc_t, no_such_table_exc_t, failed_table_op_exc_t);
 
     /* `create()` creates a table with the given configuration. It sets `*table_id_out`
     to the ID of the newly generated table. It may block. If it returns successfully, the
