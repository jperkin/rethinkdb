#include "clustering/immediate_consistency/branch/listener.hpp"

#include "errors.hpp"
#include <boost/scoped_array.hpp>

#include "clustering/immediate_consistency/branch/backfillee.hpp"
#include "clustering/immediate_consistency/branch/broadcaster.hpp"
#include "clustering/immediate_consistency/branch/history.hpp"
#include "clustering/registrant.hpp"
#include "clustering/resource.hpp"
#include "protocol_api.hpp"

#define OPERATION_CORO_POOL_SIZE 10
#define WRITE_QUEUE_SEMAPHORE_LONG_TERM_CAPACITY 5

#ifndef NDEBUG
template <class protocol_t>
struct version_leq_metainfo_checker_callback_t : public metainfo_checker_callback_t<protocol_t> {
public:
    version_leq_metainfo_checker_callback_t(const state_timestamp_t& tstamp) : tstamp_(tstamp) { }

    void check_metainfo(const region_map_t<protocol_t, binary_blob_t>& metainfo, const typename protocol_t::region_t& region) const {
        region_map_t<protocol_t, binary_blob_t> masked = metainfo.mask(region);

        for (typename region_map_t<protocol_t, binary_blob_t>::const_iterator it = masked.begin(); it != masked.end(); ++it) {
            version_range_t range = binary_blob_t::get<version_range_t>(it->second);
            rassert(range.earliest.timestamp == range.latest.timestamp);
            rassert(range.latest.timestamp <= tstamp_);
        }
    }

private:
    state_timestamp_t tstamp_;

    DISABLE_COPYING(version_leq_metainfo_checker_callback_t);
};
#endif // NDEBUG

template <class protocol_t>
listener_t<protocol_t>::listener_t(mailbox_manager_t *mm,
                                   clone_ptr_t<watchable_t<boost::optional<boost::optional<broadcaster_business_card_t<protocol_t> > > > > broadcaster_metadata,
                                   boost::shared_ptr<semilattice_read_view_t<branch_history_t<protocol_t> > > bh,
                                   multistore_ptr_t<protocol_t> *_svs,
                                   clone_ptr_t<watchable_t<boost::optional<boost::optional<replier_business_card_t<protocol_t> > > > > replier,
                                   backfill_session_id_t backfill_session_id,
                                   perfmon_collection_t *backfill_stats_parent,
                                   signal_t *interruptor)
        THROWS_ONLY(interrupted_exc_t, backfiller_lost_exc_t, broadcaster_lost_exc_t) :

    mailbox_manager(mm),
    branch_history(bh),
<<<<<<< HEAD
    svs(_svs),
=======
    store(s),
    uuid(generate_uuid()),
    perfmon_collection("backfill-serialization-" + uuid_to_str(uuid), backfill_stats_parent, true, true),
>>>>>>> 1ab3e07c
    /* TODO: Put the file in the data directory, not here */
    write_queue("backfill-serialization-" + uuid_to_str(uuid), &perfmon_collection),
    write_queue_semaphore(SEMAPHORE_NO_LIMIT),
    write_mailbox(mailbox_manager,
        boost::bind(&listener_t::on_write, this, _1, _2, _3, _4, _5),
        mailbox_callback_mode_inline),
    writeread_mailbox(mailbox_manager,
        boost::bind(&listener_t::on_writeread, this, _1, _2, _3, _4, _5),
        mailbox_callback_mode_inline),
    read_mailbox(mailbox_manager,
        boost::bind(&listener_t::on_read, this, _1, _2, _3, _4, _5),
        mailbox_callback_mode_inline)
{
    if (interruptor->is_pulsed()) {
        throw interrupted_exc_t();
    }

    boost::optional<boost::optional<broadcaster_business_card_t<protocol_t> > > business_card =
        broadcaster_metadata->get();
    if (business_card && business_card.get()) {
        branch_id = business_card.get().get().branch_id;
    } else {
        throw broadcaster_lost_exc_t();
    }

    const int num_stores = svs->num_stores();

#ifndef NDEBUG

    // We be paranoid and avoid calling branch_history->get() multiple
    // times, so that we have one copy of the map and iterator
    // comparisons work properly.

    const std::map<branch_id_t, branch_birth_certificate_t<protocol_t> > &actual_branches = branch_history->get().branches;

    typename std::map<branch_id_t, branch_birth_certificate_t<protocol_t> >::const_iterator branches_iterator
        = actual_branches.find(branch_id);

    // This check has failed before, see issue #728.
    guarantee(branches_iterator != actual_branches.end());

    branch_birth_certificate_t<protocol_t> this_branch_history = branches_iterator->second;

    guarantee(region_is_superset(this_branch_history.region, svs->get_multistore_joined_region()));

    /* Sanity-check to make sure we're on the same timeline as the thing
       we're trying to join. The backfiller will perform an equivalent check,
       but if there's an error it would be nice to catch it where the action
       was initiated. */
    boost::scoped_ptr<fifo_enforcer_sink_t::exit_read_t> read_token;

    boost::scoped_array<boost::scoped_ptr<fifo_enforcer_sink_t::exit_read_t> > read_tokens(new boost::scoped_ptr<fifo_enforcer_sink_t::exit_read_t>[num_stores]);


    svs->new_read_tokens(read_tokens.get(), num_stores);

    region_map_t<protocol_t, version_range_t> start_point = svs->get_all_metainfos(order_token_t::ignore, read_tokens.get(), num_stores, interruptor);


    for (typename region_map_t<protocol_t, version_range_t>::const_iterator it = start_point.begin();
         it != start_point.end();
         it++) {

        version_t version = it->second.latest;
        rassert(
                version.branch == branch_id ||
                version_is_ancestor(
                                    branch_history->get(),
                                    version,
                                    version_t(branch_id, this_branch_history.initial_timestamp),
                                    it->first)
                );
    }
#endif

    /* Attempt to register for reads and writes */
    try_start_receiving_writes(broadcaster_metadata, interruptor);
    rassert(registration_done_cond.get_ready_signal()->is_pulsed());

    state_timestamp_t streaming_begin_point =
        registration_done_cond.get_value().broadcaster_begin_timestamp;

    try {
        /* Go through a little song and dance to make sure that the
         * backfiller will at least get us to the point that we will being
         * live streaming from. */

        cond_t backfiller_is_up_to_date;
        mailbox_t<void()> ack_mbox(
            mailbox_manager,
            boost::bind(&cond_t::pulse, &backfiller_is_up_to_date),
            mailbox_callback_mode_inline);

        resource_access_t<replier_business_card_t<protocol_t> > replier_access(replier);
        send(mailbox_manager, replier_access.access().synchronize_mailbox, streaming_begin_point, ack_mbox.get_address());

        wait_any_t interruptor2(interruptor, replier_access.get_failed_signal());
        wait_interruptible(&backfiller_is_up_to_date, &interruptor2);

        /* Backfill */
        backfillee<protocol_t>(mailbox_manager,
                               branch_history,
                               svs,
                               svs->get_multistore_joined_region(),
                               replier->subview(&listener_t<protocol_t>::get_backfiller_from_replier_bcard),
                               backfill_session_id,
                               interruptor
                               );
    } catch (resource_lost_exc_t) {
        throw backfiller_lost_exc_t();
    }

    boost::scoped_array< boost::scoped_ptr<fifo_enforcer_sink_t::exit_read_t> > read_tokens2(new boost::scoped_ptr<fifo_enforcer_sink_t::exit_read_t>[num_stores]);
    svs->new_read_tokens(read_tokens2.get(), num_stores);

    region_map_t<protocol_t, version_range_t> backfill_end_point = svs->get_all_metainfos(order_token_t::ignore, read_tokens2.get(), num_stores, interruptor);

    /* Sanity checking. */

    /* Make sure the region is not empty. */
    rassert(backfill_end_point.begin() != backfill_end_point.end());

    // The end timestamp is the maximum of the timestamps we've seen.
    state_timestamp_t backfill_end_timestamp = backfill_end_point.begin()->second.earliest.timestamp;
    for (typename region_map_t<protocol_t, version_range_t>::const_iterator it = backfill_end_point.begin();
         it != backfill_end_point.end();
         ++it) {
        backfill_end_timestamp = std::max(backfill_end_timestamp, it->second.earliest.timestamp);
    }

    guarantee(backfill_end_timestamp >= streaming_begin_point);

    current_timestamp = backfill_end_timestamp;
    write_queue_coro_pool_callback.reset(
        new typename coro_pool_t<write_queue_entry_t>::boost_function_callback_t(
            boost::bind(&listener_t<protocol_t>::perform_enqueued_write, this, _1, backfill_end_timestamp, _2)
        ));
    write_queue_coro_pool.reset(
        new coro_pool_t<write_queue_entry_t>(
            OPERATION_CORO_POOL_SIZE, &write_queue, write_queue_coro_pool_callback.get()
        ));
    write_queue_semaphore.set_capacity(WRITE_QUEUE_SEMAPHORE_LONG_TERM_CAPACITY);

    if (write_queue.size() <= WRITE_QUEUE_SEMAPHORE_LONG_TERM_CAPACITY) {
        write_queue_has_drained.pulse_if_not_already_pulsed();
    }

    wait_interruptible(&write_queue_has_drained, interruptor);
}


template <class protocol_t>
listener_t<protocol_t>::listener_t(mailbox_manager_t *mm,
                                   clone_ptr_t<watchable_t<boost::optional<boost::optional<broadcaster_business_card_t<protocol_t> > > > > broadcaster_metadata,
                                   boost::shared_ptr<semilattice_readwrite_view_t<branch_history_t<protocol_t> > > bh,
                                   broadcaster_t<protocol_t> *broadcaster,
                                   perfmon_collection_t *backfill_stats_parent,
                                   signal_t *interruptor) THROWS_ONLY(interrupted_exc_t) :
    mailbox_manager(mm),
    branch_history(bh),
    branch_id(broadcaster->branch_id),
    uuid(generate_uuid()),
    perfmon_collection("backfill-serialization-" + uuid_to_str(uuid), backfill_stats_parent, true, true),
    /* TODO: Put the file in the data directory, not here */
    write_queue("backfill-serialization-" + uuid_to_str(uuid), &perfmon_collection),
    write_queue_semaphore(WRITE_QUEUE_SEMAPHORE_LONG_TERM_CAPACITY),
    write_mailbox(mailbox_manager,
        boost::bind(&listener_t::on_write, this, _1, _2, _3, _4, _5),
        mailbox_callback_mode_inline),
    writeread_mailbox(mailbox_manager,
        boost::bind(&listener_t::on_writeread, this, _1, _2, _3, _4, _5),
        mailbox_callback_mode_inline),
    read_mailbox(mailbox_manager,
        boost::bind(&listener_t::on_read, this, _1, _2, _3, _4, _5),
        mailbox_callback_mode_inline)
{
    if (interruptor->is_pulsed()) {
        throw interrupted_exc_t();
    }

    /* We take our store directly from the broadcaster to make sure that we
       get the correct one. */
    rassert(broadcaster->bootstrap_svs != NULL);
    svs = broadcaster->bootstrap_svs;
    broadcaster->bootstrap_svs = NULL;

#ifndef NDEBUG
    const int num_stores = svs->num_stores();

    /* Confirm that `broadcaster_metadata` corresponds to `broadcaster` */
    boost::optional<boost::optional<broadcaster_business_card_t<protocol_t> > > business_card =
        broadcaster_metadata->get();
    rassert(business_card && business_card.get());
    rassert(business_card.get().get().branch_id == broadcaster->branch_id);

    /* Make sure the initial state of the store is sane */
    branch_birth_certificate_t<protocol_t> this_branch_history =
        branch_history->get().branches[branch_id];
    rassert(svs->get_multistore_joined_region() == this_branch_history.region);
    /* Snapshot the metainfo before we start receiving writes */
    boost::scoped_array< boost::scoped_ptr<fifo_enforcer_sink_t::exit_read_t> > read_tokens(new boost::scoped_ptr<fifo_enforcer_sink_t::exit_read_t>[num_stores]);
    svs->new_read_tokens(read_tokens.get(), num_stores);
    region_map_t<protocol_t, version_range_t> initial_metainfo = svs->get_all_metainfos(order_token_t::ignore, read_tokens.get(), num_stores, interruptor);
#endif

    /* Attempt to register for writes */
    try_start_receiving_writes(broadcaster_metadata, interruptor);
    rassert(registration_done_cond.get_ready_signal()->is_pulsed());

#ifndef NDEBUG
    region_map_t<protocol_t, version_range_t> expected_initial_metainfo(svs->get_multistore_joined_region(),
                                                                        version_range_t(version_t(branch_id,
                                                                                                  registration_done_cond.get_value().broadcaster_begin_timestamp)));

    rassert(expected_initial_metainfo == initial_metainfo);
#endif

    /* Start streaming, just like we do after we finish a backfill */
    current_timestamp = registration_done_cond.get_value().broadcaster_begin_timestamp;
    write_queue_coro_pool_callback.reset(
        new typename coro_pool_t<write_queue_entry_t>::boost_function_callback_t(
            boost::bind(&listener_t<protocol_t>::perform_enqueued_write, this, _1, current_timestamp, _2)
        ));
    write_queue_coro_pool.reset(
        new coro_pool_t<write_queue_entry_t>(
            OPERATION_CORO_POOL_SIZE, &write_queue, write_queue_coro_pool_callback.get()
        ));
}

template <class protocol_t>
signal_t *listener_t<protocol_t>::get_broadcaster_lost_signal() {
    return registrant->get_failed_signal();
}

template <class protocol_t>
boost::optional<boost::optional<backfiller_business_card_t<protocol_t> > >
listener_t<protocol_t>::get_backfiller_from_replier_bcard(const boost::optional<boost::optional<replier_business_card_t<protocol_t> > > &replier_bcard) {
    if (!replier_bcard) {
        return boost::optional<boost::optional<backfiller_business_card_t<protocol_t> > >();
    } else if (!replier_bcard.get()) {
        return boost::optional<boost::optional<backfiller_business_card_t<protocol_t> > >(
            boost::optional<backfiller_business_card_t<protocol_t> >());
    } else {
        return boost::optional<boost::optional<backfiller_business_card_t<protocol_t> > >(
            boost::optional<backfiller_business_card_t<protocol_t> >(replier_bcard.get().get().backfiller_bcard));
    }
}

template <class protocol_t>
boost::optional<boost::optional<registrar_business_card_t<listener_business_card_t<protocol_t> > > >
listener_t<protocol_t>::get_registrar_from_broadcaster_bcard(const boost::optional<boost::optional<broadcaster_business_card_t<protocol_t> > > &broadcaster_bcard) {
    if (!broadcaster_bcard) {
        return boost::optional<boost::optional<registrar_business_card_t<listener_business_card_t<protocol_t> > > >();
    } else if (!broadcaster_bcard.get()) {
        return boost::optional<boost::optional<registrar_business_card_t<listener_business_card_t<protocol_t> > > >(
            boost::optional<registrar_business_card_t<listener_business_card_t<protocol_t> > >());
    } else {
        return boost::optional<boost::optional<registrar_business_card_t<listener_business_card_t<protocol_t> > > >(
            boost::optional<registrar_business_card_t<listener_business_card_t<protocol_t> > >(broadcaster_bcard.get().get().registrar));
    }
}

template <class protocol_t>
class intro_receiver_t : public signal_t {
public:
    typename listener_t<protocol_t>::intro_t intro;
    void fill(state_timestamp_t its,
              typename listener_business_card_t<protocol_t>::upgrade_mailbox_t::address_t um,
              typename listener_business_card_t<protocol_t>::downgrade_mailbox_t::address_t dm) {
        rassert(!is_pulsed());
        intro.broadcaster_begin_timestamp = its;
        intro.upgrade_mailbox = um;
        intro.downgrade_mailbox = dm;
        pulse();
    }
};

template <class protocol_t>
void listener_t<protocol_t>::try_start_receiving_writes(
        clone_ptr_t<watchable_t<boost::optional<boost::optional<broadcaster_business_card_t<protocol_t> > > > > broadcaster,
        signal_t *interruptor)
        THROWS_ONLY(interrupted_exc_t, broadcaster_lost_exc_t)
{
    intro_receiver_t<protocol_t> intro_receiver;
    typename listener_business_card_t<protocol_t>::intro_mailbox_t
        intro_mailbox(mailbox_manager,
                      boost::bind(&intro_receiver_t<protocol_t>::fill, &intro_receiver, _1, _2, _3));

    try {
        registrant.reset(new registrant_t<listener_business_card_t<protocol_t> >(
            mailbox_manager,
            broadcaster->subview(&listener_t<protocol_t>::get_registrar_from_broadcaster_bcard),
            listener_business_card_t<protocol_t>(intro_mailbox.get_address(), write_mailbox.get_address())
            ));
    } catch (resource_lost_exc_t) {
        throw broadcaster_lost_exc_t();
    }

    wait_any_t waiter(&intro_receiver, registrant->get_failed_signal());
    wait_interruptible(&waiter, interruptor);   /* May throw `interrupted_exc_t` */

    if (registrant->get_failed_signal()->is_pulsed()) {
        throw broadcaster_lost_exc_t();
    } else {
        rassert(intro_receiver.is_pulsed());
        registration_done_cond.pulse(intro_receiver.intro);
    }
}

template <class protocol_t>
void listener_t<protocol_t>::on_write(typename protocol_t::write_t write,
        transition_timestamp_t transition_timestamp,
        order_token_t order_token,
        fifo_enforcer_write_token_t fifo_token,
        mailbox_addr_t<void()> ack_addr) THROWS_NOTHING {
    rassert(region_is_superset(branch_history->get().branches[branch_id].region, write.get_region()));
    rassert(!region_is_empty(write.get_region()));

    coro_t::spawn_sometime(boost::bind(
        &listener_t<protocol_t>::enqueue_write, this,
        write, transition_timestamp, order_token, fifo_token, ack_addr,
        auto_drainer_t::lock_t(&drainer)));
}

template <class protocol_t>
void listener_t<protocol_t>::enqueue_write(typename protocol_t::write_t write,
        transition_timestamp_t transition_timestamp,
        order_token_t order_token,
        fifo_enforcer_write_token_t fifo_token,
        mailbox_addr_t<void()> ack_addr,
        auto_drainer_t::lock_t keepalive) THROWS_NOTHING {
    try {
        fifo_enforcer_sink_t::exit_write_t fifo_exit(&write_queue_entrance_sink, fifo_token);
        wait_interruptible(&fifo_exit, keepalive.get_drain_signal());
        write_queue_semaphore.co_lock();
        write_queue.push(write_queue_entry_t(write, transition_timestamp, order_token, fifo_token));
        send(mailbox_manager, ack_addr);
    } catch (interrupted_exc_t) {
        /* pass */
    }
}

template <class protocol_t>
void listener_t<protocol_t>::perform_enqueued_write(const write_queue_entry_t &qe,
        state_timestamp_t backfill_end_timestamp,
        signal_t *interruptor) THROWS_ONLY(interrupted_exc_t) {
    write_queue_semaphore.unlock();
    if (write_queue.size() <= WRITE_QUEUE_SEMAPHORE_LONG_TERM_CAPACITY) {
        write_queue_has_drained.pulse_if_not_already_pulsed();
    }

    const int num_stores = svs->num_stores();
    boost::scoped_array<boost::scoped_ptr<fifo_enforcer_sink_t::exit_write_t> > write_tokens(new boost::scoped_ptr<fifo_enforcer_sink_t::exit_write_t>[num_stores]);
    {
        fifo_enforcer_sink_t::exit_write_t fifo_exit(&store_entrance_sink, qe.fifo_token);
        if (qe.transition_timestamp.timestamp_before() < backfill_end_timestamp) {
            return;
        }
        wait_interruptible(&fifo_exit, interruptor);
        advance_current_timestamp_and_pulse_waiters(qe.transition_timestamp);
        svs->new_write_tokens(write_tokens.get(), num_stores);
    }

#ifndef NDEBUG
        version_leq_metainfo_checker_callback_t<protocol_t> metainfo_checker_callback(qe.transition_timestamp.timestamp_before());
        metainfo_checker_t<protocol_t> metainfo_checker(&metainfo_checker_callback, svs->get_multistore_joined_region());
#endif

    svs->write(
        DEBUG_ONLY(metainfo_checker, )
        region_map_t<protocol_t, binary_blob_t>(svs->get_multistore_joined_region(),
            binary_blob_t(version_range_t(version_t(branch_id, qe.transition_timestamp.timestamp_after())))),
        qe.write.shard(region_intersection(qe.write.get_region(), svs->get_multistore_joined_region())),
        qe.transition_timestamp,
        qe.order_token,
        write_tokens.get(),
        num_stores,
        interruptor);
}

template <class protocol_t>
void listener_t<protocol_t>::on_writeread(typename protocol_t::write_t write,
        transition_timestamp_t transition_timestamp,
        order_token_t order_token,
        fifo_enforcer_write_token_t fifo_token,
        mailbox_addr_t<void(typename protocol_t::write_response_t)> ack_addr)
        THROWS_NOTHING
{
    rassert(region_is_superset(branch_history->get().branches[branch_id].region, write.get_region()));
    rassert(!region_is_empty(write.get_region()));
    rassert(region_is_superset(svs->get_multistore_joined_region(), write.get_region()));

    coro_t::spawn_sometime(boost::bind(
        &listener_t<protocol_t>::perform_writeread, this,
        write, transition_timestamp, order_token, fifo_token, ack_addr,
        auto_drainer_t::lock_t(&drainer)));
}

template <class protocol_t>
void listener_t<protocol_t>::perform_writeread(typename protocol_t::write_t write,
        transition_timestamp_t transition_timestamp,
        order_token_t order_token,
        fifo_enforcer_write_token_t fifo_token,
        mailbox_addr_t<void(typename protocol_t::write_response_t)> ack_addr,
        auto_drainer_t::lock_t keepalive)
        THROWS_NOTHING
{
    try {
        const int num_stores = svs->num_stores();
        boost::scoped_array< boost::scoped_ptr<fifo_enforcer_sink_t::exit_write_t> > write_tokens(new boost::scoped_ptr<fifo_enforcer_sink_t::exit_write_t>[num_stores]);
        {
            {
                /* Briefly pass through `write_queue_entrance_sink` in case we
                are receiving a mix of writes and write-reads */
                fifo_enforcer_sink_t::exit_write_t fifo_exit_1(&write_queue_entrance_sink, fifo_token);
            }

            fifo_enforcer_sink_t::exit_write_t fifo_exit_2(&store_entrance_sink, fifo_token);
            wait_interruptible(&fifo_exit_2, keepalive.get_drain_signal());

            advance_current_timestamp_and_pulse_waiters(transition_timestamp);

            svs->new_write_tokens(write_tokens.get(), num_stores);
        }

        // Make sure we can serve the entire operation without masking it.
        // (We shouldn't have been signed up for writereads if we couldn't.)
        rassert(region_is_superset(svs->get_multistore_joined_region(), write.get_region()));


#ifndef NDEBUG
        version_leq_metainfo_checker_callback_t<protocol_t> metainfo_checker_callback(transition_timestamp.timestamp_before());
        metainfo_checker_t<protocol_t> metainfo_checker(&metainfo_checker_callback, svs->get_multistore_joined_region());
#endif

        // Perform the operation
        cond_t non_interruptor;
        typename protocol_t::write_response_t response
            = svs->write(DEBUG_ONLY(metainfo_checker, )
                         region_map_t<protocol_t, binary_blob_t>(svs->get_multistore_joined_region(),
                                                                 binary_blob_t(version_range_t(version_t(branch_id, transition_timestamp.timestamp_after())))),
                         write,
                         transition_timestamp,
                         order_token,
                         write_tokens.get(),
                         num_stores,
                         keepalive.get_drain_signal());

        send(mailbox_manager, ack_addr, response);
    } catch (interrupted_exc_t) {
        /* pass */
    }
}

template <class protocol_t>
void listener_t<protocol_t>::on_read(typename protocol_t::read_t read,
        state_timestamp_t expected_timestamp,
        order_token_t order_token,
        fifo_enforcer_read_token_t fifo_token,
        mailbox_addr_t<void(typename protocol_t::read_response_t)> ack_addr)
        THROWS_NOTHING
{
    rassert(region_is_superset(branch_history->get().branches[branch_id].region, read.get_region()));
    rassert(!region_is_empty(read.get_region()));
    rassert(region_is_superset(svs->get_multistore_joined_region(), read.get_region()));

    coro_t::spawn_sometime(boost::bind(
        &listener_t<protocol_t>::perform_read, this,
        read, expected_timestamp, order_token, fifo_token, ack_addr,
        auto_drainer_t::lock_t(&drainer)));
}

template <class protocol_t>
void listener_t<protocol_t>::perform_read(typename protocol_t::read_t read,
        DEBUG_ONLY_VAR state_timestamp_t expected_timestamp,
        order_token_t order_token,
        fifo_enforcer_read_token_t fifo_token,
        mailbox_addr_t<void(typename protocol_t::read_response_t)> ack_addr,
        auto_drainer_t::lock_t keepalive) THROWS_NOTHING
{
    try {
        const int num_stores = svs->num_stores();
        boost::scoped_array<boost::scoped_ptr<fifo_enforcer_sink_t::exit_read_t> > read_tokens(new boost::scoped_ptr<fifo_enforcer_sink_t::exit_read_t>[num_stores]);
        {
            {
                /* Briefly pass through `write_queue_entrance_sink` in case we
                are receiving a mix of writes and write-reads */
                fifo_enforcer_sink_t::exit_read_t fifo_exit_1(&write_queue_entrance_sink, fifo_token);
            }

            fifo_enforcer_sink_t::exit_read_t fifo_exit_2(&store_entrance_sink, fifo_token);
            wait_interruptible(&fifo_exit_2, keepalive.get_drain_signal());

            rassert(current_timestamp == expected_timestamp);

            svs->new_read_tokens(read_tokens.get(), num_stores);
        }

#ifndef NDEBUG
        version_leq_metainfo_checker_callback_t<protocol_t> metainfo_checker_callback(expected_timestamp);
        metainfo_checker_t<protocol_t> metainfo_checker(&metainfo_checker_callback, svs->get_multistore_joined_region());
#endif

        // Perform the operation
        typename protocol_t::read_response_t response = svs->read(
            DEBUG_ONLY(metainfo_checker, )
            read,
            order_token,
            read_tokens.get(),
            num_stores,
            keepalive.get_drain_signal());

        send(mailbox_manager, ack_addr, response);
    } catch (interrupted_exc_t) {
        /* pass */
    }
}

template <class protocol_t>
void listener_t<protocol_t>::wait_for_version(state_timestamp_t timestamp, signal_t *interruptor) {
    if (timestamp > current_timestamp) {
        cond_t c;
        multimap_insertion_sentry_t<state_timestamp_t, cond_t *> sentry(&synchronize_waiters, timestamp, &c);
        wait_interruptible(&c, interruptor);
    }
}

template <class protocol_t>
void listener_t<protocol_t>::advance_current_timestamp_and_pulse_waiters(transition_timestamp_t timestamp) {
    rassert(timestamp.timestamp_before() == current_timestamp);
    current_timestamp = timestamp.timestamp_after();

    for (std::multimap<state_timestamp_t, cond_t *>::const_iterator it  = synchronize_waiters.begin();
         it != synchronize_waiters.upper_bound(current_timestamp);
         ++it) {
        if (it->first < current_timestamp) {
            rassert(it->second->is_pulsed(), "This cond should have already been pulsed because we assume timestamps move in discrete minimal steps.");
        } else {
            it->second->pulse();
        }
    }
}


#include "mock/dummy_protocol.hpp"
#include "memcached/protocol.hpp"

template class listener_t<memcached_protocol_t>;
template class listener_t<mock::dummy_protocol_t>;<|MERGE_RESOLUTION|>--- conflicted
+++ resolved
@@ -49,13 +49,9 @@
 
     mailbox_manager(mm),
     branch_history(bh),
-<<<<<<< HEAD
     svs(_svs),
-=======
-    store(s),
     uuid(generate_uuid()),
     perfmon_collection("backfill-serialization-" + uuid_to_str(uuid), backfill_stats_parent, true, true),
->>>>>>> 1ab3e07c
     /* TODO: Put the file in the data directory, not here */
     write_queue("backfill-serialization-" + uuid_to_str(uuid), &perfmon_collection),
     write_queue_semaphore(SEMAPHORE_NO_LIMIT),
