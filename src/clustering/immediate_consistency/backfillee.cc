// Copyright 2010-2015 RethinkDB, all rights reserved.
#include "clustering/immediate_consistency/backfillee.hpp"

#include "clustering/immediate_consistency/history.hpp"
#include "concurrency/wait_any.hpp"

/* `PRE_ITEM_PIPELINE_SIZE` is the maximum combined size of the pre-items that we send to
the backfiller that it hasn't consumed yet. So the other server may use up to this size
for its pre-item queue. `PRE_ITEM_CHUNK_SIZE` is the typical size of a pre-item message
we send over the network. */
static const size_t PRE_ITEM_PIPELINE_SIZE = 4 * MEGABYTE;
static const size_t PRE_ITEM_CHUNK_SIZE = 100 * KILOBYTE;

class backfillee_t::session_t {
public:
    session_t(
            backfillee_t *_parent,
            const key_range_t::right_bound_t &_threshold,
            callback_t *_callback) :
        parent(_parent), threshold(_threshold), callback(_callback),
        items(_parent->store->get_region().beg, _parent->store->get_region().end,
            threshold),
        metainfo(region_map_t<version_t>::empty()),
        metainfo_binary(region_map_t<binary_blob_t>::empty())
    {
        coro_t::spawn_sometime(std::bind(&session_t::run, this, drainer.lock()));
    }
    void on_items(
            region_map_t<version_t> &&metainfo_chunk,
            backfill_item_seq_t<backfill_item_t> &&chunk) {
        rassert(metainfo_chunk.get_domain() == chunk.get_region());
        items.concat(std::move(chunk));
        metainfo.concat(std::move(metainfo_chunk));
        metainfo_binary = from_version_map(metainfo);
        if (pulse_when_items_arrive.has()) {
            pulse_when_items_arrive->pulse_if_not_already_pulsed();
        }
    }
    void on_ack_end_session() {
        got_ack_end_session.pulse();
        if (pulse_when_items_arrive.has()) {
            pulse_when_items_arrive->pulse_if_not_already_pulsed();
        }
    }
    cond_t callback_returned_false;
    cond_t got_ack_end_session;
    cond_t run_stopped;

private:
    void run(auto_drainer_t::lock_t keepalive) {
        try {
            while (threshold != parent->store->get_region().inner.right &&
                    !got_ack_end_session.is_pulsed()) {
                /* Set up a `region_t` describing the range that still needs to be
                backfilled */
                region_t subregion = parent->store->get_region();
                subregion.inner.left = threshold.key();

                /* Copy items from `items` into the store until we finish the backfill
                range or we run out of items */
                class producer_t : public store_view_t::backfill_item_producer_t {
                public:
                    producer_t(session_t *_parent) : parent(_parent) { }
                    continue_bool_t next_item(
                            bool *is_item_out,
                            backfill_item_t *item_out,
                            key_range_t::right_bound_t *edge_out) THROWS_NOTHING {
<<<<<<< HEAD
                        ASSERT_NO_CORO_WAITING;
                        if (!parent->atoms.empty()) {
                            *is_atom_out = true;
                            *atom_out = parent->atoms.front();
                            parent->atoms.pop_front();
                            return continue_bool_t::CONTINUE;
                        } else if (parent->atoms.get_left_key() <
                                parent->atoms.get_right_key()) {
                            *is_atom_out = false;
                            *edge_out = parent->atoms.get_right_key();
                            parent->atoms.delete_to_key(*edge_out);
=======
                        if (!parent->items.empty()) {
                            *is_item_out = true;
                            *item_out = parent->items.front();
                            parent->items.pop_front();
                            return continue_bool_t::CONTINUE;
                        } else if (parent->items.get_left_key() <=
                                parent->items.get_right_key()) {
                            *is_item_out = false;
                            *edge_out = parent->items.get_right_key();
                            parent->items.delete_to_key(*edge_out);
>>>>>>> cf8e7234
                            return continue_bool_t::CONTINUE;
                        } else {
                            parent->pulse_when_items_arrive.init(new cond_t);
                            return continue_bool_t::ABORT;
                        }
                    }
                    const region_map_t<binary_blob_t> *get_metainfo() THROWS_NOTHING {
                        return &parent->metainfo_binary;
                    }
                    void on_commit(const key_range_t::right_bound_t &new_threshold)
                            THROWS_NOTHING {
                        if (!parent->callback_returned_false.is_pulsed()) {
                            region_t mask = parent->parent->store->get_region();
                            mask.inner.left = parent->threshold.key();
                            mask.inner.right = new_threshold;
                            if (!parent->callback->on_progress(
                                    parent->metainfo.mask(mask))) {
                                parent->callback_returned_false.pulse();
                            }
                        }
                        parent->threshold = new_threshold;
                    }
                    session_t *parent;
                } producer(this);

                parent->store->receive_backfill(
                    subregion, &producer, keepalive.get_drain_signal());

                /* Wait for more items, if that's the reason we stopped */
                if (pulse_when_items_arrive.has()) {
                    wait_interruptible(pulse_when_items_arrive.get(),
                        keepalive.get_drain_signal());
                    pulse_when_items_arrive.reset();
                }
            }
        } catch (const interrupted_exc_t &) {
            /* The backfillee was destroyed */
        }
        run_stopped.pulse();
    }
    backfillee_t *parent;
    key_range_t::right_bound_t threshold;
    callback_t *callback;
    backfill_item_seq_t<backfill_item_t> items;
    region_map_t<version_t> metainfo;
    region_map_t<binary_blob_t> metainfo_binary;
    scoped_ptr_t<cond_t> pulse_when_items_arrive;
    auto_drainer_t drainer;
};

backfillee_t::backfillee_t(
        mailbox_manager_t *_mailbox_manager,
        branch_history_manager_t *_branch_history_manager,
        store_view_t *_store,
        const backfiller_bcard_t &backfiller,
        signal_t *interruptor) :
    mailbox_manager(_mailbox_manager),
    branch_history_manager(_branch_history_manager),
    store(_store),
    pre_item_throttler(PRE_ITEM_PIPELINE_SIZE),
    pre_item_throttler_acq(&pre_item_throttler, 0),
    items_mailbox(mailbox_manager,
        std::bind(&backfillee_t::on_items, this, ph::_1, ph::_2, ph::_3, ph::_4)),
    ack_end_session_mailbox(mailbox_manager,
        std::bind(&backfillee_t::on_ack_end_session, this, ph::_1, ph::_2)),
    ack_pre_items_mailbox(mailbox_manager,
        std::bind(&backfillee_t::on_ack_pre_items, this, ph::_1, ph::_2, ph::_3))
{
    guarantee(region_is_superset(backfiller.region, store->get_region()));
    guarantee(store->get_region().beg == backfiller.region.beg);
    guarantee(store->get_region().end == backfiller.region.end);

    backfiller_bcard_t::intro_1_t our_intro;
    our_intro.ack_pre_items_mailbox = ack_pre_items_mailbox.get_address();
    our_intro.items_mailbox = items_mailbox.get_address();
    our_intro.ack_end_session_mailbox = ack_end_session_mailbox.get_address();

    /* Fetch the `initial_version` and `initial_version_history` fields for the
    `intro_1_t` that we'll send to the backfiller */
    {
        region_map_t<binary_blob_t> initial_state_blob;
        read_token_t read_token;
        store->new_read_token(&read_token);
        store->do_get_metainfo(order_token_t::ignore.with_read_mode(), &read_token,
            interruptor, &initial_state_blob);
        our_intro.initial_version = to_version_map(initial_state_blob);
        branch_history_manager->export_branch_history(
            our_intro.initial_version,
            &our_intro.initial_version_history);
    }

    /* Set up a mailbox to receive the `intro_2_t` from the backfiller */
    cond_t got_intro;
    mailbox_t<void(backfiller_bcard_t::intro_2_t)> intro_mailbox(
        mailbox_manager,
        [&](signal_t *, const backfiller_bcard_t::intro_2_t &i) {
            intro = i;
            got_intro.pulse();
        });
    our_intro.intro_mailbox = intro_mailbox.get_address();

    /* Send the `intro_1_t` to the backfiller and wait for it to send back the
    `intro_2_t` */
    registrant.init(new registrant_t<backfiller_bcard_t::intro_1_t>(
        mailbox_manager, backfiller.registrar, our_intro));
    wait_interruptible(&got_intro, interruptor);

    /* Spawn the coroutine that will stream pre-items to the backfiller. */
    coro_t::spawn_sometime(
        std::bind(&backfillee_t::send_pre_items, this, drainer.lock()));
}

backfillee_t::~backfillee_t() {
    /* This destructor is declared in the `.cc` file because we need to have the full
    definition of `session_t` in scope for the `scoped_ptr_t<session_t>` to work. */
}

void backfillee_t::go(
        callback_t *callback,
        const key_range_t::right_bound_t &threshold,
        signal_t *interruptor)
        THROWS_ONLY(interrupted_exc_t) {
    guarantee(!current_session.has());
    current_session.init(new session_t(this, threshold, callback));

    send(mailbox_manager, intro.begin_session_mailbox,
        fifo_source.enter_write(), threshold);

    {
        wait_any_t combiner(
            &current_session->callback_returned_false, &current_session->run_stopped);
        wait_interruptible(&combiner, interruptor);
    }

    send(mailbox_manager, intro.end_session_mailbox,
        fifo_source.enter_write());

    wait_interruptible(&current_session->got_ack_end_session, interruptor);

    current_session.reset();
}

void backfillee_t::on_items(
        signal_t *interruptor,
        const fifo_enforcer_write_token_t &fifo_token,
        region_map_t<version_t> &&version,
        backfill_item_seq_t<backfill_item_t> &&chunk) {
    fifo_enforcer_sink_t::exit_write_t exit_write(&fifo_sink, fifo_token);
    wait_interruptible(&exit_write, interruptor);

    guarantee(current_session.has());
    current_session->on_items(std::move(version), std::move(chunk));
}

void backfillee_t::on_ack_end_session(
        signal_t *interruptor,
        const fifo_enforcer_write_token_t &fifo_token) {
    fifo_enforcer_sink_t::exit_write_t exit_write(&fifo_sink, fifo_token);
    wait_interruptible(&exit_write, interruptor);

    guarantee(current_session.has());
    current_session->on_ack_end_session();
}

void backfillee_t::send_pre_items(auto_drainer_t::lock_t keepalive) {
    try {
        key_range_t::right_bound_t pre_item_sent_threshold(
            store->get_region().inner.left);
        while (pre_item_sent_threshold != store->get_region().inner.right) {
            /* Wait until there's room in the semaphore for the chunk we're about to
            process */
            new_semaphore_acq_t sem_acq(&pre_item_throttler, PRE_ITEM_CHUNK_SIZE);
            wait_interruptible(
                sem_acq.acquisition_signal(), keepalive.get_drain_signal());

            /* Set up a `region_t` describing the range that still needs to be
            backfilled */
            region_t subregion = store->get_region();
            subregion.inner.left = pre_item_sent_threshold.key();

            /* Copy pre-items from the store into `chunk ` until the total size hits
            `PRE_ITEM_CHUNK_SIZE` or we finish the range */
            backfill_item_seq_t<backfill_pre_item_t> chunk(
                store->get_region().beg, store->get_region().end,
                pre_item_sent_threshold);

            class consumer_t : public store_view_t::backfill_pre_item_consumer_t {
            public:
                consumer_t(backfill_item_seq_t<backfill_pre_item_t> *_chunk) :
                    chunk(_chunk) { }
                continue_bool_t on_pre_item(backfill_pre_item_t &&item) THROWS_NOTHING {
                    chunk->push_back(std::move(item));
                    if (chunk->get_mem_size() < PRE_ITEM_CHUNK_SIZE) {
                        return continue_bool_t::CONTINUE;
                    } else {
                        return continue_bool_t::ABORT;
                    }
                }
                continue_bool_t on_empty_range(
                        const key_range_t::right_bound_t &threshold) THROWS_NOTHING {
                    chunk->push_back_nothing(threshold);
                    return continue_bool_t::CONTINUE;
                }
                backfill_item_seq_t<backfill_pre_item_t> *chunk;
            } callback(&chunk);

            store->send_backfill_pre(intro.common_version.mask(subregion), &callback,
                keepalive.get_drain_signal());

            /* Adjust for the fact that `chunk.get_mem_size()` isn't precisely equal to
            `PRE_ITEM_CHUNK_SIZE`, and then transfer the semaphore ownership. */
            sem_acq.change_count(chunk.get_mem_size());
            pre_item_throttler_acq.transfer_in(std::move(sem_acq));

            /* Send the chunk over the network */
            send(mailbox_manager, intro.pre_items_mailbox,
                fifo_source.enter_write(), chunk);

            /* Update `progress` */
            guarantee(chunk.get_left_key() == pre_item_sent_threshold);
            pre_item_sent_threshold = chunk.get_right_key();
        }
    } catch (const interrupted_exc_t &) {
        /* The `backfillee_t` was deleted; the backfill is being aborted. */
    }
}

void backfillee_t::on_ack_pre_items(
        signal_t *interruptor,
        const fifo_enforcer_write_token_t &fifo_token,
        size_t mem_size) {
    /* Ordering of these messages is actually irrelevant; we just pass through the fifo
    sink for consistency */
    fifo_enforcer_sink_t::exit_write_t exit_write(&fifo_sink, fifo_token);
    wait_interruptible(&exit_write, interruptor);

    /* Shrink `pre_item_throttler_acq` so that `send_pre_items()` can acquire the
    semaphore again. */
    guarantee(static_cast<int64_t>(mem_size) <= pre_item_throttler_acq.count());
    pre_item_throttler_acq.change_count(pre_item_throttler_acq.count() - mem_size);
}
<|MERGE_RESOLUTION|>--- conflicted
+++ resolved
@@ -65,30 +65,17 @@
                             bool *is_item_out,
                             backfill_item_t *item_out,
                             key_range_t::right_bound_t *edge_out) THROWS_NOTHING {
-<<<<<<< HEAD
                         ASSERT_NO_CORO_WAITING;
-                        if (!parent->atoms.empty()) {
-                            *is_atom_out = true;
-                            *atom_out = parent->atoms.front();
-                            parent->atoms.pop_front();
-                            return continue_bool_t::CONTINUE;
-                        } else if (parent->atoms.get_left_key() <
-                                parent->atoms.get_right_key()) {
-                            *is_atom_out = false;
-                            *edge_out = parent->atoms.get_right_key();
-                            parent->atoms.delete_to_key(*edge_out);
-=======
                         if (!parent->items.empty()) {
                             *is_item_out = true;
                             *item_out = parent->items.front();
                             parent->items.pop_front();
                             return continue_bool_t::CONTINUE;
-                        } else if (parent->items.get_left_key() <=
+                        } else if (parent->items.get_left_key() <
                                 parent->items.get_right_key()) {
                             *is_item_out = false;
                             *edge_out = parent->items.get_right_key();
                             parent->items.delete_to_key(*edge_out);
->>>>>>> cf8e7234
                             return continue_bool_t::CONTINUE;
                         } else {
                             parent->pulse_when_items_arrive.init(new cond_t);
