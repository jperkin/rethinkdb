--- conflicted
+++ resolved
@@ -4,23 +4,14 @@
 
 #include <string>
 
-<<<<<<< HEAD
-#include "buffer_cache/alt/config.hpp"
-=======
->>>>>>> 1db2f996
 #include "buffer_cache/types.hpp"
 #include "clustering/administration/metadata.hpp"
 #include "containers/scoped.hpp"
 #include "rpc/semilattice/view.hpp"
 #include "serializer/types.hpp"
 
-<<<<<<< HEAD
-class alt_cache_t;
-class alt_txn_t;
-=======
 class cache_t;
 class txn_t;
->>>>>>> 1db2f996
 
 template <class> class branch_history_manager_t;
 class io_backender_t;
@@ -45,14 +36,8 @@
     virtual void update_metadata(const metadata_t &metadata) = 0;
 
 protected:
-<<<<<<< HEAD
-    void get_write_transaction(object_buffer_t<alt_txn_t> *txn_out);
-
-    void get_read_transaction(object_buffer_t<alt_txn_t> *txn_out);
-=======
     void get_write_transaction(object_buffer_t<txn_t> *txn_out);
     void get_read_transaction(object_buffer_t<txn_t> *txn_out);
->>>>>>> 1db2f996
 
     block_size_t get_cache_block_size() const;
 
@@ -62,12 +47,7 @@
                                         perfmon_collection_t *perfmon_parent);
 
     scoped_ptr_t<standard_serializer_t> serializer;
-<<<<<<< HEAD
-    scoped_ptr_t<alt_cache_t> cache;
-    alt_cache_config_t cache_dynamic_config;
-=======
     scoped_ptr_t<cache_t> cache;
->>>>>>> 1db2f996
 };
 
 
