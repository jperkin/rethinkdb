// Copyright 2010-2014 RethinkDB, all rights reserved.
#include "clustering/administration/real_reql_cluster_interface.hpp"

#include "clustering/administration/artificial_reql_cluster_interface.hpp"
#include "clustering/administration/datum_adapter.hpp"
#include "clustering/administration/main/watchable_fields.hpp"
#include "clustering/administration/reactor_driver.hpp"
#include "clustering/administration/servers/name_client.hpp"
#include "clustering/administration/tables/generate_config.hpp"
#include "clustering/administration/tables/split_points.hpp"
#include "clustering/administration/tables/table_config.hpp"
#include "concurrency/cross_thread_signal.hpp"
#include "rdb_protocol/artificial_table/artificial_table.hpp"
#include "rdb_protocol/val.hpp"
#include "rpc/semilattice/watchable.hpp"
#include "rpc/semilattice/view/field.hpp"

#define NAMESPACE_INTERFACE_EXPIRATION_MS (60 * 1000)

real_reql_cluster_interface_t::real_reql_cluster_interface_t(
        mailbox_manager_t *_mailbox_manager,
        boost::shared_ptr<
            semilattice_readwrite_view_t<cluster_semilattice_metadata_t> > _semilattices,
        watchable_map_t<std::pair<peer_id_t, namespace_id_t>,
                        namespace_directory_metadata_t> *_directory_root_view,
        rdb_context_t *_rdb_context,
        server_name_client_t *_server_name_client
        ) :
    mailbox_manager(_mailbox_manager),
    semilattice_root_view(_semilattices),
    directory_root_view(_directory_root_view),
    cross_thread_namespace_watchables(get_num_threads()),
    cross_thread_database_watchables(get_num_threads()),
    rdb_context(_rdb_context),
    namespace_repo(
        mailbox_manager,
        metadata_field(
            &cluster_semilattice_metadata_t::rdb_namespaces, semilattice_root_view),
        directory_root_view,
        rdb_context),
    changefeed_client(mailbox_manager,
        [this](const namespace_id_t &id, signal_t *interruptor) {
            return this->namespace_repo.get_namespace_interface(id, interruptor);
        }),
    server_name_client(_server_name_client)
{
    for (int thr = 0; thr < get_num_threads(); ++thr) {
        cross_thread_namespace_watchables[thr].init(
            new cross_thread_watchable_variable_t<cow_ptr_t<namespaces_semilattice_metadata_t> >(
                clone_ptr_t<semilattice_watchable_t<cow_ptr_t<namespaces_semilattice_metadata_t> > >
                    (new semilattice_watchable_t<cow_ptr_t<namespaces_semilattice_metadata_t> >(
                        metadata_field(&cluster_semilattice_metadata_t::rdb_namespaces, semilattice_root_view))), threadnum_t(thr)));

        cross_thread_database_watchables[thr].init(
            new cross_thread_watchable_variable_t<databases_semilattice_metadata_t>(
                clone_ptr_t<semilattice_watchable_t<databases_semilattice_metadata_t> >
                    (new semilattice_watchable_t<databases_semilattice_metadata_t>(
                        metadata_field(&cluster_semilattice_metadata_t::databases, semilattice_root_view))), threadnum_t(thr)));
    }
}

bool real_reql_cluster_interface_t::db_create(const name_string_t &name,
        signal_t *interruptor, std::string *error_out) {
    guarantee(name != name_string_t::guarantee_valid("rethinkdb"),
        "real_reql_cluster_interface_t should never get queries for system tables");
    cluster_semilattice_metadata_t metadata;
    {
        on_thread_t thread_switcher(semilattice_root_view->home_thread());
        metadata = semilattice_root_view->get();
        metadata_searcher_t<database_semilattice_metadata_t> db_searcher(
            &metadata.databases.databases);

        metadata_search_status_t status;
        db_searcher.find_uniq(name, &status);
        if (!check_metadata_status(status, "Database", name.str(), false, error_out)) {
            return false;
        }

        database_semilattice_metadata_t db;
        db.name = versioned_t<name_string_t>(name);
        metadata.databases.databases.insert(
            std::make_pair(generate_uuid(), make_deletable(db)));

        semilattice_root_view->join(metadata);
        metadata = semilattice_root_view->get();
    }
    wait_for_metadata_to_propagate(metadata, interruptor);

    return true;
}

bool real_reql_cluster_interface_t::db_drop(const name_string_t &name,
        signal_t *interruptor, std::string *error_out) {
    guarantee(name != name_string_t::guarantee_valid("rethinkdb"),
        "real_reql_cluster_interface_t should never get queries for system tables");
    cluster_semilattice_metadata_t metadata;
    {
        on_thread_t thread_switcher(semilattice_root_view->home_thread());
        metadata = semilattice_root_view->get();
        metadata_searcher_t<database_semilattice_metadata_t> db_searcher(
            &metadata.databases.databases);

        metadata_search_status_t status;
        auto it = db_searcher.find_uniq(name, &status);
        if (!check_metadata_status(status, "Database", name.str(), true, error_out)) {
            return false;
        }

        /* Delete the database */
        deletable_t<database_semilattice_metadata_t> *db_metadata = &it->second;
        guarantee(!db_metadata->is_deleted());
        db_metadata->mark_deleted();

        /* Delete all of the tables in the database */
        cow_ptr_t<namespaces_semilattice_metadata_t>::change_t ns_change(
            &metadata.rdb_namespaces);
        metadata_searcher_t<namespace_semilattice_metadata_t> ns_searcher(
            &ns_change.get()->namespaces);
        namespace_predicate_t pred(&it->first);
        for (auto it2 = ns_searcher.find_next(ns_searcher.begin(), pred);
                  it2 != ns_searcher.end();
                  it2 = ns_searcher.find_next(++it2, pred)) {
            guarantee(!it2->second.is_deleted());
            it2->second.mark_deleted();
        }

        semilattice_root_view->join(metadata);
        metadata = semilattice_root_view->get();
    }
    wait_for_metadata_to_propagate(metadata, interruptor);

    return true;
}

bool real_reql_cluster_interface_t::db_list(
        UNUSED signal_t *interruptor, std::set<name_string_t> *names_out,
        UNUSED std::string *error_out) {
    databases_semilattice_metadata_t db_metadata;
    get_databases_metadata(&db_metadata);
    const_metadata_searcher_t<database_semilattice_metadata_t> db_searcher(
        &db_metadata.databases);
    for (auto it = db_searcher.find_next(db_searcher.begin());
              it != db_searcher.end();
              it = db_searcher.find_next(++it)) {
        guarantee(!it->second.is_deleted());
        names_out->insert(it->second.get_ref().name.get_ref());
    }

    return true;
}

bool real_reql_cluster_interface_t::db_find(const name_string_t &name,
        UNUSED signal_t *interruptor, counted_t<const ql::db_t> *db_out,
        std::string *error_out) {
    guarantee(name != name_string_t::guarantee_valid("rethinkdb"),
        "real_reql_cluster_interface_t should never get queries for system tables");
    /* Find the specified database */
    databases_semilattice_metadata_t db_metadata;
    get_databases_metadata(&db_metadata);
    const_metadata_searcher_t<database_semilattice_metadata_t> db_searcher(
        &db_metadata.databases);
    metadata_search_status_t status;
    auto it = db_searcher.find_uniq(name, &status);
    if (!check_metadata_status(status, "Database", name.str(), true, error_out)) {
        return false;
    }
    *db_out = make_counted<const ql::db_t>(it->first, name.str());
    return true;
}

bool real_reql_cluster_interface_t::db_config(const std::set<name_string_t> &db_names,
        const ql::protob_t<const Backtrace> &bt, signal_t *interruptor,
        scoped_ptr_t<ql::val_t> *resp_out, std::string *error_out) {
    std::map<database_id_t, name_string_t> db_map;
    databases_semilattice_metadata_t db_metadata = get_databases_metadata();
    const_metadata_searcher_t<database_semilattice_metadata_t> db_searcher(
        &db_metadata->databases);

    if (db_names.empty()) {
        for (auto it = db_searcher.find_next(ns_searcher.begin());
                  it != db_searcher.end();
                  it = db_searcher.find_next(++it)) {
            guarantee(!it->second.is_deleted());
            db_map.insert({ it->first, it->second.get_ref().name.get_ref() });
        }
    } else {
        for (auto const &name : db_names) {
            namespace_predicate_t pred(&name, &db->id);
            metadata_search_status_t status;
            auto it = ns_searcher.find_uniq(pred, &status);
            if (!check_metadata_status(status, "Table", db->name + "." + name.str(), true,
                    error_out)) return false;
            guarantee(!it->second.is_deleted());
            table_map_out->insert({ it->first, it->second.get_ref().name.get_ref() });
        }
    }

    std::vector<ql::datum_t> result_array;
    if (!table_meta_read(admin_tables->table_config_backend.get(), table_map,
                         strprintf("Table `%s.%%s` does not exist.", db->name.c_str()),
                         interruptor, &result_array, error_out)) {
        return false;
    }

    counted_t<ql::table_t> backend = make_backend_table(
        admin_tables->table_config_backend.get(), "table_config", bt);
    counted_t<ql::datum_stream_t> stream =
        make_counted<ql::vector_datum_stream_t>(bt, std::move(result_array));
    resp_out->init(new ql::val_t(backend, stream, bt));
    return true;
}

bool real_reql_cluster_interface_t::table_create(const name_string_t &name,
        counted_t<const ql::db_t> db,
        UNUSED const boost::optional<name_string_t> &primary_dc,
        bool hard_durability, const std::string &primary_key, signal_t *interruptor,
        std::string *error_out) {
    guarantee(db->name != "rethinkdb",
        "real_reql_cluster_interface_t should never get queries for system tables");
    cluster_semilattice_metadata_t metadata;
    {
        cross_thread_signal_t interruptor2(interruptor,
            semilattice_root_view->home_thread());
        on_thread_t thread_switcher(semilattice_root_view->home_thread());
        metadata = semilattice_root_view->get();

        /* Find the specified datacenter */
#if 0 /* RSI: Figure out what to do about datacenters */
        uuid_u dc_id;
        if (primary_dc) {
            metadata_searcher_t<datacenter_semilattice_metadata_t> dc_searcher(
                &metadata.datacenters.datacenters);
            metadata_search_status_t status;
            auto it = dc_searcher.find_uniq(*primary_dc, &status);
            if (!check_metadata_status(status, "Datacenter", primary_dc->str(), true,
                    error_out)) return false;
            dc_id = it->first;
        } else {
            dc_id = nil_uuid();
        }
#endif /* 0 */

        cow_ptr_t<namespaces_semilattice_metadata_t>::change_t ns_change(
            &metadata.rdb_namespaces);
        metadata_searcher_t<namespace_semilattice_metadata_t> ns_searcher(
            &ns_change.get()->namespaces);

        /* Make sure there isn't an existing table with the same name */
        {
            metadata_search_status_t status;
            namespace_predicate_t pred(&name, &db->id);
            ns_searcher.find_uniq(pred, &status);
            if (!check_metadata_status(status, "Table", db->name + "." + name.str(),
                false, error_out)) return false;
        }

        table_replication_info_t repli_info;

        /* We can't meaningfully pick shard points, so create only one shard */
        repli_info.shard_scheme = table_shard_scheme_t::one_shard();

        /* Construct a configuration for the new namespace */
        std::map<server_id_t, int> server_usage;
        for (auto it = ns_change.get()->namespaces.begin();
                  it != ns_change.get()->namespaces.end();
                ++it) {
            if (it->second.is_deleted()) {
                continue;
            }
            calculate_server_usage(
                it->second.get_ref().replication_info.get_ref().config, &server_usage);
        }
        /* RSI(reql_admin): These should be passed by the user. */
        table_generate_config_params_t config_params =
            table_generate_config_params_t::make_default();
        if (!table_generate_config(
                server_name_client, nil_uuid(), nullptr, server_usage,
                config_params, table_shard_scheme_t(), &interruptor2,
                &repli_info.config, error_out)) {
            *error_out = "When generating configuration for new table: " + *error_out;
            return false;
        }

        namespace_semilattice_metadata_t table_metadata;
        table_metadata.name = versioned_t<name_string_t>(name);
        table_metadata.database = versioned_t<database_id_t>(db->id);
        table_metadata.primary_key = versioned_t<std::string>(primary_key);
        table_metadata.replication_info =
            versioned_t<table_replication_info_t>(repli_info);

        /* RSI(reql_admin): Figure out what to do with `hard_durability`. */
        (void)hard_durability;

        namespace_id_t table_id = generate_uuid();
        ns_change.get()->namespaces.insert(
            std::make_pair(table_id, make_deletable(table_metadata)));

        semilattice_root_view->join(metadata);
        metadata = semilattice_root_view->get();

        wait_for_table_readiness(table_id, 
                                 table_readiness_t::finished,
                                 admin_tables->table_status_backend.get(),
                                 &interruptor2);
    }
    wait_for_metadata_to_propagate(metadata, interruptor);
    return true;
}

bool real_reql_cluster_interface_t::table_drop(const name_string_t &name,
        counted_t<const ql::db_t> db, signal_t *interruptor, std::string *error_out) {
    guarantee(db->name != "rethinkdb",
        "real_reql_cluster_interface_t should never get queries for system tables");
    cluster_semilattice_metadata_t metadata;
    {
        on_thread_t thread_switcher(semilattice_root_view->home_thread());
        metadata = semilattice_root_view->get();

        /* Find the specified table */
        cow_ptr_t<namespaces_semilattice_metadata_t>::change_t ns_change(
                &metadata.rdb_namespaces);
        metadata_searcher_t<namespace_semilattice_metadata_t> ns_searcher(
                &ns_change.get()->namespaces);
        metadata_search_status_t status;
        namespace_predicate_t pred(&name, &db->id);
        metadata_searcher_t<namespace_semilattice_metadata_t>::iterator
            ns_metadata = ns_searcher.find_uniq(pred, &status);
        if (!check_metadata_status(status, "Table", db->name + "." + name.str(), true,
                error_out)) return false;
        guarantee(!ns_metadata->second.is_deleted());

        /* Delete the table. */
        ns_metadata->second.mark_deleted();

        semilattice_root_view->join(metadata);
        metadata = semilattice_root_view->get();
    }
    wait_for_metadata_to_propagate(metadata, interruptor);

    return true;
}

bool real_reql_cluster_interface_t::table_list(counted_t<const ql::db_t> db,
        UNUSED signal_t *interruptor, std::set<name_string_t> *names_out,
        UNUSED std::string *error_out) {
    guarantee(db->name != "rethinkdb",
        "real_reql_cluster_interface_t should never get queries for system tables");
    cow_ptr_t<namespaces_semilattice_metadata_t> ns_metadata = get_namespaces_metadata();
    const_metadata_searcher_t<namespace_semilattice_metadata_t> ns_searcher(
        &ns_metadata->namespaces);
    namespace_predicate_t pred(&db->id);
    for (auto it = ns_searcher.find_next(ns_searcher.begin(), pred);
              it != ns_searcher.end();
              it = ns_searcher.find_next(++it, pred)) {
        guarantee(!it->second.is_deleted());
        names_out->insert(it->second.get_ref().name.get_ref());
    }

    return true;
}

bool real_reql_cluster_interface_t::table_find(const name_string_t &name,
        counted_t<const ql::db_t> db, signal_t *interruptor,
        scoped_ptr_t<base_table_t> *table_out, std::string *error_out) {
    guarantee(db->name != "rethinkdb",
        "real_reql_cluster_interface_t should never get queries for system tables");
    /* Find the specified table in the semilattice metadata */
    cow_ptr_t<namespaces_semilattice_metadata_t> namespaces_metadata
        = get_namespaces_metadata();
    const_metadata_searcher_t<namespace_semilattice_metadata_t>
        ns_searcher(&namespaces_metadata.get()->namespaces);
    namespace_predicate_t pred(&name, &db->id);
    metadata_search_status_t status;
    auto ns_metadata_it = ns_searcher.find_uniq(pred, &status);
    if (!check_metadata_status(status, "Table", db->name + "." + name.str(), true,
            error_out)) return false;
    guarantee(!ns_metadata_it->second.is_deleted());

    table_out->init(new real_table_t(
        ns_metadata_it->first,
        namespace_repo.get_namespace_interface(ns_metadata_it->first, interruptor),
        ns_metadata_it->second.get_ref().primary_key.get_ref(),
        &changefeed_client));

    return true;
}

bool real_reql_cluster_interface_t::get_table_ids_for_query(
        counted_t<const ql::db_t> db,
        const std::vector<name_string_t> &table_names,
        std::vector<std::pair<namespace_id_t, name_string_t> > *tables_out,
        std::string *error_out) {
    guarantee(db->name != "rethinkdb",
        "real_reql_cluster_interface_t should never get queries for system tables");

    tables_out->clear();
    cow_ptr_t<namespaces_semilattice_metadata_t> ns_metadata = get_namespaces_metadata();
    const_metadata_searcher_t<namespace_semilattice_metadata_t> ns_searcher(
        &ns_metadata->namespaces);

    if (table_names.empty()) {
        namespace_predicate_t pred(&db->id);
        for (auto it = ns_searcher.find_next(ns_searcher.begin(), pred);
                  it != ns_searcher.end();
                  it = ns_searcher.find_next(++it, pred)) {
            guarantee(!it->second.is_deleted());
            tables_out->push_back({ it->first, it->second.get_ref().name.get_ref() });
        }
    } else {
        for (auto const &name : table_names) {
            namespace_predicate_t pred(&name, &db->id);
            metadata_search_status_t status;
            auto it = ns_searcher.find_uniq(pred, &status);
            if (!check_metadata_status(status, "Table", db->name + "." + name.str(), true,
                    error_out)) return false;
            guarantee(!it->second.is_deleted());
            tables_out->push_back({ it->first, it->second.get_ref().name.get_ref() });
        }
    }
    return true;
}

counted_t<ql::table_t> make_backend_table(artificial_table_backend_t *backend,
                                          const char *backend_name,
                                          const ql::protob_t<const Backtrace> &bt) {
    return make_counted<ql::table_t>(
        scoped_ptr_t<base_table_t>(new artificial_table_t(backend)),
        make_counted<const ql::db_t>(nil_uuid(), "rethinkdb"),
        backend_name, false, bt);
}

bool real_reql_cluster_interface_t::table_config(
        counted_t<const ql::db_t> db,
        const std::vector<name_string_t> &tables,
        const ql::protob_t<const Backtrace> &bt,
        signal_t *interruptor, scoped_ptr_t<ql::val_t> *resp_out,
        std::string *error_out) {
    std::vector<std::pair<namespace_id_t, name_string_t> > table_ids;
    if (!get_table_ids_for_query(db, tables, &table_ids, error_out)) {
        return false;
    }

    std::vector<ql::datum_t> result_array;
<<<<<<< HEAD
    if (!table_meta_read(admin_tables->table_config_backend.get(), table_map,
                         strprintf("Table `%s.%%s` does not exist.", db->name.c_str()),
                         interruptor, &result_array, error_out)) {
=======
    if (!table_meta_read(admin_tables->table_config_backend.get(), db, table_ids,
                         true, interruptor, &result_array, error_out)) {
>>>>>>> 9d015cd2
        return false;
    }

    counted_t<ql::table_t> backend = make_backend_table(
        admin_tables->table_config_backend.get(), "table_config", bt);
    counted_t<ql::datum_stream_t> stream =
        make_counted<ql::vector_datum_stream_t>(bt, std::move(result_array));
    resp_out->init(new ql::val_t(backend, stream, bt));
    return true;
}

bool real_reql_cluster_interface_t::table_status(
        counted_t<const ql::db_t> db,
        const std::vector<name_string_t> &tables,
        const ql::protob_t<const Backtrace> &bt,
        signal_t *interruptor, scoped_ptr_t<ql::val_t> *resp_out,
        std::string *error_out) {
    std::vector<std::pair<namespace_id_t, name_string_t> > table_ids;
    if (!get_table_ids_for_query(db, tables, &table_ids, error_out)) {
        return false;
    }

    std::vector<ql::datum_t> result_array;
<<<<<<< HEAD
    if (!table_meta_read(admin_tables->table_status_backend.get(), table_map,
                         strprintf("Table `%s.%%s` does not exist.", db->name.c_str()),
                         interruptor, &result_array, error_out)) {
=======
    if (!table_meta_read(admin_tables->table_status_backend.get(), db, table_ids,
                         true, interruptor, &result_array, error_out)) {
>>>>>>> 9d015cd2
        return false;
    }

    counted_t<ql::table_t> backend = make_backend_table(
        admin_tables->table_status_backend.get(), "table_status", bt);
    counted_t<ql::datum_stream_t> stream =
        make_counted<ql::vector_datum_stream_t>(bt, std::move(result_array));
    resp_out->init(new ql::val_t(backend, stream, bt));
    return true;
}

bool real_reql_cluster_interface_t::table_wait(
        counted_t<const ql::db_t> db,
        const std::vector<name_string_t> &tables,
        table_readiness_t readiness,
        const ql::protob_t<const Backtrace> &bt,
        signal_t *interruptor,
        scoped_ptr_t<ql::val_t> *resp_out,
        std::string *error_out) {
    std::vector<std::pair<namespace_id_t, name_string_t> > table_ids;
    if (!get_table_ids_for_query(db, tables, &table_ids, error_out)) {
        return false;
    }

    std::vector<ql::datum_t> result_array;
    {
        threadnum_t new_thread = directory_root_view->home_thread();
        cross_thread_signal_t ct_interruptor(interruptor, new_thread);
        on_thread_t thread_switcher(new_thread);
        table_status_artificial_table_backend_t *table_status_backend =
            admin_tables->table_status_backend.get();
        rassert(new_thread == table_status_backend->home_thread());

        // Loop until all tables are ready - we have to check all tables again
        // if a table was not immediately ready
        bool immediate;
        do {
            immediate = true;
            for (auto it = table_ids.begin(); it != table_ids.end(); ++it) {
                table_wait_result_t res = wait_for_table_readiness(
                    it->first, readiness, table_status_backend, &ct_interruptor);
                immediate = immediate && (res == table_wait_result_t::IMMEDIATE);
                // Error out if a table was deleted and it was explicitly waited on
                if (res == table_wait_result_t::DELETED) {
                    if (tables.size() != 0) {
                        *error_out = strprintf("Table `%s.%s` does not exist.",
                                               db->name.c_str(),
                                               it->second.str().c_str());
                        return false;
                    } else {
                        // We erase the table_id here to avoid getting a DELETED result
                        // every loop, so that `immediate` is never true
                        table_ids.erase(it);
                        break;
                    }
                }
            }
        } while (!immediate && table_ids.size() != 1);

        // It is important for correctness that nothing runs in-between the wait and the
        // `table_status` read.
        ASSERT_FINITE_CORO_WAITING;
<<<<<<< HEAD
        if (!table_meta_read(admin_tables->table_status_backend.get(), db, table_map,
                             tables.empty()
                                // A db-level wait should not error if a table is deleted
                                ? boost::optional<std::string>() 
                                : boost::optional<std::string>(
                                    strprintf("Table `%s.%%s` does not exist.",
                                        db->name.c_str())),
=======
        if (!table_meta_read(admin_tables->table_status_backend.get(), db, table_ids,
                             tables.size() != 0, // A db-level wait should not error if a table is deleted
>>>>>>> 9d015cd2
                             &ct_interruptor, &result_array, error_out)) {
            return false;
        }
    }

    counted_t<ql::table_t> backend = make_backend_table(
        admin_tables->table_status_backend.get(), "table_status", bt);
    counted_t<ql::datum_stream_t> stream =
        make_counted<ql::vector_datum_stream_t>(bt, std::move(result_array));
    resp_out->init(new ql::val_t(backend, stream, bt));
    return true;
}

bool real_reql_cluster_interface_t::table_reconfigure(
        counted_t<const ql::db_t> db,
        const name_string_t &name,
        const table_generate_config_params_t &params,
        bool dry_run,
        signal_t *interruptor,
        ql::datum_t *new_config_out,
        std::string *error_out) {
    guarantee(db->name != "rethinkdb",
        "real_reql_cluster_interface_t should never get queries for system tables");
    cross_thread_signal_t interruptor2(interruptor, server_name_client->home_thread());
    on_thread_t thread_switcher(server_name_client->home_thread());

    /* Find the specified table in the semilattice metadata */
    cluster_semilattice_metadata_t metadata = semilattice_root_view->get();
    cow_ptr_t<namespaces_semilattice_metadata_t>::change_t ns_change(
            &metadata.rdb_namespaces);
    metadata_searcher_t<namespace_semilattice_metadata_t> ns_searcher(
            &ns_change.get()->namespaces);
    namespace_predicate_t pred(&name, &db->id);
    metadata_search_status_t status;
    auto ns_metadata_it = ns_searcher.find_uniq(pred, &status);
    if (!check_metadata_status(status, "Table", db->name + "." + name.str(), true,
            error_out)) return false;

    std::map<server_id_t, int> server_usage;
    for (auto it = ns_searcher.find_next(ns_searcher.begin());
              it != ns_searcher.end();
              it = ns_searcher.find_next(++it)) {
        if (it == ns_metadata_it) {
            /* We don't want to take into account the table's current configuration,
            since we're about to change that anyway */
            continue;
        }
        calculate_server_usage(it->second.get_ref().replication_info.get_ref().config,
                               &server_usage);
    }

    table_replication_info_t new_repli_info;

    if (!calculate_split_points_intelligently(
            ns_metadata_it->first,
            this,
            params.num_shards,
            ns_metadata_it->second.get_ref().replication_info.get_ref().shard_scheme,
            &interruptor2,
            &new_repli_info.shard_scheme,
            error_out)) {
        return false;
    }

    /* This just generates a new configuration; it doesn't put it in the
    semilattices. */
    if (!table_generate_config(
            server_name_client,
            ns_metadata_it->first,
            directory_root_view,
            server_usage,
            params,
            new_repli_info.shard_scheme,
            &interruptor2,
            &new_repli_info.config,
            error_out)) {
        return false;
    }

    if (!dry_run) {
        /* Commit the change */
        ns_metadata_it->second.get_mutable()->replication_info.set(new_repli_info);
        semilattice_root_view->join(metadata);
    }

    *new_config_out = convert_table_config_to_datum(
        new_repli_info.config, server_name_client);

    return true;
}

bool real_reql_cluster_interface_t::table_estimate_doc_counts(
        counted_t<const ql::db_t> db,
        const name_string_t &name,
        ql::env_t *env,
        std::vector<int64_t> *doc_counts_out,
        std::string *error_out) {
    guarantee(db->name != "rethinkdb",
        "real_reql_cluster_interface_t should never get queries for system tables");
    cross_thread_signal_t interruptor2(env->interruptor,
        semilattice_root_view->home_thread());
    on_thread_t thread_switcher(semilattice_root_view->home_thread());

    /* Find the specified table in the semilattice metadata */
    cluster_semilattice_metadata_t metadata = semilattice_root_view->get();
    const_metadata_searcher_t<namespace_semilattice_metadata_t> ns_searcher(
            &metadata.rdb_namespaces->namespaces);
    namespace_predicate_t pred(&name, &db->id);
    metadata_search_status_t status;
    auto ns_metadata_it = ns_searcher.find_uniq(pred, &status);
    if (!check_metadata_status(status, "Table", db->name + "." + name.str(), true,
            error_out)) return false;

    /* Perform a distribution query against the database */
    namespace_interface_access_t ns_if_access =
        namespace_repo.get_namespace_interface(ns_metadata_it->first, &interruptor2);
    static const int depth = 2;
    static const int limit = 128;
    distribution_read_t inner_read(depth, limit);
    read_t read(inner_read, profile_bool_t::DONT_PROFILE);
    read_response_t resp;
    try {
        ns_if_access.get()->read_outdated(read, &resp, &interruptor2);
    } catch (const cannot_perform_query_exc_t &exc) {
        *error_out = "Could not estimate document counts because table is not available "
            "for reading: " + std::string(exc.what());
        return false;
    }
    const std::map<store_key_t, int64_t> &counts =
        boost::get<distribution_read_response_t>(resp.response).key_counts;

    /* Match the results of the distribution query against the table's shard boundaries
    */
    const table_shard_scheme_t &shard_scheme =
        ns_metadata_it->second.get_ref().replication_info.get_ref().shard_scheme;
    *doc_counts_out = std::vector<int64_t>(shard_scheme.num_shards(), 0);
    for (auto it = counts.begin(); it != counts.end(); ++it) {
        /* Calculate the range of shards that this key-range overlaps with */
        size_t left_shard = shard_scheme.find_shard_for_key(it->first);
        auto jt = it;
        ++jt;
        size_t right_shard;
        if (jt == counts.end()) {
            right_shard = shard_scheme.num_shards() - 1;
        } else {
            store_key_t right_key = jt->first;
            bool ok = right_key.decrement();
            guarantee(ok, "jt->first cannot be the leftmost key");
            right_shard = shard_scheme.find_shard_for_key(right_key);
        }
        /* We assume that every shard that this key-range overlaps with has an equal
        share of the keys in the key-range. This is shitty but oh well. */
        for (size_t shard = left_shard; shard <= right_shard; ++shard) {
            doc_counts_out->at(shard) += it->second / (right_shard - left_shard + 1);
        }
    }
    return true;
}

/* Checks that divisor is indeed a divisor of multiple. */
template <class T>
bool is_joined(const T &multiple, const T &divisor) {
    T cpy = multiple;

    semilattice_join(&cpy, divisor);
    return cpy == multiple;
}

void real_reql_cluster_interface_t::wait_for_metadata_to_propagate(
        const cluster_semilattice_metadata_t &metadata, signal_t *interruptor) {
    int threadnum = get_thread_id().threadnum;

    guarantee(cross_thread_namespace_watchables[threadnum].has());
    cross_thread_namespace_watchables[threadnum]->get_watchable()->run_until_satisfied(
            [&] (const cow_ptr_t<namespaces_semilattice_metadata_t> &md) -> bool
                { return is_joined(md, metadata.rdb_namespaces); },
            interruptor);

    guarantee(cross_thread_database_watchables[threadnum].has());
    cross_thread_database_watchables[threadnum]->get_watchable()->run_until_satisfied(
            [&] (const databases_semilattice_metadata_t &md) -> bool
                { return is_joined(md, metadata.databases); },
            interruptor);
}

template <class T>
void copy_value(const T *in, T *out) {
    *out = *in;
}

cow_ptr_t<namespaces_semilattice_metadata_t>
real_reql_cluster_interface_t::get_namespaces_metadata() {
    int threadnum = get_thread_id().threadnum;
    r_sanity_check(cross_thread_namespace_watchables[threadnum].has());
    cow_ptr_t<namespaces_semilattice_metadata_t> ret;
    cross_thread_namespace_watchables[threadnum]->apply_read(
            std::bind(&copy_value< cow_ptr_t<namespaces_semilattice_metadata_t> >,
                      ph::_1, &ret));
    return ret;
}

void real_reql_cluster_interface_t::get_databases_metadata(
        databases_semilattice_metadata_t *out) {
    int threadnum = get_thread_id().threadnum;
    r_sanity_check(cross_thread_database_watchables[threadnum].has());
    cross_thread_database_watchables[threadnum]->apply_read(
            std::bind(&copy_value<databases_semilattice_metadata_t>,
                      ph::_1, out));
}

bool real_reql_cluster_interface_t::table_meta_read(
        artificial_table_backend_t *backend,
<<<<<<< HEAD
        const std::map<uuid_u, name_string_t> &entity_map,
        const boost::optional<std::string> &missing_msg,
        signal_t *interruptor,
        std::vector<ql::datum_t> *res_out,
        std::string *error_out) {
    for (auto const &pair : entity_map) {
=======
        const counted_t<const ql::db_t> &db,
        const std::vector<std::pair<namespace_id_t, name_string_t> > &table_ids,
        bool error_on_missing,
        signal_t *interruptor,
        std::vector<ql::datum_t> *res_out,
        std::string *error_out) {
    for (auto const &pair : table_ids) {
>>>>>>> 9d015cd2
        ql::datum_t row;
        if (!backend->read_row(convert_uuid_to_datum(pair.first),
                               interruptor, &row, error_out)) {
            return false;
        }

        if (row.has()) {
            res_out->push_back(row);
        } else if (static_cast<bool>(missing_msg)) {
            *error_out = strprintf(missing_msg->c_str(), pair.second.str().c_str());
            return false;
        }
    }
    return true;
}
<|MERGE_RESOLUTION|>--- conflicted
+++ resolved
@@ -168,10 +168,11 @@
     return true;
 }
 
-bool real_reql_cluster_interface_t::db_config(const std::set<name_string_t> &db_names,
+bool real_reql_cluster_interface_t::db_config(
+        const std::vector<name_string_t> &db_names,
         const ql::protob_t<const Backtrace> &bt, signal_t *interruptor,
         scoped_ptr_t<ql::val_t> *resp_out, std::string *error_out) {
-    std::map<database_id_t, name_string_t> db_map;
+    std::vector<std::pair<database_id_t, name_string_t> > db_ids;
     databases_semilattice_metadata_t db_metadata = get_databases_metadata();
     const_metadata_searcher_t<database_semilattice_metadata_t> db_searcher(
         &db_metadata->databases);
@@ -181,7 +182,7 @@
                   it != db_searcher.end();
                   it = db_searcher.find_next(++it)) {
             guarantee(!it->second.is_deleted());
-            db_map.insert({ it->first, it->second.get_ref().name.get_ref() });
+            db_ids.push_back({ it->first, it->second.get_ref().name.get_ref() });
         }
     } else {
         for (auto const &name : db_names) {
@@ -441,14 +442,9 @@
     }
 
     std::vector<ql::datum_t> result_array;
-<<<<<<< HEAD
-    if (!table_meta_read(admin_tables->table_config_backend.get(), table_map,
+    if (!table_meta_read(admin_tables->table_config_backend.get(), table_ids,
                          strprintf("Table `%s.%%s` does not exist.", db->name.c_str()),
                          interruptor, &result_array, error_out)) {
-=======
-    if (!table_meta_read(admin_tables->table_config_backend.get(), db, table_ids,
-                         true, interruptor, &result_array, error_out)) {
->>>>>>> 9d015cd2
         return false;
     }
 
@@ -472,14 +468,9 @@
     }
 
     std::vector<ql::datum_t> result_array;
-<<<<<<< HEAD
-    if (!table_meta_read(admin_tables->table_status_backend.get(), table_map,
+    if (!table_meta_read(admin_tables->table_status_backend.get(), table_ids,
                          strprintf("Table `%s.%%s` does not exist.", db->name.c_str()),
                          interruptor, &result_array, error_out)) {
-=======
-    if (!table_meta_read(admin_tables->table_status_backend.get(), db, table_ids,
-                         true, interruptor, &result_array, error_out)) {
->>>>>>> 9d015cd2
         return false;
     }
 
@@ -542,18 +533,13 @@
         // It is important for correctness that nothing runs in-between the wait and the
         // `table_status` read.
         ASSERT_FINITE_CORO_WAITING;
-<<<<<<< HEAD
-        if (!table_meta_read(admin_tables->table_status_backend.get(), db, table_map,
+        if (!table_meta_read(admin_tables->table_status_backend.get(), db, table_ids,
                              tables.empty()
                                 // A db-level wait should not error if a table is deleted
                                 ? boost::optional<std::string>() 
                                 : boost::optional<std::string>(
                                     strprintf("Table `%s.%%s` does not exist.",
                                         db->name.c_str())),
-=======
-        if (!table_meta_read(admin_tables->table_status_backend.get(), db, table_ids,
-                             tables.size() != 0, // A db-level wait should not error if a table is deleted
->>>>>>> 9d015cd2
                              &ct_interruptor, &result_array, error_out)) {
             return false;
         }
@@ -766,22 +752,12 @@
 
 bool real_reql_cluster_interface_t::table_meta_read(
         artificial_table_backend_t *backend,
-<<<<<<< HEAD
-        const std::map<uuid_u, name_string_t> &entity_map,
+        const std::vector<std::pair<uuid_u, name_string_t> > &entity_ids,
         const boost::optional<std::string> &missing_msg,
         signal_t *interruptor,
         std::vector<ql::datum_t> *res_out,
         std::string *error_out) {
-    for (auto const &pair : entity_map) {
-=======
-        const counted_t<const ql::db_t> &db,
-        const std::vector<std::pair<namespace_id_t, name_string_t> > &table_ids,
-        bool error_on_missing,
-        signal_t *interruptor,
-        std::vector<ql::datum_t> *res_out,
-        std::string *error_out) {
-    for (auto const &pair : table_ids) {
->>>>>>> 9d015cd2
+    for (auto const &pair : entity_ids) {
         ql::datum_t row;
         if (!backend->read_row(convert_uuid_to_datum(pair.first),
                                interruptor, &row, error_out)) {
