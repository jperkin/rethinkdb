--- conflicted
+++ resolved
@@ -56,16 +56,10 @@
             read_bin(
                 key.key,
                 [&](read_stream_t *bin_value) {
-<<<<<<< HEAD
                     archive_result_t res =
                         deserialize<cluster_version_t::raft_is_latest>(
                             bin_value, value_out);
-                    guarantee_deserialization(res, "persistent_file_t::read");
-=======
-                    archive_result_t res = deserialize<cluster_version_t::LATEST_DISK>(
-                        bin_value, value_out);
                     guarantee_deserialization(res, "metadata_file_t::read_txn_t::read");
->>>>>>> 5405e6b7
                     found = true;
                 },
                 interruptor);
@@ -82,17 +76,11 @@
                 key_prefix.key,
                 [&](const std::string &key_suffix, read_stream_t *bin_value) {
                     T value;
-<<<<<<< HEAD
                     archive_result_t res =
                         deserialize<cluster_version_t::raft_is_latest>(
                             bin_value, &value);
-                    guarantee_deserialization(res, "persistent_file_t::read_many");
-=======
-                    archive_result_t res = deserialize<cluster_version_t::LATEST_DISK>(
-                        bin_value, &value);
                     guarantee_deserialization(res,
                         "metadata_file_t::read_txn_t::read_many");
->>>>>>> 5405e6b7
                     cb(key_suffix, value);
                 },
                 interruptor);
