--- conflicted
+++ resolved
@@ -186,13 +186,8 @@
             const std::map<peer_id_t, namespaces_directory_metadata_t<protocol_t> > &nss) {
         std::map<peer_id_t, boost::optional<directory_echo_wrapper_t<cow_ptr_t<reactor_business_card_t<protocol_t> > > > > out;
         for (typename std::map<peer_id_t, namespaces_directory_metadata_t<protocol_t> >::const_iterator it = nss.begin(); it != nss.end(); it++) {
-<<<<<<< HEAD
-            typename std::map<namespace_id_t, directory_echo_wrapper_t<reactor_business_card_t<protocol_t> > >::const_iterator jt =
+            typename std::map<namespace_id_t, directory_echo_wrapper_t<cow_ptr_t<reactor_business_card_t<protocol_t> > > >::const_iterator jt =
                 it->second.reactor_bcards.find(namespace_id_);
-=======
-            typename std::map<namespace_id_t, directory_echo_wrapper_t<cow_ptr_t<reactor_business_card_t<protocol_t> > > >::const_iterator jt =
-                it->second.reactor_bcards.find(namespace_id);
->>>>>>> 6e960938
             if (jt == it->second.reactor_bcards.end()) {
                 out.insert(std::make_pair(it->first, boost::optional<directory_echo_wrapper_t<cow_ptr_t<reactor_business_card_t<protocol_t> > > >()));
             } else {
@@ -227,15 +222,9 @@
             svs_.get(), namespace_collection, ctx));
 
         {
-<<<<<<< HEAD
-            typename watchable_t<directory_echo_wrapper_t<reactor_business_card_t<protocol_t> > >::freeze_t reactor_directory_freeze(reactor_->get_reactor_directory());
+            typename watchable_t<directory_echo_wrapper_t<cow_ptr_t<reactor_business_card_t<protocol_t> > > >::freeze_t reactor_directory_freeze(reactor_->get_reactor_directory());
             reactor_directory_subscription_.init(
-                new typename watchable_t<directory_echo_wrapper_t<reactor_business_card_t<protocol_t> > >::subscription_t(
-=======
-            typename watchable_t<directory_echo_wrapper_t<cow_ptr_t<reactor_business_card_t<protocol_t> > > >::freeze_t reactor_directory_freeze(reactor->get_reactor_directory());
-            reactor_directory_subscription.init(
                 new typename watchable_t<directory_echo_wrapper_t<cow_ptr_t<reactor_business_card_t<protocol_t> > > >::subscription_t(
->>>>>>> 6e960938
                     boost::bind(&watchable_and_reactor_t<protocol_t>::on_change_reactor_directory, this),
                     reactor_->get_reactor_directory(), &reactor_directory_freeze));
             mutex_assertion_t::acq_t acq(&parent_->watchable_variable_lock);
@@ -264,11 +253,7 @@
     scoped_ptr_t<multistore_ptr_t<protocol_t> > svs_;
     scoped_ptr_t<reactor_t<protocol_t> > reactor_;
 
-<<<<<<< HEAD
-    scoped_ptr_t<typename watchable_t<directory_echo_wrapper_t<reactor_business_card_t<protocol_t> > >::subscription_t> reactor_directory_subscription_;
-=======
-    scoped_ptr_t<typename watchable_t<directory_echo_wrapper_t<cow_ptr_t<reactor_business_card_t<protocol_t> > > >::subscription_t> reactor_directory_subscription;
->>>>>>> 6e960938
+    scoped_ptr_t<typename watchable_t<directory_echo_wrapper_t<cow_ptr_t<reactor_business_card_t<protocol_t> > > >::subscription_t> reactor_directory_subscription_;
 
     DISABLE_COPYING(watchable_and_reactor_t);
 };
