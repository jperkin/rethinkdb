--- conflicted
+++ resolved
@@ -140,18 +140,7 @@
         parent->watchable_variable.set_value(directory);
     }
 
-<<<<<<< HEAD
-    void initialize_reactor() {
-=======
-    void on_change_master_directory() {
-        mutex_assertion_t::acq_t acq(&parent->watchable_variable_lock);
-        namespaces_directory_metadata_t<protocol_t> directory = parent->watchable_variable.get_watchable()->get();
-        directory.master_maps.find(namespace_id)->second = reactor->get_master_directory()->get();
-        parent->watchable_variable.set_value(directory);
-    }
-
     void initialize_reactor(io_backender_t *io_backender) {
->>>>>>> 56eea803
         perfmon_collection_t *perfmon_collection = parent->perfmon_collection_repo->get_perfmon_collection_for_namespace(namespace_id);
 
         // TODO: We probably shouldn't have to pass in this perfmon collection.
