// Copyright 2010-2014 RethinkDB, all rights reserved.
#include "clustering/administration/metadata.hpp"

#include "clustering/administration/database_metadata.hpp"
#include "clustering/administration/servers/machine_metadata.hpp"
#include "containers/archive/archive.hpp"
#include "containers/archive/boost_types.hpp"
#include "containers/archive/cow_ptr_type.hpp"
#include "containers/archive/stl_types.hpp"
#include "containers/archive/versioned.hpp"
#include "rdb_protocol/protocol.hpp"
#include "region/region_map_json_adapter.hpp"
#include "stl_utils.hpp"

/* RSI(reql_admin): The ReQL admin API changes involve big changes to the semilattice
metadata. Because many of the underlying concepts have changed, it's not clear if/how to
migrate serialized metadata from pre-ReQL-admin versions into the new format. GitHub
issue #2869 is tracking this discussion. As a temporary measure so that development can
proceed, deserialization of old versions has been disabled. */

RDB_IMPL_SERIALIZABLE_1_SINCE_v1_13(database_semilattice_metadata_t, name);
RDB_IMPL_SEMILATTICE_JOINABLE_1(database_semilattice_metadata_t, name);
RDB_IMPL_EQUALITY_COMPARABLE_1(database_semilattice_metadata_t, name);

RDB_IMPL_SERIALIZABLE_1_SINCE_v1_13(databases_semilattice_metadata_t, databases);
RDB_IMPL_SEMILATTICE_JOINABLE_1(databases_semilattice_metadata_t, databases);
RDB_IMPL_EQUALITY_COMPARABLE_1(databases_semilattice_metadata_t, databases);

RDB_IMPL_SERIALIZABLE_2(machine_semilattice_metadata_t, name, tags);
template void serialize<cluster_version_t::v1_15_is_latest>(
            write_message_t *, const machine_semilattice_metadata_t &);
template archive_result_t deserialize<cluster_version_t::v1_15_is_latest>(
            read_stream_t *, machine_semilattice_metadata_t *);
RDB_IMPL_SEMILATTICE_JOINABLE_2(machine_semilattice_metadata_t, name, tags);
RDB_IMPL_EQUALITY_COMPARABLE_2(machine_semilattice_metadata_t, name, tags);

RDB_IMPL_SERIALIZABLE_1(machines_semilattice_metadata_t, machines);
template void serialize<cluster_version_t::v1_15_is_latest>(
            write_message_t *, const machines_semilattice_metadata_t &);
template archive_result_t deserialize<cluster_version_t::v1_15_is_latest>(
            read_stream_t *, machines_semilattice_metadata_t *);
RDB_IMPL_SEMILATTICE_JOINABLE_1(machines_semilattice_metadata_t, machines);
RDB_IMPL_EQUALITY_COMPARABLE_1(machines_semilattice_metadata_t, machines);

RDB_IMPL_ME_SERIALIZABLE_2_SINCE_v1_13(ack_expectation_t, expectation_, hard_durability_);

RDB_IMPL_SERIALIZABLE_2(table_config_t::shard_t,
                        replicas, director);
template void serialize<cluster_version_t::v1_15_is_latest>(
            write_message_t *, const table_config_t::shard_t &);
template archive_result_t deserialize<cluster_version_t::v1_15_is_latest>(
            read_stream_t *, table_config_t::shard_t *);
RDB_IMPL_EQUALITY_COMPARABLE_2(table_config_t::shard_t,
                               replicas, director);

RDB_IMPL_SERIALIZABLE_1(table_config_t, shards);
template void serialize<cluster_version_t::v1_15_is_latest>(
            write_message_t *, const table_config_t &);
template archive_result_t deserialize<cluster_version_t::v1_15_is_latest>(
            read_stream_t *, table_config_t *);
RDB_IMPL_EQUALITY_COMPARABLE_1(table_config_t, shards);

RDB_IMPL_SERIALIZABLE_1(table_shard_scheme_t, split_points);
template void serialize<cluster_version_t::v1_15_is_latest>(
            write_message_t *, const table_shard_scheme_t &);
template archive_result_t deserialize<cluster_version_t::v1_15_is_latest>(
            read_stream_t *, table_shard_scheme_t *);
RDB_IMPL_EQUALITY_COMPARABLE_1(table_shard_scheme_t, split_points);

RDB_IMPL_SERIALIZABLE_2(table_replication_info_t,
                        config, shard_scheme);
template void serialize<cluster_version_t::v1_15_is_latest>(
            write_message_t *, const table_replication_info_t &);
template archive_result_t deserialize<cluster_version_t::v1_15_is_latest>(
            read_stream_t *, table_replication_info_t *);
RDB_IMPL_EQUALITY_COMPARABLE_2(table_replication_info_t,
                               config, shard_scheme);

RDB_IMPL_SERIALIZABLE_4(namespace_semilattice_metadata_t,
                        name, database, primary_key, replication_info);
template void serialize<cluster_version_t::v1_15_is_latest>(
            write_message_t *, const namespace_semilattice_metadata_t &);
template archive_result_t deserialize<cluster_version_t::v1_15_is_latest>(
            read_stream_t *, namespace_semilattice_metadata_t *);

RDB_IMPL_SEMILATTICE_JOINABLE_4(
        namespace_semilattice_metadata_t,
        name, database, primary_key, replication_info);
RDB_IMPL_EQUALITY_COMPARABLE_4(
        namespace_semilattice_metadata_t,
        name, database, primary_key, replication_info);

RDB_IMPL_SERIALIZABLE_1(namespaces_semilattice_metadata_t, namespaces);
template void serialize<cluster_version_t::v1_15_is_latest>(
            write_message_t *, const namespaces_semilattice_metadata_t &);
template archive_result_t deserialize<cluster_version_t::v1_15_is_latest>(
            read_stream_t *, namespaces_semilattice_metadata_t *);
RDB_IMPL_SEMILATTICE_JOINABLE_1(namespaces_semilattice_metadata_t, namespaces);
RDB_IMPL_EQUALITY_COMPARABLE_1(namespaces_semilattice_metadata_t, namespaces);

RDB_IMPL_SERIALIZABLE_1_SINCE_v1_13(namespaces_directory_metadata_t, reactor_bcards);
RDB_IMPL_EQUALITY_COMPARABLE_1(namespaces_directory_metadata_t, reactor_bcards);

RDB_IMPL_SERIALIZABLE_3(
        cluster_semilattice_metadata_t,
        rdb_namespaces, machines, databases);
template void serialize<cluster_version_t::v1_15_is_latest>(
            write_message_t *, const cluster_semilattice_metadata_t &);
template archive_result_t deserialize<cluster_version_t::v1_15_is_latest>(
            read_stream_t *, cluster_semilattice_metadata_t *);
RDB_IMPL_SEMILATTICE_JOINABLE_3(cluster_semilattice_metadata_t,
                                rdb_namespaces, machines, databases);
RDB_IMPL_EQUALITY_COMPARABLE_3(cluster_semilattice_metadata_t,
                               rdb_namespaces, machines, databases);

RDB_IMPL_SERIALIZABLE_1_SINCE_v1_13(auth_semilattice_metadata_t, auth_key);
RDB_IMPL_SEMILATTICE_JOINABLE_1(auth_semilattice_metadata_t, auth_key);
RDB_IMPL_EQUALITY_COMPARABLE_1(auth_semilattice_metadata_t, auth_key);

<<<<<<< HEAD
RDB_IMPL_SERIALIZABLE_16(cluster_directory_metadata_t,
                         rdb_namespaces, machine_id, peer_id, version, cache_size,
                         time_started, pid, hostname, cluster_port, reql_port,
                         http_admin_port,
                         get_stats_mailbox_address,
                         log_mailbox, server_name_business_card, local_issues,
                         peer_type);
INSTANTIATE_SERIALIZABLE_FOR_CLUSTER(cluster_directory_metadata_t);
=======
RDB_IMPL_SERIALIZABLE_12_FOR_CLUSTER(cluster_directory_metadata_t,
                                     rdb_namespaces, machine_id, peer_id, cache_size,
                                     ips, get_stats_mailbox_address,
                                     semilattice_change_mailbox, auth_change_mailbox,
                                     get_outdated_indexes_mailbox,
                                     log_mailbox, local_issues, peer_type);
>>>>>>> 3468c40c

bool ack_expectation_t::operator==(ack_expectation_t other) const {
    return expectation_ == other.expectation_ && hard_durability_ == other.hard_durability_;
}

void debug_print(printf_buffer_t *buf, const ack_expectation_t &x) {
    buf->appendf("ack_expectation{durability=%s, acks=%" PRIu32 "}",
                 x.is_hardly_durable() ? "hard" : "soft", x.expectation());
}

// json adapter concept for ack_expectation_t
json_adapter_if_t::json_adapter_map_t get_json_subfields(ack_expectation_t *target) {
    json_adapter_if_t::json_adapter_map_t res;
    res["expectation"] = boost::shared_ptr<json_adapter_if_t>(new json_adapter_t<uint32_t>(&target->expectation_));
    res["hard_durability"] = boost::shared_ptr<json_adapter_if_t>(new json_adapter_t<bool>(&target->hard_durability_));
    return res;
}
cJSON *render_as_json(ack_expectation_t *target) {
    return render_as_directory(target);
}

void apply_json_to(cJSON *change, ack_expectation_t *target) {
    apply_as_directory(change, target);
}


// ctx-less json adapter concept for cluster_directory_metadata_t
json_adapter_if_t::json_adapter_map_t get_json_subfields(cluster_directory_metadata_t *target) {
    json_adapter_if_t::json_adapter_map_t res;
    res["rdb_namespaces"] = boost::shared_ptr<json_adapter_if_t>(new json_adapter_t<namespaces_directory_metadata_t>(&target->rdb_namespaces));
    res["machine_id"] = boost::shared_ptr<json_adapter_if_t>(new json_adapter_t<machine_id_t>(&target->machine_id)); // TODO: should be 'me'?
    res["peer_id"] = boost::shared_ptr<json_adapter_if_t>(new json_adapter_t<peer_id_t>(&target->peer_id));
    res["cache_size"] = boost::shared_ptr<json_adapter_if_t>(new json_adapter_t<uint64_t>(&target->cache_size));
    res["peer_type"] = boost::shared_ptr<json_adapter_if_t>(new json_adapter_t<cluster_directory_peer_type_t>(&target->peer_type));
    return res;
}

cJSON *render_as_json(cluster_directory_metadata_t *target) {
    return render_as_directory(target);
}

void apply_json_to(cJSON *change, cluster_directory_metadata_t *target) {
    apply_as_directory(change, target);
}




// ctx-less json adapter for cluster_directory_peer_type_t
json_adapter_if_t::json_adapter_map_t get_json_subfields(cluster_directory_peer_type_t *) {
    return std::map<std::string, boost::shared_ptr<json_adapter_if_t> >();
}

cJSON *render_as_json(cluster_directory_peer_type_t *peer_type) {
    switch (*peer_type) {
    case SERVER_PEER:
        return cJSON_CreateString("server");
    case PROXY_PEER:
        return cJSON_CreateString("proxy");
    default:
        break;
    }
    return cJSON_CreateString("unknown");
}

void apply_json_to(cJSON *, cluster_directory_peer_type_t *) { }

// ctx-less json adapter concept for namespaces_directory_metadata_t
json_adapter_if_t::json_adapter_map_t get_json_subfields(namespaces_directory_metadata_t *target) {
    json_adapter_if_t::json_adapter_map_t res;
    res["reactor_bcards"] = boost::shared_ptr<json_adapter_if_t>(new json_read_only_adapter_t<std::map<namespace_id_t, directory_echo_wrapper_t<cow_ptr_t<reactor_business_card_t> > > >(&target->reactor_bcards));
    return res;
}

cJSON *render_as_json(namespaces_directory_metadata_t *target) {
    return render_as_directory(target);
}

void apply_json_to(cJSON *change, namespaces_directory_metadata_t *target) {
    apply_as_directory(change, target);
}

bool check_metadata_status(metadata_search_status_t status,
                           const char *entity_type,
                           const std::string &entity_name,
                           bool expect_present,
                           std::string *error_out) {
    switch (status) {
        case METADATA_SUCCESS: {
            if (expect_present) {
                return true;
            } else {
                *error_out = strprintf("%s `%s` already exists.",
                    entity_type, entity_name.c_str());
                return false;
            }
        }
        case METADATA_ERR_MULTIPLE: {
            if (expect_present) {
                *error_out = strprintf("%s `%s` is ambiguous; there are multiple "
                    "entities with that name.", entity_type, entity_name.c_str());
            } else {
                *error_out = strprintf("%s `%s` already exists.",
                    entity_type, entity_name.c_str());
            }
            return false;
        }
        case METADATA_ERR_NONE: {
            if (expect_present) {
                *error_out = strprintf("%s `%s` does not exist.",
                    entity_type, entity_name.c_str());
                return false;
            } else {
                return true;
            }
        default: unreachable();
        }
    }
}<|MERGE_RESOLUTION|>--- conflicted
+++ resolved
@@ -117,23 +117,23 @@
 RDB_IMPL_SEMILATTICE_JOINABLE_1(auth_semilattice_metadata_t, auth_key);
 RDB_IMPL_EQUALITY_COMPARABLE_1(auth_semilattice_metadata_t, auth_key);
 
-<<<<<<< HEAD
-RDB_IMPL_SERIALIZABLE_16(cluster_directory_metadata_t,
-                         rdb_namespaces, machine_id, peer_id, version, cache_size,
-                         time_started, pid, hostname, cluster_port, reql_port,
-                         http_admin_port,
-                         get_stats_mailbox_address,
-                         log_mailbox, server_name_business_card, local_issues,
-                         peer_type);
-INSTANTIATE_SERIALIZABLE_FOR_CLUSTER(cluster_directory_metadata_t);
-=======
-RDB_IMPL_SERIALIZABLE_12_FOR_CLUSTER(cluster_directory_metadata_t,
-                                     rdb_namespaces, machine_id, peer_id, cache_size,
-                                     ips, get_stats_mailbox_address,
-                                     semilattice_change_mailbox, auth_change_mailbox,
-                                     get_outdated_indexes_mailbox,
-                                     log_mailbox, local_issues, peer_type);
->>>>>>> 3468c40c
+RDB_IMPL_SERIALIZABLE_16_FOR_CLUSTER(cluster_directory_metadata_t,
+     rdb_namespaces,
+     machine_id,
+     peer_id,
+     version,
+     cache_size,
+     time_started,
+     pid,
+     hostname,
+     cluster_port,
+     reql_port,
+     http_admin_port,
+     get_stats_mailbox_address,
+     log_mailbox,
+     server_name_business_card,
+     local_issues,
+     peer_type);
 
 bool ack_expectation_t::operator==(ack_expectation_t other) const {
     return expectation_ == other.expectation_ && hard_durability_ == other.hard_durability_;
