--- conflicted
+++ resolved
@@ -305,11 +305,6 @@
                         shard. */
                         if (metadata != nullptr) {
                             directory_metadata[server_id] = metadata->internal;
-<<<<<<< HEAD
-=======
-                        } else {
-                            disconnected.insert(server_id);
->>>>>>> 399432a3
                         }
                     });
             }
