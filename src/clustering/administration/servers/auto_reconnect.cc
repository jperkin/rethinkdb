--- conflicted
+++ resolved
@@ -19,23 +19,12 @@
     server_id_subs(
         server_config_client->get_peer_to_server_map(),
         std::bind(&auto_reconnector_t::on_connect_or_disconnect, this, ph::_1),
-        false),
+        initial_call_t::NO),
     connection_subs(
         connectivity_cluster->get_connections(),
-<<<<<<< HEAD
         std::bind(&auto_reconnector_t::on_connect_or_disconnect, this, ph::_1),
-        true)
+        initial_call_t::YES)
     { }
-=======
-        std::bind(&auto_reconnector_t::on_connect_or_disconnect, this),
-        initial_call_t::NO)
-{
-    watchable_t<change_tracking_map_t<peer_id_t, server_id_t> >::freeze_t freeze(
-        server_id_translation_table);
-    server_id_translation_table_subs.reset(server_id_translation_table, &freeze);
-    on_connect_or_disconnect();
-}
->>>>>>> a70e1379
 
 void auto_reconnector_t::on_connect_or_disconnect(const peer_id_t &peer_id) {
     boost::optional<server_id_t> server_id =
@@ -71,7 +60,7 @@
                 reconnected.pulse_if_not_already_pulsed();
             }
         },
-        true);
+        initial_call_t::YES);
 
     wait_any_t interruptor(&reconnected, keepalive.get_drain_signal());
 
