--- conflicted
+++ resolved
@@ -56,12 +56,7 @@
           map_council_control("map-council", "access the map council", &demo_map_council)
     { }
 
-<<<<<<< HEAD
     static demo_delegate_t *construct(cluster_inpipe_t *p, boost::function<void()> done) {
-=======
-    static demo_delegate_t *construct(cluster_inpipe_t *p) {
-        BREAKPOINT;
->>>>>>> b46ad0f0
         set_store_interface_mailbox_t::address_t master_store;
         ::unserialize(p, NULL, &master_store);
         get_store_mailbox_t::address_t master_get_store;
@@ -70,15 +65,10 @@
         ::unserialize(p, NULL, &registration_address);
         map_council_t<int, int>::address_t demo_map_council_addr;
         ::unserialize(p, NULL, &demo_map_council_addr);
-<<<<<<< HEAD
-        done();
-        return new demo_delegate_t(master_store, master_get_store, registration_address, demo_map_council_addr);
-=======
         routing::routing_map_t::address_t routing_map_addr;
         ::unserialize(p, NULL, &routing_map_addr);
-        p->done();
+        done();
         return new demo_delegate_t(master_store, master_get_store, registration_address, demo_map_council_addr, routing_map_addr);
->>>>>>> b46ad0f0
     }
 
     int introduction_ser_size() {
@@ -90,7 +80,6 @@
     }
 
     void introduce_new_node(cluster_outpipe_t *p) {
-        BREAKPOINT;
         ::serialize(p, master_store);
         ::serialize(p, master_get_store);
         ::serialize(p, registration_address);
@@ -154,17 +143,13 @@
 
     set_store_mailbox_t change_mailbox(&slice);
     get_store_mailbox_t get_mailbox(&slice);
-<<<<<<< HEAD
     delegate->registration_address.call(get_cluster()->us, &change_mailbox, &get_mailbox);
-=======
-    delegate->registration_address.call(get_cluster().us, &change_mailbox, &get_mailbox);
-    delegate->routing_map.master_map.insert(get_cluster().us, set_store_mailbox_t::address_t(&change_mailbox));
-    delegate->routing_map.storage_map.insert(get_cluster().us, std::make_pair(&change_mailbox, &get_mailbox));
+    delegate->routing_map.master_map.insert(get_cluster()->us, set_store_mailbox_t::address_t(&change_mailbox));
+    delegate->routing_map.storage_map.insert(get_cluster()->us, std::make_pair(&change_mailbox, &get_mailbox));
 
     for (routing::routing_map_t::master_map_t::const_iterator it = delegate->routing_map.master_map.begin(); it != delegate->routing_map.master_map.end(); it++) {
         logINF("Master map entry: %d\n", it->first);
     }
->>>>>>> b46ad0f0
 
     int serve_port = 31400 + id;
     memcache_listener_t conn_acceptor(serve_port, &delegate->master_get_store, &delegate->master_store);
