--- conflicted
+++ resolved
@@ -8,7 +8,7 @@
     slice_leaves_iterators;
 
 template <class Value>
-leaf_iterator_t<Value>::leaf_iterator_t(const leaf_node_t *_leaf, leaf::live_iter_t _iter, buf_lock_t *_lock, const boost::shared_ptr<value_sizer_t<Value> >& _sizer, transaction_t *_transaction) :
+leaf_iterator_t<Value>::leaf_iterator_t(const leaf_node_t *_leaf, leaf::live_iter_t _iter, buf_lock_t *_lock, const boost::shared_ptr<value_sizer_t<Value> >& _sizer, const boost::shared_ptr<transaction_t>& _transaction) :
     leaf(_leaf), iter(_iter), lock(_lock), sizer(_sizer), transaction(_transaction) {
 
     rassert(leaf != NULL);
@@ -51,11 +51,7 @@
 }
 
 template <class Value>
-<<<<<<< HEAD
 slice_leaves_iterator_t<Value>::slice_leaves_iterator_t(const boost::shared_ptr<value_sizer_t<Value> >& _sizer, const boost::shared_ptr<transaction_t>& _transaction, boost::scoped_ptr<superblock_t> &_superblock, int _slice_home_thread,
-=======
-slice_leaves_iterator_t<Value>::slice_leaves_iterator_t(const boost::shared_ptr<value_sizer_t<Value> >& _sizer, transaction_t *_transaction, btree_slice_t *_slice,
->>>>>>> 734e4d37
     rget_bound_mode_t _left_mode, const btree_key_t *_left_key, rget_bound_mode_t _right_mode, const btree_key_t *_right_key) :
     sizer(_sizer), transaction(_transaction), slice_home_thread(_slice_home_thread),
     left_mode(_left_mode), left_key(_left_key), right_mode(_right_mode), right_key(_right_key),
@@ -88,7 +84,6 @@
 
 template <class Value>
 void slice_leaves_iterator_t<Value>::done() {
-    on_thread_t th(transaction->home_thread());
     while (!traversal_state.empty()) {
         delete traversal_state.back().lock;
         traversal_state.pop_back();
@@ -101,13 +96,7 @@
     on_thread_t mover(slice_home_thread); // Move to the slice's thread.
 
     started = true;
-<<<<<<< HEAD
     block_id_t root_id = superblock->get_root_block_id();
-=======
-    // TODO: Why is this a buf_lock_t pointer?  That's not how buf_lock_t should be used.
-    buf_lock_t *buf_lock = new buf_lock_t(transaction, block_id_t(SUPERBLOCK_ID), rwi_read);
-    block_id_t root_id = reinterpret_cast<const btree_superblock_t *>(buf_lock->buf()->get_data_read())->root_block;
->>>>>>> 734e4d37
     rassert(root_id != SUPERBLOCK_ID);
 
     if (root_id == NULL_BLOCK_ID) {
@@ -126,7 +115,7 @@
     superblock->swap_buf(*buf_lock);
 
     {
-        buf_lock_t tmp(transaction, root_id, rwi_read);
+        buf_lock_t tmp(transaction.get(), root_id, rwi_read);
         buf_lock->swap(tmp);
     }
 
@@ -149,7 +138,7 @@
 
         block_id_t child_id = get_child_id(i_node, index);
 
-        buf_lock = new buf_lock_t(transaction, child_id, rwi_read);
+        buf_lock = new buf_lock_t(transaction.get(), child_id, rwi_read);
         node = reinterpret_cast<const node_t *>(buf_lock->buf()->get_data_read());
     }
 
@@ -184,7 +173,7 @@
             block_id_t child_id = get_child_id(state.node, state.index);
             return get_leftmost_leaf(child_id);
         } else {
-            on_thread_t th(transaction->home_thread());
+            on_thread_t th(slice_home_thread);
             delete state.lock;  // this also releases the memory used by state.node
         }
     }
@@ -197,7 +186,7 @@
 
     // TODO: Why is there a buf_lock_t pointer?  This is not how
     // buf_lock_t works.  Just use a buf_t pointer then.
-    buf_lock_t *buf_lock = new buf_lock_t(transaction, node_id, rwi_read);
+    buf_lock_t *buf_lock = new buf_lock_t(transaction.get(), node_id, rwi_read);
     const node_t *node = reinterpret_cast<const node_t *>(buf_lock->buf()->get_data_read());
 
     while (node::is_internal(node)) {
@@ -210,7 +199,7 @@
 
         block_id_t child_id = get_child_id(i_node, leftmost_child_index);
 
-        buf_lock = new buf_lock_t(transaction, child_id, rwi_read);
+        buf_lock = new buf_lock_t(transaction.get(), child_id, rwi_read);
         node = reinterpret_cast<const node_t *>(buf_lock->buf()->get_data_read());
     }
     rassert(node != NULL);
@@ -231,11 +220,7 @@
 }
 
 template <class Value>
-<<<<<<< HEAD
 slice_keys_iterator_t<Value>::slice_keys_iterator_t(const boost::shared_ptr<value_sizer_t<Value> >& _sizer, const boost::shared_ptr<transaction_t>& _transaction, boost::scoped_ptr<superblock_t> &_superblock, int _slice_home_thread,
-=======
-slice_keys_iterator_t<Value>::slice_keys_iterator_t(const boost::shared_ptr<value_sizer_t<Value> >& _sizer, transaction_t *_transaction, btree_slice_t *_slice,
->>>>>>> 734e4d37
         rget_bound_mode_t _left_mode, const store_key_t &_left_key, rget_bound_mode_t _right_mode, const store_key_t &_right_key) :
     sizer(_sizer), transaction(_transaction), slice_home_thread(_slice_home_thread),
     left_mode(_left_mode), left_key(_left_key), right_mode(_right_mode), right_key(_right_key),
