// Copyright 2010-2014 RethinkDB, all rights reserved.
#include "btree/btree_store.hpp"

#include "btree/operations.hpp"
#include "btree/secondary_operations.hpp"
#include "buffer_cache/alt/alt.hpp"
#include "concurrency/wait_any.hpp"
#include "containers/archive/vector_stream.hpp"
#include "containers/disk_backed_queue.hpp"
#include "serializer/config.hpp"
#include "stl_utils.hpp"

sindex_not_post_constructed_exc_t::sindex_not_post_constructed_exc_t(
        std::string sindex_name)
    : info(strprintf("Sindex: %s was accessed before it was finished post constructing.",
                sindex_name.c_str()))
{ }

const char* sindex_not_post_constructed_exc_t::what() const throw() {
    return info.c_str();
}

sindex_not_post_constructed_exc_t::~sindex_not_post_constructed_exc_t() throw() { }

template <class protocol_t>
btree_store_t<protocol_t>::btree_store_t(serializer_t *serializer,
                                         const std::string &perfmon_name,
                                         int64_t cache_target,
                                         bool create,
                                         perfmon_collection_t *parent_perfmon_collection,
                                         typename protocol_t::context_t *,
                                         io_backender_t *io_backender,
                                         const base_path_t &base_path)
    : store_view_t<protocol_t>(protocol_t::region_t::universe()),
      perfmon_collection(),
      io_backender_(io_backender), base_path_(base_path),
      perfmon_collection_membership(parent_perfmon_collection, &perfmon_collection, perfmon_name)
{
    {
        alt_cache_config_t config;
        config.page_config.memory_limit = cache_target;
        cache.init(new cache_t(serializer, config, &perfmon_collection));
        general_cache_conn.init(new cache_conn_t(cache.get()));
    }

    if (create) {
        vector_stream_t key;
        write_message_t msg;
        typename protocol_t::region_t kr = protocol_t::region_t::universe();
        msg << kr;
        key.reserve(msg.size());
        int res = send_write_message(&key, &msg);
        guarantee(!res);

        txn_t txn(general_cache_conn.get(), write_durability_t::HARD,
                  repli_timestamp_t::distant_past, 1);
        buf_lock_t superblock(&txn, SUPERBLOCK_ID, alt_create_t::create);
        btree_slice_t::init_superblock(&superblock, key.vector(), std::vector<char>());
    }

    btree.init(new btree_slice_t(cache.get(), &perfmon_collection, "primary"));

    // Initialize sindex slices
    {
        // Since this is the btree constructor, nothing else should be locking these
        // things yet, so this should work fairly quickly and does not need a real
        // interruptor.
        cond_t dummy_interruptor;
        read_token_pair_t token_pair;
        store_view_t<protocol_t>::new_read_token_pair(&token_pair);

        scoped_ptr_t<txn_t> txn;
        scoped_ptr_t<real_superblock_t> superblock;
        acquire_superblock_for_read(&token_pair.main_read_token, &txn,
                                    &superblock, &dummy_interruptor, false);

        buf_lock_t sindex_block
            = acquire_sindex_block_for_read(superblock->expose_buf(),
                                            superblock->get_sindex_block_id());

        std::map<std::string, secondary_index_t> sindexes;
        get_secondary_indexes(&sindex_block, &sindexes);

        for (auto it = sindexes.begin(); it != sindexes.end(); ++it) {
            secondary_index_slices.insert(it->first,
                                          new btree_slice_t(cache.get(),
                                                            &perfmon_collection,
                                                            it->first));
        }
    }
}

template <class protocol_t>
btree_store_t<protocol_t>::~btree_store_t() {
    assert_thread();
}

template <class protocol_t>
void btree_store_t<protocol_t>::read(
        DEBUG_ONLY(const metainfo_checker_t<protocol_t>& metainfo_checker, )
        const typename protocol_t::read_t &read,
        typename protocol_t::read_response_t *response,
        UNUSED order_token_t order_token,  // TODO
        read_token_pair_t *token_pair,
        signal_t *interruptor)
        THROWS_ONLY(interrupted_exc_t) {
    assert_thread();
    scoped_ptr_t<txn_t> txn;
    scoped_ptr_t<real_superblock_t> superblock;

    acquire_superblock_for_read(&token_pair->main_read_token, &txn, &superblock,
                                interruptor,
                                read.use_snapshot());

    DEBUG_ONLY(check_metainfo(DEBUG_ONLY(metainfo_checker, ) superblock.get());)

    protocol_read(read, response, btree.get(), superblock.get(), interruptor);
}

template <class protocol_t>
void btree_store_t<protocol_t>::write(
        DEBUG_ONLY(const metainfo_checker_t<protocol_t>& metainfo_checker, )
        const metainfo_t& new_metainfo,
        const typename protocol_t::write_t &write,
        typename protocol_t::write_response_t *response,
        const write_durability_t durability,
        transition_timestamp_t timestamp,
        UNUSED order_token_t order_token,  // TODO
        write_token_pair_t *token_pair,
        signal_t *interruptor)
        THROWS_ONLY(interrupted_exc_t) {
    assert_thread();

    scoped_ptr_t<txn_t> txn;
    scoped_ptr_t<real_superblock_t> real_superblock;
    const int expected_change_count = 2; // FIXME: this is incorrect, but will do for now
    acquire_superblock_for_write(timestamp.to_repli_timestamp(),
                                 expected_change_count, durability, token_pair,
                                 &txn, &real_superblock, interruptor);

    check_and_update_metainfo(DEBUG_ONLY(metainfo_checker, ) new_metainfo,
                              real_superblock.get());
    scoped_ptr_t<superblock_t> superblock(real_superblock.release());
    protocol_write(write, response, timestamp, btree.get(), &superblock,
                   interruptor);
}

// TODO: Figure out wtf does the backfill filtering, figure out wtf constricts delete range operations to hit only a certain hash-interval, figure out what filters keys.
template <class protocol_t>
bool btree_store_t<protocol_t>::send_backfill(
        const region_map_t<protocol_t, state_timestamp_t> &start_point,
        send_backfill_callback_t<protocol_t> *send_backfill_cb,
        typename protocol_t::backfill_progress_t *progress,
        read_token_pair_t *token_pair,
        signal_t *interruptor)
        THROWS_ONLY(interrupted_exc_t) {
    assert_thread();

    scoped_ptr_t<txn_t> txn;
    scoped_ptr_t<real_superblock_t> superblock;
    acquire_superblock_for_backfill(&token_pair->main_read_token, &txn, &superblock, interruptor);

    buf_lock_t sindex_block
        = acquire_sindex_block_for_read(superblock->expose_buf(),
                                        superblock->get_sindex_block_id());

    region_map_t<protocol_t, binary_blob_t> unmasked_metainfo;
    get_metainfo_internal(superblock->get(), &unmasked_metainfo);
    region_map_t<protocol_t, binary_blob_t> metainfo = unmasked_metainfo.mask(start_point.get_domain());
    if (send_backfill_cb->should_backfill(metainfo)) {
        protocol_send_backfill(start_point, send_backfill_cb, superblock.get(), &sindex_block, btree.get(), progress, interruptor);
        return true;
    }
    return false;
}

template <class protocol_t>
void btree_store_t<protocol_t>::receive_backfill(
        const typename protocol_t::backfill_chunk_t &chunk,
        write_token_pair_t *token_pair,
        signal_t *interruptor)
        THROWS_ONLY(interrupted_exc_t) {
    assert_thread();

    scoped_ptr_t<txn_t> txn;
    scoped_ptr_t<real_superblock_t> real_superblock;
    const int expected_change_count = 1; // FIXME: this is probably not correct

    // We don't want hard durability, this is a backfill chunk, and nobody
    // wants chunk-by-chunk acks.
    acquire_superblock_for_write(chunk.get_btree_repli_timestamp(),
                                 expected_change_count,
                                 write_durability_t::SOFT,
                                 token_pair,
                                 &txn,
                                 &real_superblock,
                                 interruptor);

    scoped_ptr_t<superblock_t> superblock(real_superblock.release());
    protocol_receive_backfill(btree.get(),
                              std::move(superblock),
                              interruptor,
                              chunk);
}

template <class protocol_t>
void btree_store_t<protocol_t>::reset_data(
        const typename protocol_t::region_t &subregion,
        const metainfo_t &new_metainfo,
        write_token_pair_t *token_pair,
        const write_durability_t durability,
        signal_t *interruptor)
        THROWS_ONLY(interrupted_exc_t) {
    assert_thread();

    scoped_ptr_t<txn_t> txn;
    scoped_ptr_t<real_superblock_t> superblock;

    // We're passing 2 for the expected_change_count based on the
    // reasoning that we're probably going to touch a leaf-node-sized
    // range of keys and that it won't be aligned right on a leaf node
    // boundary.
    // TOnDO that's not reasonable; reset_data() is sometimes used to wipe out
    // entire databases.
    const int expected_change_count = 2;
    acquire_superblock_for_write(repli_timestamp_t::invalid,
                                 expected_change_count,
                                 durability,
                                 token_pair,
                                 &txn,
                                 &superblock,
                                 interruptor);

    region_map_t<protocol_t, binary_blob_t> old_metainfo;
    get_metainfo_internal(superblock->get(), &old_metainfo);
    update_metainfo(old_metainfo, new_metainfo, superblock.get());

    protocol_reset_data(subregion,
                        btree.get(),
                        superblock.get(),
                        interruptor);
}

template <class protocol_t>
void btree_store_t<protocol_t>::lock_sindex_queue(buf_lock_t *sindex_block,
                                                  mutex_t::acq_t *acq) {
    assert_thread();
    // KSI: Prove that we can remove this "lock_sindex_queue" stuff
    // (probably).

    // SRH: WTF should we do here?  Why is there a mutex?
    // JD: There's a mutex to protect the sindex queue which is an in memory
    // structure.

    // SRH: Do we really need to wait for write acquisition?
    // JD: I think so, the whole idea is to enforce that you get a consistent
    // view. In which everything before is in the main btree and everything
    // after you is in the queue. If we don't have write access when we add
    // ourselves to the queue

    // SRH: Should we be able to "get in line" for the mutex and release the sindex
    // block or something?
    // JD: That could be a good optimization but I don't think there's any reason
    // we need to do it as part of the new cache. There's also an argument to
    // be made that this mutex could just go away and having write access to
    // the sindex block could fill the same role.
    guarantee(!sindex_block->empty());
    if (sindex_block->access() == access_t::write) {
        sindex_block->write_acq_signal()->wait();
    } else {
        // `bring_sindexes_up_to_date()` calls `lock_sindex_queue()` with only a read
        // acquisition. It is ok in that context, and we have to handle it here.
        sindex_block->read_acq_signal()->wait();
    }
    acq->reset(&sindex_queue_mutex);
}

template <class protocol_t>
void btree_store_t<protocol_t>::register_sindex_queue(
            internal_disk_backed_queue_t *disk_backed_queue,
            const mutex_t::acq_t *acq) {
    assert_thread();
    acq->assert_is_holding(&sindex_queue_mutex);

    for (std::vector<internal_disk_backed_queue_t *>::iterator it = sindex_queues.begin();
            it != sindex_queues.end(); ++it) {
        guarantee(*it != disk_backed_queue);
    }
    sindex_queues.push_back(disk_backed_queue);
}

template <class protocol_t>
void btree_store_t<protocol_t>::deregister_sindex_queue(
            internal_disk_backed_queue_t *disk_backed_queue,
            const mutex_t::acq_t *acq) {
    assert_thread();
    acq->assert_is_holding(&sindex_queue_mutex);

    for (std::vector<internal_disk_backed_queue_t *>::iterator it = sindex_queues.begin();
            it != sindex_queues.end(); ++it) {
        if (*it == disk_backed_queue) {
            sindex_queues.erase(it);
            return;
        }
    }
}

template <class protocol_t>
void btree_store_t<protocol_t>::emergency_deregister_sindex_queue(
    internal_disk_backed_queue_t *disk_backed_queue) {
    assert_thread();
    drainer.assert_draining();
    mutex_t::acq_t acq(&sindex_queue_mutex);

    deregister_sindex_queue(disk_backed_queue, &acq);
}

template <class protocol_t>
void btree_store_t<protocol_t>::sindex_queue_push(const write_message_t &value,
                                                  const mutex_t::acq_t *acq) {
    assert_thread();
    acq->assert_is_holding(&sindex_queue_mutex);

    for (auto it = sindex_queues.begin(); it != sindex_queues.end(); ++it) {
        (*it)->push(value);
    }
}

template <class protocol_t>
void btree_store_t<protocol_t>::add_progress_tracker(
        map_insertion_sentry_t<uuid_u, const parallel_traversal_progress_t *> *sentry,
        uuid_u id, const parallel_traversal_progress_t *p) {
    assert_thread();
    sentry->reset(&progress_trackers, id, p);
}

template <class protocol_t>
progress_completion_fraction_t btree_store_t<protocol_t>::get_progress(uuid_u id) {
    if (!std_contains(progress_trackers, id)) {
        return progress_completion_fraction_t();
    } else {
        return progress_trackers[id]->guess_completion();
    }
}

// KSI: If we're going to have these functions at all, we could just pass the
// real_superblock_t directly.
template <class protocol_t>
buf_lock_t btree_store_t<protocol_t>::acquire_sindex_block_for_read(
        buf_parent_t parent,
        block_id_t sindex_block_id) {
    return buf_lock_t(parent, sindex_block_id, access_t::read);
}

template <class protocol_t>
buf_lock_t btree_store_t<protocol_t>::acquire_sindex_block_for_write(
        buf_parent_t parent,
        block_id_t sindex_block_id) {
    return buf_lock_t(parent, sindex_block_id, access_t::write);
}

template <class region_map_t>
bool has_homogenous_value(const region_map_t &metainfo, typename region_map_t::mapped_type state) {
    for (typename region_map_t::const_iterator it  = metainfo.begin();
                                               it != metainfo.end();
                                               ++it) {
        if (it->second != state) {
            return false;
        }
    }
    return true;
}

template <class protocol_t>
bool btree_store_t<protocol_t>::add_sindex(
        const std::string &id,
        const secondary_index_t::opaque_definition_t &definition,
        buf_lock_t *sindex_block) {
    secondary_index_t sindex;
    if (::get_secondary_index(sindex_block, id, &sindex)) {
        return false; // sindex was already created
    } else {
        {
            buf_lock_t sindex_superblock(sindex_block, alt_create_t::create);
            sindex.superblock = sindex_superblock.block_id();
            sindex.opaque_definition = definition;

            /* Notice we're passing in empty strings for metainfo. The metainfo in
             * the sindexes isn't used for anything but this could perhaps be
             * something that would give a better error if someone did try to use
             * it... on the other hand this code isn't exactly idiot proof even
             * with that. */
            btree_slice_t::init_superblock(&sindex_superblock,
                                           std::vector<char>(), std::vector<char>());
        }

        secondary_index_slices.insert(
            id, new btree_slice_t(cache.get(), &perfmon_collection, id));

        sindex.post_construction_complete = false;

        ::set_secondary_index(sindex_block, id, sindex);
        return true;
    }
}

// KSI: There's no reason why this should work with detached sindexes.  Make this
// just take the buf_parent_t.  (The reason might be that it's interruptible?)
void clear_sindex(
        txn_t *txn, block_id_t superblock_id,
        value_sizer_t<void> *sizer,
        const value_deleter_t *deleter, signal_t *interruptor) {
    /* Notice we're acquire sindex.superblock twice below which seems odd,
     * the reason for this is that erase_all releases the sindex_superblock
     * that we pass to it because that makes sense at other call sites.
     * Thus we need to reacquire it to delete it. */
    {
        /* We pass the txn as a parent, this is because
         * sindex.superblock was detached and thus now has no parent. */
        buf_lock_t sindex_superblock_lock(
                buf_parent_t(txn), superblock_id, access_t::write);
        real_superblock_t sindex_superblock(std::move(sindex_superblock_lock));

        erase_all(sizer,
                  deleter, &sindex_superblock, interruptor);
    }

    {
        buf_lock_t sindex_superblock_lock(
                buf_parent_t(txn), superblock_id, access_t::write);
        sindex_superblock_lock.mark_deleted();
    }
}

template <class protocol_t>
void btree_store_t<protocol_t>::set_sindexes(
        const std::map<std::string, secondary_index_t> &sindexes,
        buf_lock_t *sindex_block,
        value_sizer_t<void> *sizer,
        const deletion_context_t *live_deletion_context,
        const deletion_context_t *post_construction_deletion_context,
        std::set<std::string> *created_sindexes_out,
        signal_t *interruptor)
    THROWS_ONLY(interrupted_exc_t) {

    std::map<std::string, secondary_index_t> existing_sindexes;
    ::get_secondary_indexes(sindex_block, &existing_sindexes);

    // KSI: This is kind of malperformant because we call clear_sindex while holding
    // on to sindex_block.

    // KSI: This is malperformant because we don't parallelize this stuff.

    for (auto it = existing_sindexes.begin(); it != existing_sindexes.end(); ++it) {
        if (!std_contains(sindexes, it->first)) {
            delete_secondary_index(sindex_block, it->first);
            /* After deleting sindex from the sindex_block we can now detach it as
             * a child, it's now a parentless block. */
            sindex_block->detach_child(it->second.superblock);

            /* If the index had been completely constructed, we must detach
             * its values since snapshots might be accessing it.  If on the other
             * hand the index has not finished post construction, it would be
             * incorrect to do so. The reason being that some of the values that
             * the sindex points to might have been deleted in the meantime
             * (the deletion would be on the sindex queue, but might not have
<<<<<<< HEAD
             * found its way into the index tree yet).
             * We pick an appropriate value deleter now. */
            noop_value_deleter_t no_deleter;
            const value_deleter_t *actual_deleter = it->second.post_construction_complete
                                                    ? deleter
                                                    : &no_deleter;

            guarantee(std_contains(secondary_index_slices, it->first));
            clear_sindex(sindex_block->txn(), it->second.superblock,
                         sizer, actual_deleter, interruptor);
=======
             * found its way into the index tree yet). */
            const deletion_context_t *actual_deletion_context =
                    it->second.post_construction_complete
                    ? live_deletion_context
                    : post_construction_deletion_context;

            guarantee(std_contains(secondary_index_slices, it->first));
            clear_sindex(sindex_block->txn(), it->second.superblock,
                         sizer, actual_deletion_context->in_tree_deleter(),
                         interruptor);
>>>>>>> ea6d5887
            secondary_index_slices.erase(it->first);
        }
    }

    for (auto it = sindexes.begin(); it != sindexes.end(); ++it) {
        if (!std_contains(existing_sindexes, it->first)) {
            secondary_index_t sindex(it->second);
            {
                buf_lock_t sindex_superblock(sindex_block, alt_create_t::create);
                sindex.superblock = sindex_superblock.block_id();
                btree_slice_t::init_superblock(&sindex_superblock,
                                               std::vector<char>(),
                                               std::vector<char>());
            }

            std::string id = it->first;
            secondary_index_slices.insert(id, new btree_slice_t(cache.get(), &perfmon_collection, it->first));

            sindex.post_construction_complete = false;

            ::set_secondary_index(sindex_block, it->first, sindex);

            created_sindexes_out->insert(it->first);
        }
    }
}

template <class protocol_t>
bool btree_store_t<protocol_t>::mark_index_up_to_date(const std::string &id,
                                                      buf_lock_t *sindex_block)
    THROWS_NOTHING {
    secondary_index_t sindex;
    bool found = ::get_secondary_index(sindex_block, id, &sindex);

    if (found) {
        sindex.post_construction_complete = true;

        ::set_secondary_index(sindex_block, id, sindex);
    }

    return found;
}

template <class protocol_t>
bool btree_store_t<protocol_t>::mark_index_up_to_date(uuid_u id,
                                                      buf_lock_t *sindex_block)
    THROWS_NOTHING {
    secondary_index_t sindex;
    bool found = ::get_secondary_index(sindex_block, id, &sindex);

    if (found) {
        sindex.post_construction_complete = true;

        ::set_secondary_index(sindex_block, id, sindex);
    }

    return found;
}

template <class protocol_t>
MUST_USE bool btree_store_t<protocol_t>::drop_sindex(
        const std::string &id,
        buf_lock_t *sindex_block,
        value_sizer_t<void> *sizer,
        const deletion_context_t *live_deletion_context,
        const deletion_context_t *post_construction_deletion_context,
        signal_t *interruptor)
        THROWS_ONLY(interrupted_exc_t) {

    /* Remove reference in the super block */
    secondary_index_t sindex;
    if (!::get_secondary_index(sindex_block, id, &sindex)) {
        return false;
    } else {
<<<<<<< HEAD
        // Similar to `btree_store_t::set_sindexes()`, we have to pick a deleter
        // based on whether the sindex had finished post construction or not.
        noop_value_deleter_t no_deleter;
        const value_deleter_t *actual_deleter = sindex.post_construction_complete
                                                ? deleter
                                                : &no_deleter;
=======
        // Similar to `btree_store_t::set_sindexes()`, we have to pick a deletion
        // context based on whether the sindex had finished post construction or not.
        const deletion_context_t *actual_deletion_context =
                sindex.post_construction_complete
                ? live_deletion_context
                : post_construction_deletion_context;
>>>>>>> ea6d5887

        delete_secondary_index(sindex_block, id);
        /* After deleting sindex from the sindex_block we can now detach it as
         * a child, it's now a parentless block. */
        sindex_block->detach_child(sindex.superblock);
        /* We need to save the txn because we are about to release this block. */
        txn_t *txn = sindex_block->txn();
        /* Release the sindex block so others may proceed. */
        sindex_block->reset_buf_lock();

        /* Make sure we have a record of the slice. */
        guarantee(std_contains(secondary_index_slices, id));
        clear_sindex(txn, sindex.superblock,
<<<<<<< HEAD
                     sizer, actual_deleter, interruptor);
=======
                     sizer, actual_deletion_context->in_tree_deleter(), interruptor);
>>>>>>> ea6d5887
        secondary_index_slices.erase(id);
    }
    return true;
}

template <class protocol_t>
MUST_USE bool btree_store_t<protocol_t>::acquire_sindex_superblock_for_read(
        const std::string &id,
        superblock_t *superblock,
        scoped_ptr_t<real_superblock_t> *sindex_sb_out,
        std::vector<char> *opaque_definition_out)
    THROWS_ONLY(sindex_not_post_constructed_exc_t) {
    assert_thread();

    /* Acquire the sindex block. */
    buf_lock_t sindex_block
        = acquire_sindex_block_for_read(superblock->expose_buf(),
                                        superblock->get_sindex_block_id());
    superblock->release();

    /* Figure out what the superblock for this index is. */
    secondary_index_t sindex;
    if (!::get_secondary_index(&sindex_block, id, &sindex)) {
        return false;
    }

    if (opaque_definition_out != NULL) {
        *opaque_definition_out = sindex.opaque_definition;
    }

    if (!sindex.post_construction_complete) {
        throw sindex_not_post_constructed_exc_t(id);
    }

    buf_lock_t superblock_lock(&sindex_block, sindex.superblock, access_t::read);
    sindex_block.reset_buf_lock();
    sindex_sb_out->init(new real_superblock_t(std::move(superblock_lock)));
    return true;
}

template <class protocol_t>
MUST_USE bool btree_store_t<protocol_t>::acquire_sindex_superblock_for_write(
        const std::string &id,
        superblock_t *superblock,
        scoped_ptr_t<real_superblock_t> *sindex_sb_out)
    THROWS_ONLY(sindex_not_post_constructed_exc_t) {
    assert_thread();

    /* Get the sindex block. */
    buf_lock_t sindex_block
        = acquire_sindex_block_for_write(superblock->expose_buf(),
                                         superblock->get_sindex_block_id());
    superblock->release();

    /* Figure out what the superblock for this index is. */
    secondary_index_t sindex;
    if (!::get_secondary_index(&sindex_block, id, &sindex)) {
        return false;
    }

    if (!sindex.post_construction_complete) {
        throw sindex_not_post_constructed_exc_t(id);
    }


    buf_lock_t superblock_lock(&sindex_block, sindex.superblock,
                               access_t::write);
    sindex_block.reset_buf_lock();
    sindex_sb_out->init(new real_superblock_t(std::move(superblock_lock)));
    return true;
}

template <class protocol_t>
void btree_store_t<protocol_t>::acquire_all_sindex_superblocks_for_write(
        block_id_t sindex_block_id,
        buf_parent_t parent,
        sindex_access_vector_t *sindex_sbs_out)
    THROWS_ONLY(sindex_not_post_constructed_exc_t) {
    assert_thread();

    /* Get the sindex block. */
    buf_lock_t sindex_block = acquire_sindex_block_for_write(parent, sindex_block_id);

    acquire_all_sindex_superblocks_for_write(&sindex_block, sindex_sbs_out);
}

template <class protocol_t>
void btree_store_t<protocol_t>::acquire_all_sindex_superblocks_for_write(
        buf_lock_t *sindex_block,
        sindex_access_vector_t *sindex_sbs_out)
    THROWS_ONLY(sindex_not_post_constructed_exc_t) {
    acquire_sindex_superblocks_for_write(
            boost::optional<std::set<std::string> >(),
            sindex_block,
            sindex_sbs_out);
}

template <class protocol_t>
void btree_store_t<protocol_t>::acquire_post_constructed_sindex_superblocks_for_write(
        buf_lock_t *sindex_block,
        sindex_access_vector_t *sindex_sbs_out)
    THROWS_NOTHING {
    assert_thread();
    std::set<std::string> sindexes_to_acquire;
    std::map<std::string, secondary_index_t> sindexes;
    ::get_secondary_indexes(sindex_block, &sindexes);

    for (auto it = sindexes.begin(); it != sindexes.end(); ++it) {
        if (it->second.post_construction_complete) {
            sindexes_to_acquire.insert(it->first);
        }
    }

    acquire_sindex_superblocks_for_write(
            sindexes_to_acquire, sindex_block,
            sindex_sbs_out);
}

template <class protocol_t>
bool btree_store_t<protocol_t>::acquire_sindex_superblocks_for_write(
            boost::optional<std::set<std::string> > sindexes_to_acquire, //none means acquire all sindexes
            buf_lock_t *sindex_block,
            sindex_access_vector_t *sindex_sbs_out)
    THROWS_ONLY(sindex_not_post_constructed_exc_t) {
    assert_thread();

    std::map<std::string, secondary_index_t> sindexes;
    ::get_secondary_indexes(sindex_block, &sindexes);

    for (auto it = sindexes.begin(); it != sindexes.end(); ++it) {
        if (sindexes_to_acquire && !std_contains(*sindexes_to_acquire, it->first)) {
            continue;
        }

        /* Getting the slice and asserting we're on the right thread. */
        btree_slice_t *sindex_slice = &(secondary_index_slices.at(it->first));
        sindex_slice->assert_thread();

        buf_lock_t superblock_lock(
                sindex_block, it->second.superblock, access_t::write);

        sindex_sbs_out->push_back(new
                sindex_access_t(get_sindex_slice(it->first), it->second, new
                    real_superblock_t(std::move(superblock_lock))));
    }

    //return's true if we got all of the sindexes requested.
    return sindex_sbs_out->size() == sindexes_to_acquire->size();
}

template <class protocol_t>
bool btree_store_t<protocol_t>::acquire_sindex_superblocks_for_write(
            boost::optional<std::set<uuid_u> > sindexes_to_acquire, //none means acquire all sindexes
            buf_lock_t *sindex_block,
            sindex_access_vector_t *sindex_sbs_out)
    THROWS_ONLY(sindex_not_post_constructed_exc_t) {
    assert_thread();

    std::map<std::string, secondary_index_t> sindexes;
    ::get_secondary_indexes(sindex_block, &sindexes);

    for (auto it = sindexes.begin(); it != sindexes.end(); ++it) {
        if (sindexes_to_acquire && !std_contains(*sindexes_to_acquire, it->second.id)) {
            continue;
        }

        /* Getting the slice and asserting we're on the right thread. */
        btree_slice_t *sindex_slice = &(secondary_index_slices.at(it->first));
        sindex_slice->assert_thread();

        buf_lock_t superblock_lock(
                sindex_block, it->second.superblock, access_t::write);

        sindex_sbs_out->push_back(new
                sindex_access_t(get_sindex_slice(it->first), it->second, new
                    real_superblock_t(std::move(superblock_lock))));
    }

    //return's true if we got all of the sindexes requested.
    return sindex_sbs_out->size() == sindexes_to_acquire->size();
}

template <class protocol_t>
void btree_store_t<protocol_t>::check_and_update_metainfo(
        DEBUG_ONLY(const metainfo_checker_t<protocol_t>& metainfo_checker, )
        const metainfo_t &new_metainfo,
        real_superblock_t *superblock) const
        THROWS_NOTHING {
    assert_thread();
    metainfo_t old_metainfo = check_metainfo(DEBUG_ONLY(metainfo_checker, ) superblock);
    update_metainfo(old_metainfo, new_metainfo, superblock);
}

template <class protocol_t>
typename btree_store_t<protocol_t>::metainfo_t
btree_store_t<protocol_t>::check_metainfo(
        DEBUG_ONLY(const metainfo_checker_t<protocol_t>& metainfo_checker, )
        real_superblock_t *superblock) const
        THROWS_NOTHING {
    assert_thread();
    region_map_t<protocol_t, binary_blob_t> old_metainfo;
    get_metainfo_internal(superblock->get(), &old_metainfo);
#ifndef NDEBUG
    metainfo_checker.check_metainfo(old_metainfo.mask(metainfo_checker.get_domain()));
#endif
    return old_metainfo;
}

template <class protocol_t>
void btree_store_t<protocol_t>::update_metainfo(const metainfo_t &old_metainfo,
                                                const metainfo_t &new_metainfo,
                                                real_superblock_t *superblock)
    const THROWS_NOTHING {
    assert_thread();
    region_map_t<protocol_t, binary_blob_t> updated_metadata = old_metainfo;
    updated_metadata.update(new_metainfo);

    rassert(updated_metadata.get_domain() == protocol_t::region_t::universe());

    buf_lock_t *sb_buf = superblock->get();
    clear_superblock_metainfo(sb_buf);

    for (typename region_map_t<protocol_t, binary_blob_t>::const_iterator i = updated_metadata.begin(); i != updated_metadata.end(); ++i) {
        vector_stream_t key;
        write_message_t msg;
        msg << i->first;
        key.reserve(msg.size());
        DEBUG_VAR int res = send_write_message(&key, &msg);
        rassert(!res);

        std::vector<char> value(static_cast<const char*>(i->second.data()),
                                static_cast<const char*>(i->second.data()) + i->second.size());

        set_superblock_metainfo(sb_buf, key.vector(), value); // FIXME: this is not efficient either, see how value is created
    }
}

template <class protocol_t>
void btree_store_t<protocol_t>::do_get_metainfo(UNUSED order_token_t order_token,  // TODO
                                                object_buffer_t<fifo_enforcer_sink_t::exit_read_t> *token,
                                                signal_t *interruptor,
                                                metainfo_t *out) THROWS_ONLY(interrupted_exc_t) {
    assert_thread();
    scoped_ptr_t<txn_t> txn;
    scoped_ptr_t<real_superblock_t> superblock;
    acquire_superblock_for_read(token,
                                &txn, &superblock,
                                interruptor,
                                false /* KSI: christ */);

    get_metainfo_internal(superblock->get(), out);
}

template <class protocol_t>
void btree_store_t<protocol_t>::
get_metainfo_internal(buf_lock_t *sb_buf,
                      region_map_t<protocol_t, binary_blob_t> *out)
    const THROWS_NOTHING {
    assert_thread();
    std::vector<std::pair<std::vector<char>, std::vector<char> > > kv_pairs;
    // TODO: this is inefficient, cut out the middleman (vector)
    get_superblock_metainfo(sb_buf, &kv_pairs);

    std::vector<std::pair<typename protocol_t::region_t, binary_blob_t> > result;
    for (std::vector<std::pair<std::vector<char>, std::vector<char> > >::iterator i = kv_pairs.begin(); i != kv_pairs.end(); ++i) {
        const std::vector<char> &value = i->second;

        typename protocol_t::region_t region;
        {
            inplace_vector_read_stream_t key(&i->first);
            archive_result_t res = deserialize(&key, &region);
            guarantee_deserialization(res, "region");
        }

        result.push_back(std::make_pair(region, binary_blob_t(value.begin(), value.end())));
    }
    region_map_t<protocol_t, binary_blob_t> res(result.begin(), result.end());
    rassert(res.get_domain() == protocol_t::region_t::universe());
    *out = res;
}

template <class protocol_t>
void btree_store_t<protocol_t>::set_metainfo(const metainfo_t &new_metainfo,
                                             UNUSED order_token_t order_token,  // TODO
                                             object_buffer_t<fifo_enforcer_sink_t::exit_write_t> *token,
                                             signal_t *interruptor) THROWS_ONLY(interrupted_exc_t) {
    assert_thread();

    // KSI: Are there other places where we give up and use repli_timestamp_t::invalid?
    scoped_ptr_t<txn_t> txn;
    scoped_ptr_t<real_superblock_t> superblock;
    acquire_superblock_for_write(repli_timestamp_t::invalid,
                                 1,
                                 write_durability_t::HARD,
                                 token,
                                 &txn,
                                 &superblock,
                                 interruptor);

    region_map_t<protocol_t, binary_blob_t> old_metainfo;
    get_metainfo_internal(superblock->get(), &old_metainfo);
    update_metainfo(old_metainfo, new_metainfo, superblock.get());
}

template <class protocol_t>
void btree_store_t<protocol_t>::acquire_superblock_for_read(
        object_buffer_t<fifo_enforcer_sink_t::exit_read_t> *token,
        scoped_ptr_t<txn_t> *txn_out,
        scoped_ptr_t<real_superblock_t> *sb_out,
        signal_t *interruptor,
        bool use_snapshot)
        THROWS_ONLY(interrupted_exc_t) {
    assert_thread();

    object_buffer_t<fifo_enforcer_sink_t::exit_read_t>::destruction_sentinel_t destroyer(token);
    wait_interruptible(token->get(), interruptor);

    cache_snapshotted_t cache_snapshotted =
        use_snapshot ? CACHE_SNAPSHOTTED_YES : CACHE_SNAPSHOTTED_NO;
    get_btree_superblock_and_txn_for_reading(
        general_cache_conn.get(), cache_snapshotted, sb_out, txn_out);
}

template <class protocol_t>
void btree_store_t<protocol_t>::acquire_superblock_for_backfill(
        object_buffer_t<fifo_enforcer_sink_t::exit_read_t> *token,
        scoped_ptr_t<txn_t> *txn_out,
        scoped_ptr_t<real_superblock_t> *sb_out,
        signal_t *interruptor)
        THROWS_ONLY(interrupted_exc_t) {
    assert_thread();

    object_buffer_t<fifo_enforcer_sink_t::exit_read_t>::destruction_sentinel_t destroyer(token);
    wait_interruptible(token->get(), interruptor);

    get_btree_superblock_and_txn_for_backfilling(general_cache_conn.get(),
                                                 btree->get_backfill_account(),
                                                 sb_out, txn_out);
}

template <class protocol_t>
void btree_store_t<protocol_t>::acquire_superblock_for_write(
        repli_timestamp_t timestamp,
        int expected_change_count,
        const write_durability_t durability,
        write_token_pair_t *token_pair,
        scoped_ptr_t<txn_t> *txn_out,
        scoped_ptr_t<real_superblock_t> *sb_out,
        signal_t *interruptor)
        THROWS_ONLY(interrupted_exc_t) {
    acquire_superblock_for_write(timestamp,
                                 expected_change_count, durability,
                                 &token_pair->main_write_token, txn_out, sb_out,
                                 interruptor);
}

template <class protocol_t>
void btree_store_t<protocol_t>::acquire_superblock_for_write(
        repli_timestamp_t timestamp,
        int expected_change_count,
        write_durability_t durability,
        object_buffer_t<fifo_enforcer_sink_t::exit_write_t> *token,
        scoped_ptr_t<txn_t> *txn_out,
        scoped_ptr_t<real_superblock_t> *sb_out,
        signal_t *interruptor)
        THROWS_ONLY(interrupted_exc_t) {
    assert_thread();

    object_buffer_t<fifo_enforcer_sink_t::exit_write_t>::destruction_sentinel_t destroyer(token);
    wait_interruptible(token->get(), interruptor);

    get_btree_superblock_and_txn(general_cache_conn.get(), write_access_t::write,
                                 expected_change_count, timestamp,
                                 durability, sb_out, txn_out);
}

/* store_view_t interface */
template <class protocol_t>
void btree_store_t<protocol_t>::new_read_token(object_buffer_t<fifo_enforcer_sink_t::exit_read_t> *token_out) {
    assert_thread();
    fifo_enforcer_read_token_t token = main_token_source.enter_read();
    token_out->create(&main_token_sink, token);
}

template <class protocol_t>
void btree_store_t<protocol_t>::new_write_token(object_buffer_t<fifo_enforcer_sink_t::exit_write_t> *token_out) {
    assert_thread();
    fifo_enforcer_write_token_t token = main_token_source.enter_write();
    token_out->create(&main_token_sink, token);
}

#include "memcached/protocol.hpp"
template class btree_store_t<memcached_protocol_t>;

#include "rdb_protocol/protocol.hpp"
template class btree_store_t<rdb_protocol_t>;<|MERGE_RESOLUTION|>--- conflicted
+++ resolved
@@ -464,18 +464,6 @@
              * incorrect to do so. The reason being that some of the values that
              * the sindex points to might have been deleted in the meantime
              * (the deletion would be on the sindex queue, but might not have
-<<<<<<< HEAD
-             * found its way into the index tree yet).
-             * We pick an appropriate value deleter now. */
-            noop_value_deleter_t no_deleter;
-            const value_deleter_t *actual_deleter = it->second.post_construction_complete
-                                                    ? deleter
-                                                    : &no_deleter;
-
-            guarantee(std_contains(secondary_index_slices, it->first));
-            clear_sindex(sindex_block->txn(), it->second.superblock,
-                         sizer, actual_deleter, interruptor);
-=======
              * found its way into the index tree yet). */
             const deletion_context_t *actual_deletion_context =
                     it->second.post_construction_complete
@@ -486,7 +474,6 @@
             clear_sindex(sindex_block->txn(), it->second.superblock,
                          sizer, actual_deletion_context->in_tree_deleter(),
                          interruptor);
->>>>>>> ea6d5887
             secondary_index_slices.erase(it->first);
         }
     }
@@ -561,21 +548,12 @@
     if (!::get_secondary_index(sindex_block, id, &sindex)) {
         return false;
     } else {
-<<<<<<< HEAD
-        // Similar to `btree_store_t::set_sindexes()`, we have to pick a deleter
-        // based on whether the sindex had finished post construction or not.
-        noop_value_deleter_t no_deleter;
-        const value_deleter_t *actual_deleter = sindex.post_construction_complete
-                                                ? deleter
-                                                : &no_deleter;
-=======
         // Similar to `btree_store_t::set_sindexes()`, we have to pick a deletion
         // context based on whether the sindex had finished post construction or not.
         const deletion_context_t *actual_deletion_context =
                 sindex.post_construction_complete
                 ? live_deletion_context
                 : post_construction_deletion_context;
->>>>>>> ea6d5887
 
         delete_secondary_index(sindex_block, id);
         /* After deleting sindex from the sindex_block we can now detach it as
@@ -589,11 +567,7 @@
         /* Make sure we have a record of the slice. */
         guarantee(std_contains(secondary_index_slices, id));
         clear_sindex(txn, sindex.superblock,
-<<<<<<< HEAD
-                     sizer, actual_deleter, interruptor);
-=======
                      sizer, actual_deletion_context->in_tree_deleter(), interruptor);
->>>>>>> ea6d5887
         secondary_index_slices.erase(id);
     }
     return true;
