#ifndef __BTREE_SLICE_HPP__
#define __BTREE_SLICE_HPP__

#include "store.hpp"
#include "buffer_cache/buffer_cache.hpp"
#include "serializer/translator.hpp"

class backfill_callback_t;

/* btree_slice_t is a thin wrapper around cache_t that handles initializing the buffer
cache for the purpose of storing a btree. There are many btree_slice_ts per
btree_key_value_store_t. */

class btree_slice_t :
    public get_store_t,
    public set_store_t,
    public home_thread_mixin_t
{
public:
    // Blocks
    static void create(translator_serializer_t *serializer,
                       mirrored_cache_static_config_t *static_config);

    // Blocks
    btree_slice_t(translator_serializer_t *serializer,
                  mirrored_cache_config_t *dynamic_config,
                  int64_t delete_queue_limit);

    // Blocks
    ~btree_slice_t();

    /* get_store_t interface */

    get_result_t get(const store_key_t &key, order_token_t token);
    rget_result_t rget(rget_bound_mode_t left_mode, const store_key_t &left_key, rget_bound_mode_t right_mode, const store_key_t &right_key, order_token_t token);

    /* set_store_t interface */

    mutation_result_t change(const mutation_t &m, castime_t castime, order_token_t token);

    /* btree_slice_t interface */

    void delete_all_keys_for_backfill();

    void backfill(repli_timestamp since_when, backfill_callback_t *callback);

    /* These store metadata for replication. There must be a better way to store this information,
    since it really doesn't belong on the btree_slice_t! TODO: Move them elsewhere. */
    void set_replication_clock(repli_timestamp_t t);
    repli_timestamp get_replication_clock();
    void set_last_sync(repli_timestamp_t t);
    repli_timestamp get_last_sync();
    void set_replication_master_id(uint32_t t);
    uint32_t get_replication_master_id();
    void set_replication_slave_id(uint32_t t);
    uint32_t get_replication_slave_id();

    cache_t *cache() { return &cache_; }
    int64_t delete_queue_limit() { return delete_queue_limit_; }

<<<<<<< HEAD
=======
    // Please use this only for debugging.
    const char *name() const { return informal_name_.c_str(); }


    plain_sink_t pre_begin_transaction_sink_;

    // read and write operations are in different buckets for when
    // they go through throttling.
    order_source_t pre_begin_transaction_read_mode_source_; // bucket 0
    order_source_t pre_begin_transaction_write_mode_source_; // bucket 1

    enum { PRE_BEGIN_TRANSACTION_READ_MODE_BUCKET = 0, PRE_BEGIN_TRANSACTION_WRITE_MODE_BUCKET = 1 };

    order_sink_t post_begin_transaction_sink_;
    order_source_t post_begin_transaction_source_;

>>>>>>> 99774a19
private:
    cache_t cache_;
    int64_t delete_queue_limit_;

<<<<<<< HEAD
    /* We serialize all `order_token_t`s through here. This way we can use `plain_sink_t` for
    the order sinks on the individual blocks in the buffer cache. */
    order_checkpoint_t order_checkpoint_;
=======
    const std::string informal_name_;
>>>>>>> 99774a19

    order_sink_t order_sink_;

    DISABLE_COPYING(btree_slice_t);
};

#endif /* __BTREE_SLICE_HPP__ */<|MERGE_RESOLUTION|>--- conflicted
+++ resolved
@@ -58,12 +58,6 @@
     cache_t *cache() { return &cache_; }
     int64_t delete_queue_limit() { return delete_queue_limit_; }
 
-<<<<<<< HEAD
-=======
-    // Please use this only for debugging.
-    const char *name() const { return informal_name_.c_str(); }
-
-
     plain_sink_t pre_begin_transaction_sink_;
 
     // read and write operations are in different buckets for when
@@ -75,20 +69,15 @@
 
     order_sink_t post_begin_transaction_sink_;
     order_source_t post_begin_transaction_source_;
-
->>>>>>> 99774a19
 private:
     cache_t cache_;
     int64_t delete_queue_limit_;
 
-<<<<<<< HEAD
     /* We serialize all `order_token_t`s through here. This way we can use `plain_sink_t` for
     the order sinks on the individual blocks in the buffer cache. */
     order_checkpoint_t order_checkpoint_;
-=======
-    const std::string informal_name_;
->>>>>>> 99774a19
 
+    // TODO: Check that we use this variable.
     order_sink_t order_sink_;
 
     DISABLE_COPYING(btree_slice_t);
