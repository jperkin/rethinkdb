// Copyright 2010-2014 RethinkDB, all rights reserved.
#include "btree/depth_first_traversal.hpp"

#include "btree/operations.hpp"
#include "rdb_protocol/profile.hpp"

/* Returns `true` if we reached the end of the subtree or range, and `false` if
`cb->handle_value()` returned `false`. */
bool btree_depth_first_traversal(btree_slice_t *slice,
                                 counted_t<counted_buf_lock_t> block,
                                 const key_range_t &range,
                                 depth_first_traversal_callback_t *cb,
                                 direction_t direction);

bool btree_depth_first_traversal(btree_slice_t *slice, superblock_t *superblock,
                                 const key_range_t &range,
                                 depth_first_traversal_callback_t *cb,
                                 direction_t direction) {
    block_id_t root_block_id = superblock->get_root_block_id();
    if (root_block_id == NULL_BLOCK_ID) {
        superblock->release();
        return true;
    } else {
        counted_t<counted_buf_lock_t> root_block;
        {
<<<<<<< HEAD
            // RSI: This profile information might be wrong, because before it seems
            // to measure how long it takes to acquire the block, but now (I think)
            // it just measures how long it takes to "get in line" i.e. no time at
            // all.
=======
            // We know that `superblock` is already read-acquired because we call
            // get_block_id() above -- so `starter` won't measure time waiting for
            // the parent to become acquired.
>>>>>>> 1db2f996
            profile::starter_t starter("Acquire block for read.", cb->get_trace());
            root_block = make_counted<counted_buf_lock_t>(superblock->expose_buf(),
                                                          root_block_id,
                                                          alt_access_t::read);
<<<<<<< HEAD
        }
        superblock->release();
=======
            // Release the superblock ASAP because that's good.
            superblock->release();
            // Wait for read acquisition of the root block, so that `starter`'s
            // profiling information is correct.
            root_block->read_acq_signal()->wait();
        }
>>>>>>> 1db2f996
        return btree_depth_first_traversal(slice, std::move(root_block), range, cb,
                                           direction);
    }
}

bool btree_depth_first_traversal(btree_slice_t *slice,
                                 counted_t<counted_buf_lock_t> block,
                                 const key_range_t &range,
                                 depth_first_traversal_callback_t *cb,
                                 direction_t direction) {
<<<<<<< HEAD
    alt_buf_read_t read(block.get());
=======
    buf_read_t read(block.get());
>>>>>>> 1db2f996
    const node_t *node = static_cast<const node_t *>(read.get_data_read());
    if (node::is_internal(node)) {
        const internal_node_t *inode = reinterpret_cast<const internal_node_t *>(node);
        int start_index = internal_node::get_offset_index(inode, range.left.btree_key());
        int end_index;
        if (range.right.unbounded) {
            end_index = inode->npairs;
        } else {
            store_key_t r = range.right.key;
            r.decrement();
            end_index = internal_node::get_offset_index(inode, r.btree_key()) + 1;
        }
        for (int i = 0; i < end_index - start_index; ++i) {
            int true_index = (direction == FORWARD ? start_index + i : (end_index - 1) - i);
            const btree_internal_pair *pair = internal_node::get_pair_by_index(inode, true_index);
            counted_t<counted_buf_lock_t> lock;
            {
                profile::starter_t starter("Acquire block for read.", cb->get_trace());
                lock = make_counted<counted_buf_lock_t>(block.get(), pair->lnode,
                                                        alt_access_t::read);
            }
            if (!btree_depth_first_traversal(slice,
                                             std::move(lock),
                                             range, cb, direction)) {
                return false;
            }
        }
        return true;
    } else {
        const leaf_node_t *lnode = reinterpret_cast<const leaf_node_t *>(node);
        const btree_key_t *key;

        if (direction == FORWARD) {
            for (auto it = leaf::inclusive_lower_bound(range.left.btree_key(), *lnode);
                 it != leaf::end(*lnode); ++it) {
                key = (*it).first;
                if (!range.right.unbounded &&
                    btree_key_cmp(key, range.right.key.btree_key()) >= 0) {
                    break;
                }
                if (!cb->handle_pair(scoped_key_value_t(key, (*it).second,
                                                        movable_t<counted_buf_lock_t>(block)))) {
                    return false;
                }
            }
        } else {
            leaf_node_t::reverse_iterator it;
            if (range.right.unbounded) {
                it = leaf::rbegin(*lnode);
            } else {
                it = leaf::inclusive_upper_bound(range.right.key.btree_key(), *lnode);
            }
            for (/* assignment above */; it != leaf::rend(*lnode); ++it) {
                key = (*it).first;

                if (btree_key_cmp(key, range.left.btree_key()) <= 0) {
                    break;
                }

                if (!cb->handle_pair(scoped_key_value_t(key, (*it).second,
                                                        movable_t<counted_buf_lock_t>(block)))) {
                    return false;
                }
            }
        }
        return true;
    }
}<|MERGE_RESOLUTION|>--- conflicted
+++ resolved
@@ -23,31 +23,19 @@
     } else {
         counted_t<counted_buf_lock_t> root_block;
         {
-<<<<<<< HEAD
-            // RSI: This profile information might be wrong, because before it seems
-            // to measure how long it takes to acquire the block, but now (I think)
-            // it just measures how long it takes to "get in line" i.e. no time at
-            // all.
-=======
             // We know that `superblock` is already read-acquired because we call
             // get_block_id() above -- so `starter` won't measure time waiting for
             // the parent to become acquired.
->>>>>>> 1db2f996
             profile::starter_t starter("Acquire block for read.", cb->get_trace());
             root_block = make_counted<counted_buf_lock_t>(superblock->expose_buf(),
                                                           root_block_id,
                                                           alt_access_t::read);
-<<<<<<< HEAD
-        }
-        superblock->release();
-=======
             // Release the superblock ASAP because that's good.
             superblock->release();
             // Wait for read acquisition of the root block, so that `starter`'s
             // profiling information is correct.
             root_block->read_acq_signal()->wait();
         }
->>>>>>> 1db2f996
         return btree_depth_first_traversal(slice, std::move(root_block), range, cb,
                                            direction);
     }
@@ -58,11 +46,7 @@
                                  const key_range_t &range,
                                  depth_first_traversal_callback_t *cb,
                                  direction_t direction) {
-<<<<<<< HEAD
-    alt_buf_read_t read(block.get());
-=======
     buf_read_t read(block.get());
->>>>>>> 1db2f996
     const node_t *node = static_cast<const node_t *>(read.get_data_read());
     if (node::is_internal(node)) {
         const internal_node_t *inode = reinterpret_cast<const internal_node_t *>(node);
