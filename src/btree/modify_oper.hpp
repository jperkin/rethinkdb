--- conflicted
+++ resolved
@@ -29,16 +29,11 @@
     virtual MUSTUSE int compute_expected_change_count(block_size_t block_size) = 0;
 };
 
-<<<<<<< HEAD
-// Runs a btree_modify_oper_t.
-void run_btree_modify_oper(btree_modify_oper_t *oper, btree_slice_t *slice, const store_key_t &key, castime_t castime, order_token_t token);
-void run_btree_modify_oper(btree_modify_oper_t *oper, btree_slice_t *slice, const store_key_t &key, castime_t castime, order_token_t token,
-    transaction_t *txn, got_superblock_t& superblock);
-=======
 class sequence_group_t;
->>>>>>> 2a5908f2
-
 // Runs a btree_modify_oper_t.
 void run_btree_modify_oper(btree_modify_oper_t *oper, btree_slice_t *slice, sequence_group_t *seq_group, const store_key_t &key, castime_t castime, order_token_t token);
+void run_btree_modify_oper(btree_modify_oper_t *oper, btree_slice_t *slice, const store_key_t &key, castime_t castime,
+    transaction_t *txn, got_superblock_t& superblock);
+
 
 #endif // __BTREE_MODIFY_OPER_HPP__