--- conflicted
+++ resolved
@@ -1,10 +1,6 @@
 // Copyright 2010-2014 RethinkDB, all rights reserved.
 #include "buffer_cache/alt/alt.hpp"
-<<<<<<< HEAD
-#include "buffer_cache/alt/alt_blob.hpp"
-=======
 #include "buffer_cache/alt/blob.hpp"
->>>>>>> 1db2f996
 #include "containers/buffer_group.hpp"
 #include "containers/scoped.hpp"
 #include "unittest/gtest.hpp"
@@ -29,11 +25,7 @@
         : buf_(alloc_emptybuf(maxreflen), maxreflen), blob_(block_size_t::unsafe_make(4096),
                                                             buf_.data(), maxreflen) { }
 
-<<<<<<< HEAD
-    void check_region(alt_txn_t *txn, int64_t offset, int64_t size) {
-=======
     void check_region(txn_t *txn, int64_t offset, int64_t size) {
->>>>>>> 1db2f996
         SCOPED_TRACE("check_region");
         const int64_t expecteds_size = expected_.size();
         ASSERT_LE(0, offset);
@@ -45,11 +37,7 @@
 
         buffer_group_t bg;
         blob_acq_t bacq;
-<<<<<<< HEAD
-        blob_.expose_region(alt_buf_parent_t(txn), alt_access_t::read, offset, size,
-=======
         blob_.expose_region(buf_parent_t(txn), alt_access_t::read, offset, size,
->>>>>>> 1db2f996
                             &bg, &bacq);
 
         ASSERT_EQ(size, static_cast<int64_t>(bg.get_size()));
@@ -67,11 +55,7 @@
         ASSERT_EQ(e - p_orig, p - p_orig);
     }
 
-<<<<<<< HEAD
-    void check_normalization(alt_txn_t *txn) {
-=======
     void check_normalization(txn_t *txn) {
->>>>>>> 1db2f996
         size_t size = expected_.size();
         uint64_t rs = blob_.refsize(txn->cache()->get_block_size());
         size_t sizesize = buf_.size() <= 255 ? 1 : 2;
@@ -94,39 +78,23 @@
         }
     }
 
-<<<<<<< HEAD
-    void check(alt_txn_t *txn) {
-=======
     void check(txn_t *txn) {
->>>>>>> 1db2f996
         check_region(txn, 0, expected_.size());
         check_normalization(txn);
     }
 
-<<<<<<< HEAD
-    void append(alt_txn_t *txn, const std::string &x) {
-        SCOPED_TRACE(strprintf("append (%zu) ", x.size()) + std::string(x.begin(), x.begin() + std::min<size_t>(x.size(), 50)));
-        int64_t n = x.size();
-
-        blob_.append_region(alt_buf_parent_t(txn), n);
-=======
     void append(txn_t *txn, const std::string &x) {
         SCOPED_TRACE(strprintf("append (%zu) ", x.size()) + std::string(x.begin(), x.begin() + std::min<size_t>(x.size(), 50)));
         int64_t n = x.size();
 
         blob_.append_region(buf_parent_t(txn), n);
->>>>>>> 1db2f996
 
         ASSERT_EQ(static_cast<int64_t>(expected_.size() + n), blob_.valuesize());
 
         {
             buffer_group_t bg;
             blob_acq_t bacq;
-<<<<<<< HEAD
-            blob_.expose_region(alt_buf_parent_t(txn), alt_access_t::write,
-=======
             blob_.expose_region(buf_parent_t(txn), alt_access_t::write,
->>>>>>> 1db2f996
                                 expected_.size(), n, &bg, &bacq);
 
             ASSERT_EQ(static_cast<size_t>(n), bg.get_size());
@@ -142,30 +110,18 @@
         check(txn);
     }
 
-<<<<<<< HEAD
-    void prepend(alt_txn_t *txn, const std::string &x) {
-        SCOPED_TRACE(strprintf("prepend (%zu) ", x.size()) + std::string(x.begin(), x.begin() + std::min<size_t>(x.size(), 50)));
-        int64_t n = x.size();
-
-        blob_.prepend_region(alt_buf_parent_t(txn), n);
-=======
     void prepend(txn_t *txn, const std::string &x) {
         SCOPED_TRACE(strprintf("prepend (%zu) ", x.size()) + std::string(x.begin(), x.begin() + std::min<size_t>(x.size(), 50)));
         int64_t n = x.size();
 
         blob_.prepend_region(buf_parent_t(txn), n);
->>>>>>> 1db2f996
 
         ASSERT_EQ(static_cast<int64_t>(n + expected_.size()), blob_.valuesize());
 
         {
             buffer_group_t bg;
             blob_acq_t bacq;
-<<<<<<< HEAD
-            blob_.expose_region(alt_buf_parent_t(txn), alt_access_t::write, 0, n,
-=======
             blob_.expose_region(buf_parent_t(txn), alt_access_t::write, 0, n,
->>>>>>> 1db2f996
                                 &bg, &bacq);
 
             ASSERT_EQ(n, static_cast<int64_t>(bg.get_size()));
@@ -181,51 +137,29 @@
         check(txn);
     }
 
-<<<<<<< HEAD
-    void unprepend(alt_txn_t *txn, int64_t n) {
-        SCOPED_TRACE("unprepend " + strprintf("%" PRIi64, n));
-        ASSERT_LE(n, static_cast<int64_t>(expected_.size()));
-
-        blob_.unprepend_region(alt_buf_parent_t(txn), n);
-=======
     void unprepend(txn_t *txn, int64_t n) {
         SCOPED_TRACE("unprepend " + strprintf("%" PRIi64, n));
         ASSERT_LE(n, static_cast<int64_t>(expected_.size()));
 
         blob_.unprepend_region(buf_parent_t(txn), n);
->>>>>>> 1db2f996
         expected_.erase(0, n);
 
         check(txn);
     }
 
-<<<<<<< HEAD
-    void unappend(alt_txn_t *txn, int64_t n) {
-        SCOPED_TRACE("unappend " + strprintf("%" PRIi64, n));
-        ASSERT_LE(n, static_cast<int64_t>(expected_.size()));
-
-        blob_.unappend_region(alt_buf_parent_t(txn), n);
-=======
     void unappend(txn_t *txn, int64_t n) {
         SCOPED_TRACE("unappend " + strprintf("%" PRIi64, n));
         ASSERT_LE(n, static_cast<int64_t>(expected_.size()));
 
         blob_.unappend_region(buf_parent_t(txn), n);
->>>>>>> 1db2f996
         expected_.erase(expected_.size() - n);
 
         check(txn);
     }
 
-<<<<<<< HEAD
-    void clear(alt_txn_t *txn) {
-        SCOPED_TRACE("clear");
-        blob_.clear(alt_buf_parent_t(txn));
-=======
     void clear(txn_t *txn) {
         SCOPED_TRACE("clear");
         blob_.clear(buf_parent_t(txn));
->>>>>>> 1db2f996
         expected_.clear();
         check(txn);
     }
@@ -240,19 +174,11 @@
     blob_t blob_;
 };
 
-<<<<<<< HEAD
-void small_value_test(alt_cache_t *cache) {
-    SCOPED_TRACE("small_value_test");
-    UNUSED block_size_t block_size = cache->get_block_size();
-
-    alt_txn_t txn(cache, write_durability_t::SOFT, repli_timestamp_t::distant_past, 0);
-=======
 void small_value_test(cache_t *cache) {
     SCOPED_TRACE("small_value_test");
     UNUSED block_size_t block_size = cache->get_block_size();
 
     txn_t txn(cache, write_durability_t::SOFT, repli_timestamp_t::distant_past, 0);
->>>>>>> 1db2f996
 
     blob_tracker_t tk(251);
 
@@ -281,20 +207,11 @@
     tk.prepend(&txn, "");
 }
 
-<<<<<<< HEAD
-void small_value_boundary_test(alt_cache_t *cache) {
-    SCOPED_TRACE("small_value_boundary_test");
-    block_size_t block_size = cache->get_block_size();
-
-    alt_txn_t txn(cache, write_durability_t::SOFT,
-                  repli_timestamp_t::distant_past, 0);
-=======
 void small_value_boundary_test(cache_t *cache) {
     SCOPED_TRACE("small_value_boundary_test");
     block_size_t block_size = cache->get_block_size();
 
     txn_t txn(cache, write_durability_t::SOFT, repli_timestamp_t::distant_past, 0);
->>>>>>> 1db2f996
 
     blob_tracker_t tk(251);
 
@@ -342,21 +259,13 @@
     ASSERT_EQ(1u, tk.refsize(block_size));
 }
 
-<<<<<<< HEAD
-void special_4080_prepend_4081_test(alt_cache_t *cache) {
-=======
 void special_4080_prepend_4081_test(cache_t *cache) {
->>>>>>> 1db2f996
     SCOPED_TRACE("special_4080_prepend_4081_test");
     block_size_t block_size = cache->get_block_size();
 
     ASSERT_EQ(static_cast<size_t>(size_after_magic), block_size.value() - sizeof(block_magic_t));
 
-<<<<<<< HEAD
-    alt_txn_t txn(cache, write_durability_t::SOFT, repli_timestamp_t::distant_past, 0);
-=======
     txn_t txn(cache, write_durability_t::SOFT, repli_timestamp_t::distant_past, 0);
->>>>>>> 1db2f996
 
     blob_tracker_t tk(251);
 
@@ -366,15 +275,9 @@
 }
 
 // Regression test - these magic numbers caused failures previously.
-<<<<<<< HEAD
-void special_4161600_prepend_12484801_test(alt_cache_t *cache) {
-    SCOPED_TRACE("special_4080_prepend_4081_test");
-    alt_txn_t txn(cache, write_durability_t::SOFT, repli_timestamp_t::distant_past, 0);
-=======
 void special_4161600_prepend_12484801_test(cache_t *cache) {
     SCOPED_TRACE("special_4080_prepend_4081_test");
     txn_t txn(cache, write_durability_t::SOFT, repli_timestamp_t::distant_past, 0);
->>>>>>> 1db2f996
 
     blob_tracker_t tk(251);
 
@@ -391,17 +294,10 @@
     step_t(int64_t _size, bool _prepend) : size(_size), prepend(_prepend) { }
 };
 
-<<<<<<< HEAD
-void general_journey_test(alt_cache_t *cache, const std::vector<step_t>& steps) {
-    UNUSED block_size_t block_size = cache->get_block_size();
-
-    alt_txn_t txn(cache, write_durability_t::SOFT, repli_timestamp_t::distant_past, 0);
-=======
 void general_journey_test(cache_t *cache, const std::vector<step_t>& steps) {
     UNUSED block_size_t block_size = cache->get_block_size();
 
     txn_t txn(cache, write_durability_t::SOFT, repli_timestamp_t::distant_past, 0);
->>>>>>> 1db2f996
     blob_tracker_t tk(251);
 
     char v = 'A';
@@ -432,11 +328,7 @@
     tk.unappend(&txn, size);
 }
 
-<<<<<<< HEAD
-void combinations_test(alt_cache_t *cache) {
-=======
 void combinations_test(cache_t *cache) {
->>>>>>> 1db2f996
     SCOPED_TRACE("combinations_test");
 
     int64_t inline_sz = size_after_magic * ((250 - 1 - 8 - 8) / sizeof(block_id_t));
@@ -475,11 +367,7 @@
 }
 
 
-<<<<<<< HEAD
-void run_tests(alt_cache_t *cache) {
-=======
 void run_tests(cache_t *cache) {
->>>>>>> 1db2f996
     // The tests above hard-code constants related to these numbers.
     EXPECT_EQ(251, blob::btree_maxreflen);
     EXPECT_EQ(4u, sizeof(block_magic_t));
@@ -505,15 +393,9 @@
             &file_opener,
             &get_global_perfmon_collection());
 
-<<<<<<< HEAD
-    alt_cache_t cache(&log_serializer,
-                      alt_cache_config_t(),
-                      &get_global_perfmon_collection());
-=======
     cache_t cache(&log_serializer,
                   alt_cache_config_t(),
                   &get_global_perfmon_collection());
->>>>>>> 1db2f996
 
     run_tests(&cache);
 }
