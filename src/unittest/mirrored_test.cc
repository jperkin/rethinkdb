#include "errors.hpp"
#include "unittest/gtest.hpp"
#include "unittest/server_test_helper.hpp"
#include "unittest/unittest_utils.hpp"

namespace unittest {

struct mirrored_tester_t : public server_test_helper_t {
protected:
    void run_tests(cache_t *cache) {
        // for now this test doesn't work as it should, so turn it off
        trace_call(test_read_ahead_checks_free_list, cache);
    }
private:
    void test_read_ahead_checks_free_list(cache_t *cache) {
        // Scenario:
        //   t0:create+release(A)
        //   t1:acqw+mark_deleted+release(A)
        //   cache:read_ahead(A) (writeback hasn't flushed the data yet)
        //   assert that A is not in the cache
        //
        // If cache:read_ahead doesn't check whether A has been deleted, but not flushed,
        // it will create a new inner_buf for A with stale data and it will mess things
        // up later on allocate, because A is still in the free-list.
        //
        // Also, since we are using fake_buf below, which doesn't contain the block_id/transaction_id,
        // we will get an assertion failure during mc_inner_buf creation, but since creating it is a
        // bug in the first place, it's fine to do so in this test (although I'm definitely not proud
        // of doing so).
<<<<<<< HEAD
        transaction_t t0(cache, rwi_write, 0, repli_timestamp_t::distant_past(), order_token_t::ignore);
=======
        transactor_t t0(cache, rwi_write, 0, repli_timestamp_t::distant_past, order_token_t::ignore);
>>>>>>> d9becd46
        block_id_t block_A, block_B;
        create_two_blocks(&t0, block_A, block_B);

<<<<<<< HEAD
        transaction_t t1(cache, rwi_write, 0, repli_timestamp_t::distant_past(), order_token_t::ignore);
=======
        transactor_t t1(cache, rwi_write, 0, repli_timestamp_t::distant_past, order_token_t::ignore);
>>>>>>> d9becd46

        buf_t *buf1_A = acq(&t1, block_A, rwi_write);
        buf1_A->mark_deleted(false);
        buf1_A->release();

        // create a fake buffer (be careful with populating it with data
        void *fake_buf = serializer->malloc();
        buf_data_t *ser_data = ptr_cast<buf_data_t>(fake_buf);
        ser_data--;
        ser_data->block_id = serializer->translate_block_id(block_A);
        ser_data->transaction_id = 1;

        EXPECT_FALSE(cache->contains_block(block_A));
        cache->offer_read_ahead_buf(block_A, ser_data + 1, repli_timestamp_t::distant_past);
        EXPECT_FALSE(cache->contains_block(block_A));
    }
};

TEST(MirroredTest, all_tests) {
    mirrored_tester_t().run();
}

}
<|MERGE_RESOLUTION|>--- conflicted
+++ resolved
@@ -27,19 +27,11 @@
         // we will get an assertion failure during mc_inner_buf creation, but since creating it is a
         // bug in the first place, it's fine to do so in this test (although I'm definitely not proud
         // of doing so).
-<<<<<<< HEAD
-        transaction_t t0(cache, rwi_write, 0, repli_timestamp_t::distant_past(), order_token_t::ignore);
-=======
-        transactor_t t0(cache, rwi_write, 0, repli_timestamp_t::distant_past, order_token_t::ignore);
->>>>>>> d9becd46
+        transaction_t t0(cache, rwi_write, 0, repli_timestamp_t::distant_past, order_token_t::ignore);
         block_id_t block_A, block_B;
         create_two_blocks(&t0, block_A, block_B);
 
-<<<<<<< HEAD
-        transaction_t t1(cache, rwi_write, 0, repli_timestamp_t::distant_past(), order_token_t::ignore);
-=======
-        transactor_t t1(cache, rwi_write, 0, repli_timestamp_t::distant_past, order_token_t::ignore);
->>>>>>> d9becd46
+        transaction_t t1(cache, rwi_write, 0, repli_timestamp_t::distant_past, order_token_t::ignore);
 
         buf_t *buf1_A = acq(&t1, block_A, rwi_write);
         buf1_A->mark_deleted(false);
