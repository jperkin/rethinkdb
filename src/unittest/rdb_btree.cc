// Copyright 2010-2014 RethinkDB, all rights reserved.
#include <functional>

#include "arch/io/disk.hpp"
#include "arch/runtime/coroutines.hpp"
#include "arch/timing.hpp"
#include "btree/btree_store.hpp"
#include "btree/operations.hpp"
#include "containers/archive/boost_types.hpp"
#include "rdb_protocol/btree.hpp"
#include "rdb_protocol/pb_utils.hpp"
#include "rdb_protocol/protocol.hpp"
#include "rdb_protocol/sym.hpp"
#include "serializer/config.hpp"
#include "unittest/gtest.hpp"
#include "unittest/unittest_utils.hpp"
#include "rdb_protocol/minidriver.hpp"

// RSI: This used to be 1000.  We made it 100 because right now we don't support soft
// durability and that makes the test be slow.
#define TOTAL_KEYS_TO_INSERT 100
#define MAX_RETRIES_FOR_SINDEX_POSTCONSTRUCT 5

namespace unittest {

void insert_rows(int start, int finish, btree_store_t<rdb_protocol_t> *store) {
    guarantee(start <= finish);
    for (int i = start; i < finish; ++i) {
        cond_t dummy_interruptor;
<<<<<<< HEAD
        scoped_ptr_t<alt_txn_t> txn;
=======
        scoped_ptr_t<txn_t> txn;
>>>>>>> 1db2f996
        scoped_ptr_t<real_superblock_t> superblock;
        write_token_pair_t token_pair;
        store->new_write_token_pair(&token_pair);
        store->acquire_superblock_for_write(
            repli_timestamp_t::invalid,
            1, write_durability_t::SOFT,
            &token_pair, &txn, &superblock, &dummy_interruptor);
        block_id_t sindex_block_id = superblock->get_sindex_block_id();

        std::string data = strprintf("{\"id\" : %d, \"sid\" : %d}", i, i * i);
        point_write_response_t response;

        store_key_t pk(make_counted<const ql::datum_t>(static_cast<double>(i))->print_primary());
        rdb_modification_report_t mod_report(pk);
        rdb_set(pk,
                make_counted<ql::datum_t>(scoped_cJSON_t(cJSON_Parse(data.c_str()))),
                false, store->btree.get(), repli_timestamp_t::invalid,
                superblock.get(), &response, &mod_report.info,
                static_cast<profile::trace_t *>(NULL));

        {
<<<<<<< HEAD
            scoped_ptr_t<alt_buf_lock_t> sindex_block;

            store->acquire_sindex_block_for_write(
                    superblock->expose_buf(), &sindex_block, sindex_block_id);
            btree_store_t<rdb_protocol_t>::sindex_access_vector_t sindexes;
            store->acquire_post_constructed_sindex_superblocks_for_write(
                     sindex_block.get(),
=======
            buf_lock_t sindex_block
                = store->acquire_sindex_block_for_write(superblock->expose_buf(),
                                                        sindex_block_id);
            btree_store_t<rdb_protocol_t>::sindex_access_vector_t sindexes;
            store->acquire_post_constructed_sindex_superblocks_for_write(
                     &sindex_block,
>>>>>>> 1db2f996
                     &sindexes);
            rdb_update_sindexes(sindexes, &mod_report, txn.get());

            mutex_t::acq_t acq;
            store->lock_sindex_queue(&sindex_block, &acq);

            write_message_t wm;
            wm << rdb_sindex_change_t(mod_report);

            store->sindex_queue_push(wm, &acq);
        }
    }
}

void insert_rows_and_pulse_when_done(int start, int finish,
        btree_store_t<rdb_protocol_t> *store, cond_t *pulse_when_done) {
    insert_rows(start, finish, store);
    pulse_when_done->pulse();
}

std::string create_sindex(btree_store_t<rdb_protocol_t> *store) {
    cond_t dummy_interruptor;
    std::string sindex_id = uuid_to_str(generate_uuid());
    write_token_pair_t token_pair;
    store->new_write_token_pair(&token_pair);

<<<<<<< HEAD
    scoped_ptr_t<alt_txn_t> txn;
=======
    scoped_ptr_t<txn_t> txn;
>>>>>>> 1db2f996
    scoped_ptr_t<real_superblock_t> super_block;

    store->acquire_superblock_for_write(repli_timestamp_t::invalid,
                                        1, write_durability_t::SOFT,
                                        &token_pair, &txn, &super_block,
                                        &dummy_interruptor);

    ql::sym_t one(1);
    ql::protob_t<const Term> mapping = ql::r::var(one)["sid"].release_counted();
    ql::map_wire_func_t m(mapping, make_vector(one), get_backtrace(mapping));

    sindex_multi_bool_t multi_bool = sindex_multi_bool_t::SINGLE;

    write_message_t wm;
    wm << m;
    wm << multi_bool;

    vector_stream_t stream;
    int res = send_write_message(&stream, &wm);
    guarantee(res == 0);

<<<<<<< HEAD
    scoped_ptr_t<alt_buf_lock_t> sindex_block;
    store->acquire_sindex_block_for_write(super_block->expose_buf(),
                                          &sindex_block,
                                          super_block->get_sindex_block_id());
    UNUSED bool b = store->add_sindex(
            sindex_id,
            stream.vector(),
            sindex_block.get());
=======
    buf_lock_t sindex_block
        = store->acquire_sindex_block_for_write(super_block->expose_buf(),
                                                super_block->get_sindex_block_id());
    UNUSED bool b = store->add_sindex(
            sindex_id,
            stream.vector(),
            &sindex_block);
>>>>>>> 1db2f996
    return sindex_id;
}

void drop_sindex(btree_store_t<rdb_protocol_t> *store,
                 const std::string &sindex_id) {
    cond_t dummy_interruptor;
    write_token_pair_t token_pair;
    store->new_write_token_pair(&token_pair);

<<<<<<< HEAD
    scoped_ptr_t<alt_txn_t> txn;
=======
    scoped_ptr_t<txn_t> txn;
>>>>>>> 1db2f996
    scoped_ptr_t<real_superblock_t> super_block;

    store->acquire_superblock_for_write(repli_timestamp_t::invalid,
                                        1, write_durability_t::SOFT, &token_pair,
                                        &txn, &super_block, &dummy_interruptor);

    value_sizer_t<rdb_value_t> sizer(store->cache->get_block_size());
    rdb_value_deleter_t deleter;

<<<<<<< HEAD
    scoped_ptr_t<alt_buf_lock_t> sindex_block;
    store->acquire_sindex_block_for_write(super_block->expose_buf(),
                                          &sindex_block,
                                          super_block->get_sindex_block_id());
    store->drop_sindex(
            sindex_id,
            sindex_block.get(),
=======
    buf_lock_t sindex_block
        = store->acquire_sindex_block_for_write(super_block->expose_buf(),
                                                super_block->get_sindex_block_id());
    store->drop_sindex(
            sindex_id,
            &sindex_block,
>>>>>>> 1db2f996
            &sizer,
            &deleter,
            &dummy_interruptor);
}

void bring_sindexes_up_to_date(
        btree_store_t<rdb_protocol_t> *store, std::string sindex_id) {
    cond_t dummy_interruptor;
    write_token_pair_t token_pair;
    store->new_write_token_pair(&token_pair);

<<<<<<< HEAD
    scoped_ptr_t<alt_txn_t> txn;
=======
    scoped_ptr_t<txn_t> txn;
>>>>>>> 1db2f996
    scoped_ptr_t<real_superblock_t> super_block;
    store->acquire_superblock_for_write(repli_timestamp_t::invalid,
                                        1, write_durability_t::SOFT,
                                        &token_pair, &txn, &super_block, &dummy_interruptor);

<<<<<<< HEAD
    scoped_ptr_t<alt_buf_lock_t> sindex_block;
    store->acquire_sindex_block_for_write(
            super_block->expose_buf(),
            &sindex_block,
            super_block->get_sindex_block_id());
=======
    buf_lock_t sindex_block
        = store->acquire_sindex_block_for_write(super_block->expose_buf(),
                                                super_block->get_sindex_block_id());
>>>>>>> 1db2f996

    std::set<std::string> created_sindexes;
    created_sindexes.insert(sindex_id);

    rdb_protocol_details::bring_sindexes_up_to_date(created_sindexes, store,
<<<<<<< HEAD
                                                    sindex_block.get());
=======
                                                    &sindex_block);
>>>>>>> 1db2f996
    nap(1000);
}

void spawn_writes_and_bring_sindexes_up_to_date(btree_store_t<rdb_protocol_t> *store,
        std::string sindex_id, cond_t *background_inserts_done) {
    cond_t dummy_interruptor;
    write_token_pair_t token_pair;
    store->new_write_token_pair(&token_pair);

<<<<<<< HEAD
    scoped_ptr_t<alt_txn_t> txn;
=======
    scoped_ptr_t<txn_t> txn;
>>>>>>> 1db2f996
    scoped_ptr_t<real_superblock_t> super_block;
    store->acquire_superblock_for_write(
        repli_timestamp_t::invalid,
        1, write_durability_t::SOFT,
        &token_pair, &txn, &super_block, &dummy_interruptor);

<<<<<<< HEAD
    scoped_ptr_t<alt_buf_lock_t> sindex_block;
    store->acquire_sindex_block_for_write(
            super_block->expose_buf(),
            &sindex_block,
            super_block->get_sindex_block_id());
=======
    buf_lock_t sindex_block
        = store->acquire_sindex_block_for_write(super_block->expose_buf(),
                                                super_block->get_sindex_block_id());
>>>>>>> 1db2f996

    coro_t::spawn_sometime(std::bind(&insert_rows_and_pulse_when_done,
                (TOTAL_KEYS_TO_INSERT * 9) / 10, TOTAL_KEYS_TO_INSERT,
                store, background_inserts_done));

    std::set<std::string> created_sindexes;
    created_sindexes.insert(sindex_id);

    rdb_protocol_details::bring_sindexes_up_to_date(created_sindexes, store,
<<<<<<< HEAD
                                                    sindex_block.get());
=======
                                                    &sindex_block);
>>>>>>> 1db2f996
}

void _check_keys_are_present(btree_store_t<rdb_protocol_t> *store,
        std::string sindex_id) {
    cond_t dummy_interruptor;
    for (int i = 0; i < TOTAL_KEYS_TO_INSERT; ++i) {
        read_token_pair_t token_pair;
        store->new_read_token_pair(&token_pair);

<<<<<<< HEAD
        scoped_ptr_t<alt_txn_t> txn;
=======
        scoped_ptr_t<txn_t> txn;
>>>>>>> 1db2f996
        scoped_ptr_t<real_superblock_t> super_block;

        store->acquire_superblock_for_read(
                &token_pair.main_read_token, &txn, &super_block,
                &dummy_interruptor, true);

        scoped_ptr_t<real_superblock_t> sindex_sb;

        bool sindex_exists = store->acquire_sindex_superblock_for_read(
                sindex_id,
                super_block->get_sindex_block_id(),
                super_block->expose_buf(),
                &sindex_sb,
                static_cast<std::vector<char>*>(NULL));
        ASSERT_TRUE(sindex_exists);

        rdb_protocol_t::rget_read_response_t res;
        double ii = i * i;
        /* The only thing this does is have a NULL scoped_ptr_t<trace_t> in it
         * which prevents to profiling code from crashing. */
        ql::env_t dummy_env(NULL);
        rdb_rget_slice(
            store->get_sindex_slice(sindex_id),
            rdb_protocol_t::sindex_key_range(
                store_key_t(make_counted<const ql::datum_t>(ii)->print_primary()),
                store_key_t(make_counted<const ql::datum_t>(ii)->print_primary())),
            sindex_sb.get(),
            &dummy_env, // env_t
            ql::batchspec_t::user(ql::batch_type_t::NORMAL,
                                  counted_t<const ql::datum_t>()),
            rdb_protocol_details::transform_t(),
            boost::optional<rdb_protocol_details::terminal_t>(),
            sorting_t::ASCENDING,
            &res);

        rdb_protocol_t::rget_read_response_t::stream_t *stream
            = boost::get<rdb_protocol_t::rget_read_response_t::stream_t>(&res.result);
        ASSERT_TRUE(stream != NULL);
        ASSERT_EQ(1ul, stream->size());

        std::string expected_data = strprintf("{\"id\" : %d, \"sid\" : %d}", i, i * i);
        scoped_cJSON_t expected_value(cJSON_Parse(expected_data.c_str()));
        ASSERT_EQ(ql::datum_t(expected_value.get()), *stream->front().data);
    }
}

void check_keys_are_present(btree_store_t<rdb_protocol_t> *store,
        std::string sindex_id) {
    for (int i = 0; i < MAX_RETRIES_FOR_SINDEX_POSTCONSTRUCT; ++i) {
        try {
            _check_keys_are_present(store, sindex_id);
        } catch (const sindex_not_post_constructed_exc_t&) { }
        /* Unfortunately we don't have an easy way right now to tell if the
         * sindex has actually been postconstructed so we just need to
         * check by polling. */
        nap(100);
    }
}

void _check_keys_are_NOT_present(btree_store_t<rdb_protocol_t> *store,
        std::string sindex_id) {
    /* Check that we don't have any of the keys (we just deleted them all) */
    cond_t dummy_interruptor;
    for (int i = 0; i < TOTAL_KEYS_TO_INSERT; ++i) {
        read_token_pair_t token_pair;
        store->new_read_token_pair(&token_pair);

<<<<<<< HEAD
        scoped_ptr_t<alt_txn_t> txn;
=======
        scoped_ptr_t<txn_t> txn;
>>>>>>> 1db2f996
        scoped_ptr_t<real_superblock_t> super_block;

        store->acquire_superblock_for_read(
                &token_pair.main_read_token, &txn, &super_block,
                &dummy_interruptor, true);

        scoped_ptr_t<real_superblock_t> sindex_sb;

        bool sindex_exists = store->acquire_sindex_superblock_for_read(
                sindex_id,
                super_block->get_sindex_block_id(),
                super_block->expose_buf(),
                &sindex_sb,
                static_cast<std::vector<char>*>(NULL));
        ASSERT_TRUE(sindex_exists);

        rdb_protocol_t::rget_read_response_t res;
        double ii = i * i;
        /* The only thing this does is have a NULL scoped_ptr_t<trace_t> in it
         * which prevents to profiling code from crashing. */
        ql::env_t dummy_env(NULL);
        rdb_rget_slice(
            store->get_sindex_slice(sindex_id),
            rdb_protocol_t::sindex_key_range(
                store_key_t(make_counted<const ql::datum_t>(ii)->print_primary()),
                store_key_t(make_counted<const ql::datum_t>(ii)->print_primary())),
            sindex_sb.get(),
            &dummy_env, // env_t
            ql::batchspec_t::user(ql::batch_type_t::NORMAL,
                                  counted_t<const ql::datum_t>()),
            rdb_protocol_details::transform_t(),
            boost::optional<rdb_protocol_details::terminal_t>(),
            sorting_t::ASCENDING,
            &res);

        rdb_protocol_t::rget_read_response_t::stream_t *stream
            = boost::get<rdb_protocol_t::rget_read_response_t::stream_t>(&res.result);
        ASSERT_TRUE(stream != NULL);
        ASSERT_EQ(0ul, stream->size());
    }
}

void check_keys_are_NOT_present(btree_store_t<rdb_protocol_t> *store,
        std::string sindex_id) {
    for (int i = 0; i < MAX_RETRIES_FOR_SINDEX_POSTCONSTRUCT; ++i) {
        try {
            _check_keys_are_NOT_present(store, sindex_id);
        } catch (const sindex_not_post_constructed_exc_t&) { }
        /* Unfortunately we don't have an easy way right now to tell if the
         * sindex has actually been postconstructed so we just need to
         * check by polling. */
        nap(100);
    }
}

void run_sindex_post_construction() {
    recreate_temporary_directory(base_path_t("."));
    temp_file_t temp_file;

    io_backender_t io_backender(file_direct_io_mode_t::buffered_desired);

    filepath_file_opener_t file_opener(temp_file.name(), &io_backender);
    standard_serializer_t::create(
        &file_opener,
        standard_serializer_t::static_config_t());

    standard_serializer_t serializer(
        standard_serializer_t::dynamic_config_t(),
        &file_opener,
        &get_global_perfmon_collection());

    rdb_protocol_t::store_t store(
            &serializer,
            "unit_test_store",
            GIGABYTE,
            true,
            &get_global_perfmon_collection(),
            NULL,
            &io_backender,
            base_path_t("."));

    cond_t dummy_interruptor;

    insert_rows(0, (TOTAL_KEYS_TO_INSERT * 9) / 10, &store);

    std::string sindex_id = create_sindex(&store);

    cond_t background_inserts_done;
    spawn_writes_and_bring_sindexes_up_to_date(&store, sindex_id,
            &background_inserts_done);
    background_inserts_done.wait();

    check_keys_are_present(&store, sindex_id);
}

TEST(RDBBtree, SindexPostConstruct) {
    run_in_thread_pool(&run_sindex_post_construction);
}

void run_erase_range_test() {
    recreate_temporary_directory(base_path_t("."));
    temp_file_t temp_file;

    io_backender_t io_backender(file_direct_io_mode_t::buffered_desired);

    filepath_file_opener_t file_opener(temp_file.name(), &io_backender);
    standard_serializer_t::create(
        &file_opener,
        standard_serializer_t::static_config_t());

    standard_serializer_t serializer(
        standard_serializer_t::dynamic_config_t(),
        &file_opener,
        &get_global_perfmon_collection());

    rdb_protocol_t::store_t store(
            &serializer,
            "unit_test_store",
            GIGABYTE,
            true,
            &get_global_perfmon_collection(),
            NULL,
            &io_backender,
            base_path_t("."));

    cond_t dummy_interruptor;

    insert_rows(0, (TOTAL_KEYS_TO_INSERT * 9) / 10, &store);

    std::string sindex_id = create_sindex(&store);

    cond_t background_inserts_done;
    spawn_writes_and_bring_sindexes_up_to_date(&store, sindex_id,
            &background_inserts_done);
    background_inserts_done.wait();

    check_keys_are_present(&store, sindex_id);

    {
        /* Now we erase all of the keys we just inserted. */
        write_token_pair_t token_pair;
        store.new_write_token_pair(&token_pair);

<<<<<<< HEAD
        scoped_ptr_t<alt_txn_t> txn;
=======
        scoped_ptr_t<txn_t> txn;
>>>>>>> 1db2f996
        scoped_ptr_t<real_superblock_t> super_block;
        store.acquire_superblock_for_write(repli_timestamp_t::invalid,
                                           1,
                                           write_durability_t::SOFT,
                                           &token_pair,
                                           &txn,
                                           &super_block,
                                           &dummy_interruptor);

        const hash_region_t<key_range_t> test_range = hash_region_t<key_range_t>::universe();
        rdb_protocol_details::range_key_tester_t tester(&test_range);
<<<<<<< HEAD
        scoped_ptr_t<alt_buf_lock_t> sindex_block;
        store.acquire_sindex_block_for_write(
            super_block->expose_buf(),
            &sindex_block,
            super_block->get_sindex_block_id());
        rdb_erase_range(store.btree.get(), &tester,
                        key_range_t::universe(),
                        sindex_block.get(),
=======
        buf_lock_t sindex_block
            = store.acquire_sindex_block_for_write(super_block->expose_buf(),
                                                   super_block->get_sindex_block_id());
        rdb_erase_range(store.btree.get(), &tester,
                        key_range_t::universe(),
                        &sindex_block,
>>>>>>> 1db2f996
                        super_block.get(), &store,
                        &dummy_interruptor);
    }

    check_keys_are_NOT_present(&store, sindex_id);
}

TEST(RDBBtree, SindexEraseRange) {
    run_in_thread_pool(&run_erase_range_test);
}

void run_sindex_interruption_via_drop_test() {
    recreate_temporary_directory(base_path_t("."));
    temp_file_t temp_file;

    io_backender_t io_backender(file_direct_io_mode_t::buffered_desired);

    filepath_file_opener_t file_opener(temp_file.name(), &io_backender);
    standard_serializer_t::create(
        &file_opener,
        standard_serializer_t::static_config_t());

    standard_serializer_t serializer(
        standard_serializer_t::dynamic_config_t(),
        &file_opener,
        &get_global_perfmon_collection());

    rdb_protocol_t::store_t store(
            &serializer,
            "unit_test_store",
            GIGABYTE,
            true,
            &get_global_perfmon_collection(),
            NULL,
            &io_backender,
            base_path_t("."));

    cond_t dummy_interruptor;

    insert_rows(0, (TOTAL_KEYS_TO_INSERT * 9) / 10, &store);

    std::string sindex_id = create_sindex(&store);

    cond_t background_inserts_done;
    spawn_writes_and_bring_sindexes_up_to_date(&store, sindex_id,
            &background_inserts_done);

    drop_sindex(&store, sindex_id);
    background_inserts_done.wait();
}

TEST(RDBBtree, SindexInterruptionViaDrop) {
    run_in_thread_pool(&run_sindex_interruption_via_drop_test);
}

void run_sindex_interruption_via_store_delete() {
    recreate_temporary_directory(base_path_t("."));
    temp_file_t temp_file;

    io_backender_t io_backender(file_direct_io_mode_t::buffered_desired);

    filepath_file_opener_t file_opener(temp_file.name(), &io_backender);
    standard_serializer_t::create(
        &file_opener,
        standard_serializer_t::static_config_t());

    standard_serializer_t serializer(
        standard_serializer_t::dynamic_config_t(),
        &file_opener,
        &get_global_perfmon_collection());

    scoped_ptr_t<rdb_protocol_t::store_t> store(
            new rdb_protocol_t::store_t(
            &serializer,
            "unit_test_store",
            GIGABYTE,
            true,
            &get_global_perfmon_collection(),
            NULL,
            &io_backender,
            base_path_t(".")));

    cond_t dummy_interruptor;

    insert_rows(0, (TOTAL_KEYS_TO_INSERT * 9) / 10, store.get());

    std::string sindex_id = create_sindex(store.get());

    bring_sindexes_up_to_date(store.get(), sindex_id);

    store.reset();
}

TEST(RDBBtree, SindexInterruptionViaStoreDelete) {
    run_in_thread_pool(&run_sindex_interruption_via_store_delete);
}

} //namespace unittest<|MERGE_RESOLUTION|>--- conflicted
+++ resolved
@@ -27,11 +27,7 @@
     guarantee(start <= finish);
     for (int i = start; i < finish; ++i) {
         cond_t dummy_interruptor;
-<<<<<<< HEAD
-        scoped_ptr_t<alt_txn_t> txn;
-=======
         scoped_ptr_t<txn_t> txn;
->>>>>>> 1db2f996
         scoped_ptr_t<real_superblock_t> superblock;
         write_token_pair_t token_pair;
         store->new_write_token_pair(&token_pair);
@@ -53,22 +49,12 @@
                 static_cast<profile::trace_t *>(NULL));
 
         {
-<<<<<<< HEAD
-            scoped_ptr_t<alt_buf_lock_t> sindex_block;
-
-            store->acquire_sindex_block_for_write(
-                    superblock->expose_buf(), &sindex_block, sindex_block_id);
-            btree_store_t<rdb_protocol_t>::sindex_access_vector_t sindexes;
-            store->acquire_post_constructed_sindex_superblocks_for_write(
-                     sindex_block.get(),
-=======
             buf_lock_t sindex_block
                 = store->acquire_sindex_block_for_write(superblock->expose_buf(),
                                                         sindex_block_id);
             btree_store_t<rdb_protocol_t>::sindex_access_vector_t sindexes;
             store->acquire_post_constructed_sindex_superblocks_for_write(
                      &sindex_block,
->>>>>>> 1db2f996
                      &sindexes);
             rdb_update_sindexes(sindexes, &mod_report, txn.get());
 
@@ -95,11 +81,7 @@
     write_token_pair_t token_pair;
     store->new_write_token_pair(&token_pair);
 
-<<<<<<< HEAD
-    scoped_ptr_t<alt_txn_t> txn;
-=======
     scoped_ptr_t<txn_t> txn;
->>>>>>> 1db2f996
     scoped_ptr_t<real_superblock_t> super_block;
 
     store->acquire_superblock_for_write(repli_timestamp_t::invalid,
@@ -121,16 +103,6 @@
     int res = send_write_message(&stream, &wm);
     guarantee(res == 0);
 
-<<<<<<< HEAD
-    scoped_ptr_t<alt_buf_lock_t> sindex_block;
-    store->acquire_sindex_block_for_write(super_block->expose_buf(),
-                                          &sindex_block,
-                                          super_block->get_sindex_block_id());
-    UNUSED bool b = store->add_sindex(
-            sindex_id,
-            stream.vector(),
-            sindex_block.get());
-=======
     buf_lock_t sindex_block
         = store->acquire_sindex_block_for_write(super_block->expose_buf(),
                                                 super_block->get_sindex_block_id());
@@ -138,7 +110,6 @@
             sindex_id,
             stream.vector(),
             &sindex_block);
->>>>>>> 1db2f996
     return sindex_id;
 }
 
@@ -148,11 +119,7 @@
     write_token_pair_t token_pair;
     store->new_write_token_pair(&token_pair);
 
-<<<<<<< HEAD
-    scoped_ptr_t<alt_txn_t> txn;
-=======
     scoped_ptr_t<txn_t> txn;
->>>>>>> 1db2f996
     scoped_ptr_t<real_superblock_t> super_block;
 
     store->acquire_superblock_for_write(repli_timestamp_t::invalid,
@@ -162,22 +129,12 @@
     value_sizer_t<rdb_value_t> sizer(store->cache->get_block_size());
     rdb_value_deleter_t deleter;
 
-<<<<<<< HEAD
-    scoped_ptr_t<alt_buf_lock_t> sindex_block;
-    store->acquire_sindex_block_for_write(super_block->expose_buf(),
-                                          &sindex_block,
-                                          super_block->get_sindex_block_id());
-    store->drop_sindex(
-            sindex_id,
-            sindex_block.get(),
-=======
     buf_lock_t sindex_block
         = store->acquire_sindex_block_for_write(super_block->expose_buf(),
                                                 super_block->get_sindex_block_id());
     store->drop_sindex(
             sindex_id,
             &sindex_block,
->>>>>>> 1db2f996
             &sizer,
             &deleter,
             &dummy_interruptor);
@@ -189,37 +146,21 @@
     write_token_pair_t token_pair;
     store->new_write_token_pair(&token_pair);
 
-<<<<<<< HEAD
-    scoped_ptr_t<alt_txn_t> txn;
-=======
     scoped_ptr_t<txn_t> txn;
->>>>>>> 1db2f996
     scoped_ptr_t<real_superblock_t> super_block;
     store->acquire_superblock_for_write(repli_timestamp_t::invalid,
                                         1, write_durability_t::SOFT,
                                         &token_pair, &txn, &super_block, &dummy_interruptor);
 
-<<<<<<< HEAD
-    scoped_ptr_t<alt_buf_lock_t> sindex_block;
-    store->acquire_sindex_block_for_write(
-            super_block->expose_buf(),
-            &sindex_block,
-            super_block->get_sindex_block_id());
-=======
     buf_lock_t sindex_block
         = store->acquire_sindex_block_for_write(super_block->expose_buf(),
                                                 super_block->get_sindex_block_id());
->>>>>>> 1db2f996
 
     std::set<std::string> created_sindexes;
     created_sindexes.insert(sindex_id);
 
     rdb_protocol_details::bring_sindexes_up_to_date(created_sindexes, store,
-<<<<<<< HEAD
-                                                    sindex_block.get());
-=======
                                                     &sindex_block);
->>>>>>> 1db2f996
     nap(1000);
 }
 
@@ -229,28 +170,16 @@
     write_token_pair_t token_pair;
     store->new_write_token_pair(&token_pair);
 
-<<<<<<< HEAD
-    scoped_ptr_t<alt_txn_t> txn;
-=======
     scoped_ptr_t<txn_t> txn;
->>>>>>> 1db2f996
     scoped_ptr_t<real_superblock_t> super_block;
     store->acquire_superblock_for_write(
         repli_timestamp_t::invalid,
         1, write_durability_t::SOFT,
         &token_pair, &txn, &super_block, &dummy_interruptor);
 
-<<<<<<< HEAD
-    scoped_ptr_t<alt_buf_lock_t> sindex_block;
-    store->acquire_sindex_block_for_write(
-            super_block->expose_buf(),
-            &sindex_block,
-            super_block->get_sindex_block_id());
-=======
     buf_lock_t sindex_block
         = store->acquire_sindex_block_for_write(super_block->expose_buf(),
                                                 super_block->get_sindex_block_id());
->>>>>>> 1db2f996
 
     coro_t::spawn_sometime(std::bind(&insert_rows_and_pulse_when_done,
                 (TOTAL_KEYS_TO_INSERT * 9) / 10, TOTAL_KEYS_TO_INSERT,
@@ -260,11 +189,7 @@
     created_sindexes.insert(sindex_id);
 
     rdb_protocol_details::bring_sindexes_up_to_date(created_sindexes, store,
-<<<<<<< HEAD
-                                                    sindex_block.get());
-=======
                                                     &sindex_block);
->>>>>>> 1db2f996
 }
 
 void _check_keys_are_present(btree_store_t<rdb_protocol_t> *store,
@@ -274,11 +199,7 @@
         read_token_pair_t token_pair;
         store->new_read_token_pair(&token_pair);
 
-<<<<<<< HEAD
-        scoped_ptr_t<alt_txn_t> txn;
-=======
         scoped_ptr_t<txn_t> txn;
->>>>>>> 1db2f996
         scoped_ptr_t<real_superblock_t> super_block;
 
         store->acquire_superblock_for_read(
@@ -346,11 +267,7 @@
         read_token_pair_t token_pair;
         store->new_read_token_pair(&token_pair);
 
-<<<<<<< HEAD
-        scoped_ptr_t<alt_txn_t> txn;
-=======
         scoped_ptr_t<txn_t> txn;
->>>>>>> 1db2f996
         scoped_ptr_t<real_superblock_t> super_block;
 
         store->acquire_superblock_for_read(
@@ -494,11 +411,7 @@
         write_token_pair_t token_pair;
         store.new_write_token_pair(&token_pair);
 
-<<<<<<< HEAD
-        scoped_ptr_t<alt_txn_t> txn;
-=======
         scoped_ptr_t<txn_t> txn;
->>>>>>> 1db2f996
         scoped_ptr_t<real_superblock_t> super_block;
         store.acquire_superblock_for_write(repli_timestamp_t::invalid,
                                            1,
@@ -510,23 +423,12 @@
 
         const hash_region_t<key_range_t> test_range = hash_region_t<key_range_t>::universe();
         rdb_protocol_details::range_key_tester_t tester(&test_range);
-<<<<<<< HEAD
-        scoped_ptr_t<alt_buf_lock_t> sindex_block;
-        store.acquire_sindex_block_for_write(
-            super_block->expose_buf(),
-            &sindex_block,
-            super_block->get_sindex_block_id());
-        rdb_erase_range(store.btree.get(), &tester,
-                        key_range_t::universe(),
-                        sindex_block.get(),
-=======
         buf_lock_t sindex_block
             = store.acquire_sindex_block_for_write(super_block->expose_buf(),
                                                    super_block->get_sindex_block_id());
         rdb_erase_range(store.btree.get(), &tester,
                         key_range_t::universe(),
                         &sindex_block,
->>>>>>> 1db2f996
                         super_block.get(), &store,
                         &dummy_interruptor);
     }
