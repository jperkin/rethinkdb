--- conflicted
+++ resolved
@@ -15,43 +15,6 @@
 namespace unittest {
 
 template<class protocol_t>
-<<<<<<< HEAD
-struct dummy_parallelizer_t {
-
-public:
-    dummy_parallelizer_t(std::vector<typename protocol_t::store_t *> _children) :
-        children(_children), random_step(0) { }
-
-    typename protocol_t::read_response_t read(typename protocol_t::read_t read, order_token_t tok) {
-        std::vector<typename protocol_t::read_t> reads = read->parallelize(children.size());
-        std::vector<typename protocol_t::read_response_t> responses(reads.size());
-        pmap(reads.size(), boost::bind(&dummy_parallelizer_t::read_one, this, random_step, tok, &reads, _1, &responses));
-        return protocol_t::read_response_t::unparallelize(responses);
-    }
-
-    typename protocol_t::write_response_t write(typename protocol_t::write_t write, repli_timestamp_t timestamp, order_token_t tok) {
-        typename protocol_t::write_response_t response;
-        pmap(children.size(), boost::bind(&dummy_parallelizer_t::write_one, this, timestamp, write, tok, _1, &response));
-        return response;
-    }
-
-private:
-    void read_one(int step, order_token_t tok, std::vector<typename protocol_t::read_t> *reads, int i, std::vector<typename protocol_t::read_response_t> *responses_out) {
-        (*responses_out)[i] = children[(step + i) % children.size()]->read((*reads)[i], tok);
-    }
-
-    void write_one(repli_timestamp_t timestamp, typename protocol_t::write_t write, order_token_t tok, int i, typename protocol_t::write_response_t *response_out) {
-        typename protocol_t::write_response_t resp = children[i]->write(write, timestamp, tok);
-        if (i == 0) *response_out = resp;
-    }
-
-    std::vector<typename protocol_t::store_t *> children;
-    int random_step;
-};
-
-template<class protocol_t>
-=======
->>>>>>> 734e4d37
 struct dummy_timestamper_t {
 
 public:
@@ -98,12 +61,8 @@
                 destinations.push_back(i);
             }
         }
-<<<<<<< HEAD
+        rassert(read->get_region().covered_by(regions));
         std::vector<typename protocol_t::read_t> subreads = read->shard(regions);
-=======
-        rassert(read.get_region().covered_by(regions));
-        std::vector<typename protocol_t::read_t> subreads = read.shard(regions);
->>>>>>> 734e4d37
         rassert(subreads.size() == regions.size());
         std::vector<typename protocol_t::read_response_t> responses;
         for (int i = 0; i < (int)regions.size(); i++) {
@@ -119,22 +78,13 @@
         std::vector<int> destinations;
         typename protocol_t::region_t write_region = write->get_region();
         for (int i = 0; i < (int)timestampers.size(); i++) {
-<<<<<<< HEAD
-            if (timestampers[i].region.overlaps(write_region)) {
-                regions.push_back(timestampers[i].region);
+            if (timestampers[i].region.overlaps(write->get_region())) {
+                regions.push_back(timestampers[i].region.intersection(write->get_region()));
                 destinations.push_back(i);
             }
         }
+        rassert(write->get_region().covered_by(regions));
         std::vector<typename protocol_t::write_t> subwrites = write->shard(regions);
-=======
-            if (timestampers[i].region.overlaps(write.get_region())) {
-                regions.push_back(timestampers[i].region.intersection(write.get_region()));
-                destinations.push_back(i);
-            }
-        }
-        rassert(write.get_region().covered_by(regions));
-        std::vector<typename protocol_t::write_t> subwrites = write.shard(regions);
->>>>>>> 734e4d37
         rassert(subwrites.size() == regions.size());
         std::vector<typename protocol_t::write_response_t> responses;
         for (int i = 0; i < (int)regions.size(); i++) {
@@ -240,7 +190,7 @@
         standard_serializer_t::static_config_t()
         );
 
-    standard_serializer_t *serializer = new standard_serializer_t(
+    standard_serializer_t serializer(
         /* Extra parentheses are necessary so C++ doesn't interpret this as
         a declaration of a function called `serializer`. WTF, C++? */
         (standard_serializer_t::dynamic_config_t()),
@@ -250,56 +200,35 @@
     /* Set up multiplexer */
 
     std::vector<standard_serializer_t *> multiplexer_files;
-    multiplexer_files.push_back(serializer);
+    multiplexer_files.push_back(&serializer);
 
     serializer_multiplexer_t::create(multiplexer_files, shards.size());
 
-<<<<<<< HEAD
-    serializer_multiplexer_t *multiplexer = new serializer_multiplexer_t(multiplexer_files);
-    rassert(multiplexer->proxies.size() == shards.size() * repli_factor);
-=======
     serializer_multiplexer_t multiplexer(multiplexer_files);
     rassert(multiplexer.proxies.size() == shards.size());
->>>>>>> 734e4d37
 
     /* Set up stores */
 
-    //boost::ptr_vector<typename protocol_t::store_t> store_storage;   // to call destructors
+    boost::ptr_vector<typename protocol_t::store_t> store_storage;   // to call destructors
     std::vector<typename protocol_t::store_t *> stores;
 
     for (int i = 0; i < (int)shards.size(); i++) {
 
-<<<<<<< HEAD
-            serializer_t *serializer = multiplexer->proxies[i*repli_factor+j];
-=======
         serializer_t *serializer = multiplexer.proxies[i];
->>>>>>> 734e4d37
 
         protocol_t::store_t::create(serializer, shards[i]);
 
-<<<<<<< HEAD
-            typename protocol_t::store_t *store =
-                new typename protocol_t::store_t(serializer, shards[i]);
-            //store_storage.push_back(store);
-            stores.push_back(store);
-        }
-=======
         typename protocol_t::store_t *store =
             new typename protocol_t::store_t(serializer, shards[i]);
         store_storage.push_back(store);
         stores.push_back(store);
->>>>>>> 734e4d37
     }
 
     /* Set up namespace interface */
 
-<<<<<<< HEAD
-    dummy_namespace_interface_t<protocol_t> *nsi = new dummy_namespace_interface_t<protocol_t>(shards, repli_factor, stores);
-=======
     dummy_namespace_interface_t<protocol_t> nsi(shards, stores);
->>>>>>> 734e4d37
-
-    fun(nsi);
+
+    fun(&nsi);
 }
 
 }   /* namespace unittest */
