--- conflicted
+++ resolved
@@ -38,12 +38,8 @@
         new broadcaster_t<memcached_protocol_t>(
             cluster.get_mailbox_manager(),
             branch_history_controller.get_view(),
-<<<<<<< HEAD
             &multi_store,
-=======
-            &initial_store.store,
             &get_global_perfmon_collection(),
->>>>>>> 1ab3e07c
             &interruptor
         ));
 
