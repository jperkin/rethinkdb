// Copyright 2010-2013 RethinkDB, all rights reserved.
#include "unittest/gtest.hpp"
#include "rdb_protocol/datum.hpp"

namespace unittest {
void test_mangle(const std::string &pkey, const std::string &skey, boost::optional<uint64_t> tag = boost::optional<uint64_t>()) {
    std::string tag_string;
    if (tag) {
        tag_string = std::string(reinterpret_cast<const char *>(&*tag), sizeof(uint64_t));
    }
    auto versions = {
        reql_version_t::v1_14,
        reql_version_t::v1_16,
<<<<<<< HEAD
        reql_version_t::v2_0_is_latest
    };
=======
        reql_version_t::v2_0,
        reql_version_t::v2_1_is_latest};
>>>>>>> 80cbb95a
    for (reql_version_t rv : versions) {
        ql::skey_version_t skey_version = ql::skey_version_from_reql_version(rv);
        std::string mangled = ql::datum_t::mangle_secondary(
            skey_version, skey, pkey, tag_string);
        ASSERT_EQ(pkey, ql::datum_t::extract_primary(mangled));
        std::string skey2 = skey;
        guarantee(!(skey2[0] & 0x80)); // None of our types have the top bit set.
        switch (skey_version) {
        case ql::skey_version_t::pre_1_16: break;
        case ql::skey_version_t::post_1_16:
            skey2[0] |= 0x80; // Flip the top bit to indicate 1.16+ skey_version.
            break;
        default: unreachable();
        }
        ASSERT_EQ(skey2, ql::datum_t::extract_secondary(mangled));
        boost::optional<uint64_t> extracted_tag = ql::datum_t::extract_tag(mangled);
        ASSERT_EQ(static_cast<bool>(tag), static_cast<bool>(extracted_tag));
        if (tag) {
            ASSERT_EQ(*tag, *extracted_tag);
        }
    }
}

TEST(PrintSecondary, Mangle) {
    test_mangle("foo", "bar", 1);
    test_mangle("foo", "bar");
    test_mangle("ffffffffffffffffffffffffffffffffffffffffffffffffffffffffffffffffffffffffffffffffffffffffffffffffffff",
                "bbbbbbbbbbbbbbbbbbbbbbbbbbbbbbbbbbbbbbbbbbbbbbbbbbbbbbbbbbbbbbbbbbbbbbbbbbbbbbbbbbbbbbbbbbbbbbbbbbbb",
                100000);
    test_mangle("ffffffffffffffffffffffffffffffffffffffffffffffffffffffffffffffffffffffffffffffffffffffffffffffffffff",
                "bbbbbbbbbbbbbbbbbbbbbbbbbbbbbbbbbbbbbbbbbbbbbbbbbbbbbbbbbbbbbbbbbbbbbbbbbbbbbbbbbbbbbbbbbbbbbbbbbbbb");
}

}  // namespace unittest<|MERGE_RESOLUTION|>--- conflicted
+++ resolved
@@ -6,18 +6,15 @@
 void test_mangle(const std::string &pkey, const std::string &skey, boost::optional<uint64_t> tag = boost::optional<uint64_t>()) {
     std::string tag_string;
     if (tag) {
-        tag_string = std::string(reinterpret_cast<const char *>(&*tag), sizeof(uint64_t));
+        tag_string = std::string(reinterpret_cast<const char *>(&*tag),
+                                 sizeof(uint64_t));
     }
     auto versions = {
         reql_version_t::v1_14,
         reql_version_t::v1_16,
-<<<<<<< HEAD
-        reql_version_t::v2_0_is_latest
+        reql_version_t::v2_0,
+        reql_version_t::v2_1_is_latest
     };
-=======
-        reql_version_t::v2_0,
-        reql_version_t::v2_1_is_latest};
->>>>>>> 80cbb95a
     for (reql_version_t rv : versions) {
         ql::skey_version_t skey_version = ql::skey_version_from_reql_version(rv);
         std::string mangled = ql::datum_t::mangle_secondary(
