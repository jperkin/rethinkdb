--- conflicted
+++ resolved
@@ -118,24 +118,8 @@
 public:
     void release();
 
-<<<<<<< HEAD
     void apply_patch(buf_patch_t& patch); // This might delete the supplied patch, do not use patch after its applicatio
     patch_counter_t get_next_patch_counter();
-=======
-    void *get_data_write() {
-        rassert(ready);
-        rassert(!inner_buf->safe_to_unload()); // If this assertion fails, it probably means that you're trying to access a buf you don't own.
-        rassert(!inner_buf->do_delete);
-        rassert(mode == rwi_write);
-
-        inner_buf->assert_thread();
-
-        inner_buf->writeback_buf.set_dirty();
-        
-        rassert(data == inner_buf->data);
-        return data;
-    }
->>>>>>> 7fe74ea8
 
     const void *get_data_read() const {
         rassert(ready);
