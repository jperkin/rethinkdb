--- conflicted
+++ resolved
@@ -101,13 +101,8 @@
     mc_inner_buf_t(cache_t *cache, block_id_t block_id, void *buf, repli_timestamp recency_timestamp);
 
     // Create an entirely new buf
-<<<<<<< HEAD
-    mc_inner_buf_t(cache_t *cache, repli_timestamp recency_timestamp);
-
-=======
-    static mc_inner_buf_t *allocate(cache_t *cache, version_id_t snapshot_version);
-    mc_inner_buf_t(cache_t *cache, block_id_t block_id, version_id_t snapshot_version);
->>>>>>> e9985747
+    static mc_inner_buf_t *allocate(cache_t *cache, version_id_t snapshot_version, repli_timestamp recency_timestamp);
+    mc_inner_buf_t(cache_t *cache, block_id_t block_id, version_id_t snapshot_version, repli_timestamp recency_timestamp);
     ~mc_inner_buf_t();
 
     struct buf_snapshot_info_t {
