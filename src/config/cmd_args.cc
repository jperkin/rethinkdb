
#include <getopt.h>
#include <stdio.h>
#include <stdlib.h>
#include <string.h>
#include "config/cmd_args.hpp"
#include "utils.hpp"

void usage(const char *name) {
    printf("Usage:\n");
    printf("\t%s [OPTIONS] [FILE]\n", name);
    
    printf("\nOptions:\n");
<<<<<<< HEAD
    
    printf("  -h, --help\t\tPrint these usage options.\n");
    
    printf("      --create\t\tCreate a new database.\n");
    printf("  -f, --file\t\tPath to file or block device where database goes. Can be\n"
            "\t\t\tspecified multiple times to use multiple files.\n");
    
    printf("  -c, --cores\t\tNumber of cores to use for handling requests.\n");
        
    printf("  -m, --max-cache-size\tMaximum amount of RAM to use for caching disk\n");
    printf("\t\t\tblocks, in megabytes.\n");
    
    printf("  -l, --log-file\tFile to log to. If not provided, messages will be printed to stderr.\n");
    printf("  -p, --port\t\tSocket port to listen on. Defaults to %d.\n", DEFAULT_LISTEN_PORT);
    printf("      --wait-for-flush\tDo not respond to commands until changes are durable. Expects\n"
            "\t\t\t'y' or 'n'.\n");
    printf("      --flush-timer\tTime in milliseconds that the server should allow changes to sit\n"
            "\t\t\tin memory before flushing it to disk. Pass 'disable' to allow modified data to\n"
            "\t\t\tsit in memory indefinitely.\n");
    if (DEFAULT_FLUSH_TIMER_MS == NEVER_FLUSH) printf("\t\t\tDefaults to 'disable'.\n");
    else printf("\t\t\tDefaults to %dms.\n", DEFAULT_FLUSH_TIMER_MS);
    printf("      --flush-threshold\tIf more than X%% of the server's maximum cache size is\n"
            "\t\t\tmodified data, the server will flush it all to disk. Pass 0 to flush\n"
            "\t\t\timmediately when changes are made.\n");

=======
    //     "                        24 characters start here.
    printf("  -h, --help            Print these usage options.\n");
    printf("      --create          Create a new database.\n");
    printf("  -f, --file            Path to file or block device where database goes. Can be\n"
           "                        specified multiple times to use multiple files.\n");
    printf("  -c, --cores           Number of cores to use for handling requests.\n");
    printf("  -m, --max-cache-size  Maximum amount of RAM to use for caching disk\n");
    printf("                        blocks, in megabytes.\n");
    printf("  -l, --log-file        File to log to. If not provided, messages will be printed to stderr.\n");
    printf("  -p, --port            Socket port to listen on. Defaults to %d.\n", DEFAULT_LISTEN_PORT);
    printf("      --wait-for-flush  Do not respond to commands until changes are durable. Expects\n"
           "                        'y' or 'n'.\n");
    printf("      --flush-timer     Time in milliseconds that the server should allow changes to sit\n"
           "                        in memory before flushing it to disk. Pass 'disable' to allow modified data to\n"
           "                        sit in memory indefinitely.\n");
    if (DEFAULT_FLUSH_TIMER_MS == NEVER_FLUSH) {
        printf("                        Defaults to 'disable'.\n");
    }
    else {
        printf("                        Defaults to %dms.\n", DEFAULT_FLUSH_TIMER_MS);
    }
    printf("      --flush-threshold If more than X%% of the server's maximum cache size is\n"
           "                        modified data, the server will flush it all to disk. Pass 0 to flush\n"
           "                        immediately when changes are made.\n");
>>>>>>> f5197528
    printf("      --gc-range low-high  (e.g. --gc-range 0.5-0.75)\n"
           "                        The proportion of garbage maintained by garbage collection.\n");
    printf("      --active-data-extents\n"
           "                        How many places in the file to write to at once.\n");
    printf("\nOptions for new databases:\n");
    printf("  -s, --slices          Shards total.\n");
    printf("      --block-size      Size of a block, in bytes.\n");
    printf("      --extent-size     Size of an extent, in bytes.\n");
    
    exit(-1);
}

void init_config(cmd_config_t *config) {

    bzero(config, sizeof(*config));
    
    config->port = DEFAULT_LISTEN_PORT;
    config->n_workers = get_cpu_count();
    
    config->log_file_name[0] = 0;
    config->log_file_name[MAX_LOG_FILE_NAME - 1] = 0;
    
    config->n_files = 0;
    
    config->store_dynamic_config.serializer.gc_low_ratio = DEFAULT_GC_LOW_RATIO;
    config->store_dynamic_config.serializer.gc_high_ratio = DEFAULT_GC_HIGH_RATIO;
    config->store_dynamic_config.serializer.num_active_data_extents = DEFAULT_ACTIVE_DATA_EXTENTS;
    config->store_dynamic_config.serializer.file_size = 0;   // Unlimited file size
    config->store_dynamic_config.serializer.file_zone_size = GIGABYTE;
    
    config->store_dynamic_config.cache.max_size = DEFAULT_MAX_CACHE_RATIO * get_available_ram();
    config->store_dynamic_config.cache.wait_for_flush = false;
    config->store_dynamic_config.cache.flush_timer_ms = DEFAULT_FLUSH_TIMER_MS;
    config->store_dynamic_config.cache.flush_threshold_percent = DEFAULT_FLUSH_THRESHOLD_PERCENT;
    
    config->create_store = false;
    
    config->store_static_config.serializer.extent_size = DEFAULT_EXTENT_SIZE;
    config->store_static_config.serializer.block_size = DEFAULT_BTREE_BLOCK_SIZE;
    
    config->store_static_config.btree.n_slices = DEFAULT_BTREE_SHARD_FACTOR;
}

enum {
    wait_for_flush = 256, // Start these values above the ASCII range.
    flush_timer,
    flush_threshold,
    gc_range,
    active_data_extents,
    block_size,
    extent_size,
    create_database
};

void parse_cmd_args(int argc, char *argv[], cmd_config_t *config)
{
    init_config(config);
    
    optind = 1; // reinit getopt
    while(1)
    {
        int do_help = 0;
        int do_create_database = 0;
        struct option long_options[] =
            {
                {"wait-for-flush",       required_argument, 0, wait_for_flush},
                {"flush-timer",          required_argument, 0, flush_timer},
                {"flush-threshold",      required_argument, 0, flush_threshold},
                {"gc-range",             required_argument, 0, gc_range},
                {"block-size",           required_argument, 0, block_size},
                {"extent-size",          required_argument, 0, extent_size},
                {"active-data-extents",  required_argument, 0, active_data_extents},
                {"cores",                required_argument, 0, 'c'},
                {"slices",               required_argument, 0, 's'},
                {"file",                 required_argument, 0, 'f'},
                {"max-cache-size",       required_argument, 0, 'm'},
                {"log-file",             required_argument, 0, 'l'},
                {"port",                 required_argument, 0, 'p'},
                {"create",               no_argument, &do_create_database, 1},
                {"help",                 no_argument, &do_help, 1},
                {0, 0, 0, 0}
            };

        int option_index = 0;
        int c = getopt_long(argc, argv, "c:s:f:m:l:p:h", long_options, &option_index);

        if (do_help)
            c = 'h';
        if (do_create_database)
            c = create_database;
     
        /* Detect the end of the options. */
        if (c == -1)
            break;
     
        switch (c)
        {
        case 0:
            break;
        case 'p':
            config->port = atoi(optarg);
            break;
        case 'l':
            strncpy(config->log_file_name, optarg, MAX_LOG_FILE_NAME);
            break;
        case 'c':
            config->n_workers = atoi(optarg);
            // Subtract one because of utility cpu
            if(config->n_workers > MAX_CPUS - 1) {
                fail("Maximum number of CPUs is %d\n", MAX_CPUS - 1);
                abort();
            }
            break;
        case 's':
            config->store_static_config.btree.n_slices = atoi(optarg);
            if(config->store_static_config.btree.n_slices > MAX_SLICES) {
                fail("Maximum number of slices is %d\n", MAX_SLICES);
            }
            break;
        case 'f':
            if (config->n_files >= MAX_SERIALIZERS) {
                fail("Cannot use more than %d files.", MAX_SERIALIZERS);
            }
            config->files[config->n_files] = optarg;
            config->n_files++;
            break;
        case 'm':
            config->store_dynamic_config.cache.max_size = atoll(optarg) * 1024 * 1024;
            break;
        case wait_for_flush:
        	if (strcmp(optarg, "y")==0) config->store_dynamic_config.cache.wait_for_flush = true;
        	else if (strcmp(optarg, "n")==0) config->store_dynamic_config.cache.wait_for_flush = false;
        	else fail("wait-for-flush expects 'y' or 'n'");
            break;
        case flush_timer:
            if (strcmp(optarg, "disable")==0) config->store_dynamic_config.cache.flush_timer_ms = NEVER_FLUSH;
            else {
                config->store_dynamic_config.cache.flush_timer_ms = atoi(optarg);
                check("flush timer should not be negative; use 'disable' to allow changes "
                    "to sit in memory indefinitely",
                    config->store_dynamic_config.cache.flush_timer_ms < 0);
            }
            break;
        case flush_threshold:
            config->store_dynamic_config.cache.flush_threshold_percent = atoi(optarg);
            break;
        case gc_range: {
            float low = 0.0;
            float high = 0.0;
            int consumed = 0;
            if (3 != sscanf(optarg, "%f-%f%n", &low, &high, &consumed) || ((size_t)consumed) != strlen(optarg)) {
                usage(argv[0]);
            }
            if (!(MIN_GC_LOW_RATIO <= low && low < high && high <= MAX_GC_HIGH_RATIO)) {
                fail("gc-range expects \"low-high\", with %f <= low < high <= %f",
                     MIN_GC_LOW_RATIO, MAX_GC_HIGH_RATIO);
            }
            config->store_dynamic_config.serializer.gc_low_ratio = low;
            config->store_dynamic_config.serializer.gc_high_ratio = high;
            break;
        }
        case active_data_extents:
            config->store_dynamic_config.serializer.num_active_data_extents = atoi(optarg);
            if (config->store_dynamic_config.serializer.num_active_data_extents < 1 ||
                config->store_dynamic_config.serializer.num_active_data_extents > MAX_ACTIVE_DATA_EXTENTS) {
                fail("--active-data-extents must be less than or equal to %d", MAX_ACTIVE_DATA_EXTENTS);
            }
            break;
        case block_size:
            config->store_static_config.serializer.block_size = atoi(optarg);
            if (config->store_static_config.serializer.block_size % DEVICE_BLOCK_SIZE != 0) {
                fail("--block-size must be a multiple of %d", DEVICE_BLOCK_SIZE);
            }
            if (config->store_static_config.serializer.block_size <= 0 || config->store_static_config.serializer.block_size > DEVICE_BLOCK_SIZE * 1000) {
                fail("--block-size value is not reasonable.");
            }
            break;
        case extent_size:
            config->store_static_config.serializer.extent_size = atoi(optarg);
            if (config->store_static_config.serializer.extent_size <= 0 || config->store_static_config.serializer.extent_size > TERABYTE) {
                fail("--extent-size value is not reasonable.");
            }
            break;
        case create_database:
            config->create_store = true;
            break;
        case 'h':
            usage(argv[0]);
            break;
     
        default:
            /* getopt_long already printed an error message. */
            usage(argv[0]);
        }
    }

    if (optind < argc) {
        fail("Unexpected extra argument: \"%s\"", argv[optind]);
    }
    
    /* "Idiot mode" -- do something reasonable for novice users */
    
    if (config->n_files == 0 && !config->create_store) {        
        
        config->n_files = 1;
        config->files[0] = DEFAULT_DB_FILE_NAME;
        
        int res = access(DEFAULT_DB_FILE_NAME, F_OK);
        if (res == 0) {
            /* Found a database file -- try to load it */
            config->create_store = false;   // This is redundant
        } else if (res == -1 && errno == ENOENT) {
            /* Create a new database */
            config->create_store = true;
        } else {
            fail("Could not access() path \"%s\": %s", DEFAULT_DB_FILE_NAME, strerror(errno));
        }
    }
    
    /* Sanity-check the input */
    
    if (config->n_files == 0) {
        fail("You must explicitly specify one or more paths with -f.");
    }
    
    if (config->store_dynamic_config.cache.wait_for_flush == true &&
        config->store_dynamic_config.cache.flush_timer_ms == NEVER_FLUSH &&
        config->store_dynamic_config.cache.flush_threshold_percent != 0) {
    	printf("WARNING: Server is configured to wait for data to be flushed\n"
               "to disk before returning, but also configured to wait\n"
               "indefinitely before flushing data to disk. Setting wait-for-flush\n"
               "to 'no'.\n\n");
    	config->store_dynamic_config.cache.wait_for_flush = false;
    }
    
    if (config->store_static_config.serializer.extent_size % config->store_static_config.serializer.block_size != 0) {
        fail("Extent size (%d) is not a multiple of block size (%d).", 
            config->store_static_config.serializer.extent_size,
            config->store_static_config.serializer.block_size);
    }
}

/* Printing the configuration */
void print_runtime_flags(cmd_config_t *config) {
    printf("--- Runtime ----\n");
    printf("Threads............%d\n", config->n_workers);
    
    printf("Block cache........%lldMB\n", config->store_dynamic_config.cache.max_size / 1024 / 1024);
    printf("Wait for flush.....");
    if(config->store_dynamic_config.cache.wait_for_flush) {
        printf("Y\n");
    } else {
        printf("N\n");
    }
    printf("Flush timer........");
    if(config->store_dynamic_config.cache.flush_timer_ms == NEVER_FLUSH) {
        printf("Never\n");
    } else {
        printf("%dms\n", config->store_dynamic_config.cache.flush_timer_ms);
    }

    printf("Active writers.....%d\n", config->store_dynamic_config.serializer.num_active_data_extents);
    printf("GC range...........%g - %g\n",
           config->store_dynamic_config.serializer.gc_low_ratio,
           config->store_dynamic_config.serializer.gc_high_ratio);
    
    printf("Port...............%d\n", config->port);
}

void print_database_flags(cmd_config_t *config) {
    printf("--- Database ---\n");
    printf("Slices.............%d\n", config->store_static_config.btree.n_slices);
    printf("Block size.........%ldKB\n", config->store_static_config.serializer.block_size / KILOBYTE);
    printf("Extent size........%ldKB\n", config->store_static_config.serializer.extent_size / KILOBYTE);
    
    for(int i = 0; i < config->n_files; i++) {
        printf("File %.2d............%s\n", config->n_files, config->files[0]);
    }
}

void print_system_spec(cmd_config_t *config) {
    printf("--- Hardware ---\n");
    // CPU and RAM
    printf("CPUs...............%d\n" \
           "Total RAM..........%ldMB\nFree RAM...........%ldMB (%.2f%%)\n",
           get_cpu_count(),
           get_total_ram() / 1024 / 1024,
           get_available_ram() / 1024 / 1024,
           (double)get_available_ram() / (double)get_total_ram() * 100.0f);
    // TODO: print CPU topology
    // TODO: print disk and filesystem information
}

void print_config(cmd_config_t *config) {
    print_runtime_flags(config);
    printf("\n");
    print_database_flags(config);
    printf("\n");
    print_system_spec(config);
    printf("\n");
}
<|MERGE_RESOLUTION|>--- conflicted
+++ resolved
@@ -11,35 +11,10 @@
     printf("\t%s [OPTIONS] [FILE]\n", name);
     
     printf("\nOptions:\n");
-<<<<<<< HEAD
-    
-    printf("  -h, --help\t\tPrint these usage options.\n");
-    
-    printf("      --create\t\tCreate a new database.\n");
-    printf("  -f, --file\t\tPath to file or block device where database goes. Can be\n"
-            "\t\t\tspecified multiple times to use multiple files.\n");
-    
-    printf("  -c, --cores\t\tNumber of cores to use for handling requests.\n");
-        
-    printf("  -m, --max-cache-size\tMaximum amount of RAM to use for caching disk\n");
-    printf("\t\t\tblocks, in megabytes.\n");
-    
-    printf("  -l, --log-file\tFile to log to. If not provided, messages will be printed to stderr.\n");
-    printf("  -p, --port\t\tSocket port to listen on. Defaults to %d.\n", DEFAULT_LISTEN_PORT);
-    printf("      --wait-for-flush\tDo not respond to commands until changes are durable. Expects\n"
-            "\t\t\t'y' or 'n'.\n");
-    printf("      --flush-timer\tTime in milliseconds that the server should allow changes to sit\n"
-            "\t\t\tin memory before flushing it to disk. Pass 'disable' to allow modified data to\n"
-            "\t\t\tsit in memory indefinitely.\n");
-    if (DEFAULT_FLUSH_TIMER_MS == NEVER_FLUSH) printf("\t\t\tDefaults to 'disable'.\n");
-    else printf("\t\t\tDefaults to %dms.\n", DEFAULT_FLUSH_TIMER_MS);
-    printf("      --flush-threshold\tIf more than X%% of the server's maximum cache size is\n"
-            "\t\t\tmodified data, the server will flush it all to disk. Pass 0 to flush\n"
-            "\t\t\timmediately when changes are made.\n");
-
-=======
+
     //     "                        24 characters start here.
     printf("  -h, --help            Print these usage options.\n");
+    printf("  -v, --verbose         Print extra information to standard output.\n");
     printf("      --create          Create a new database.\n");
     printf("  -f, --file            Path to file or block device where database goes. Can be\n"
            "                        specified multiple times to use multiple files.\n");
@@ -62,7 +37,6 @@
     printf("      --flush-threshold If more than X%% of the server's maximum cache size is\n"
            "                        modified data, the server will flush it all to disk. Pass 0 to flush\n"
            "                        immediately when changes are made.\n");
->>>>>>> f5197528
     printf("      --gc-range low-high  (e.g. --gc-range 0.5-0.75)\n"
            "                        The proportion of garbage maintained by garbage collection.\n");
     printf("      --active-data-extents\n"
@@ -79,6 +53,7 @@
 
     bzero(config, sizeof(*config));
     
+    config->verbose = false;
     config->port = DEFAULT_LISTEN_PORT;
     config->n_workers = get_cpu_count();
     
@@ -141,13 +116,14 @@
                 {"max-cache-size",       required_argument, 0, 'm'},
                 {"log-file",             required_argument, 0, 'l'},
                 {"port",                 required_argument, 0, 'p'},
+                {"verbose",              no_argument, (int*)&config->verbose, 1},
                 {"create",               no_argument, &do_create_database, 1},
                 {"help",                 no_argument, &do_help, 1},
                 {0, 0, 0, 0}
             };
 
         int option_index = 0;
-        int c = getopt_long(argc, argv, "c:s:f:m:l:p:h", long_options, &option_index);
+        int c = getopt_long(argc, argv, "vc:s:f:m:l:p:h", long_options, &option_index);
 
         if (do_help)
             c = 'h';
@@ -161,6 +137,9 @@
         switch (c)
         {
         case 0:
+            break;
+        case 'v':
+            config->verbose = true;
             break;
         case 'p':
             config->port = atoi(optarg);
@@ -357,10 +336,12 @@
 }
 
 void print_config(cmd_config_t *config) {
+    if(!config->verbose)
+        return;
+    
     print_runtime_flags(config);
     printf("\n");
     print_database_flags(config);
     printf("\n");
     print_system_spec(config);
-    printf("\n");
-}
+}
