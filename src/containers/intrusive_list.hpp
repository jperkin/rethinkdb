--- conflicted
+++ resolved
@@ -44,11 +44,7 @@
 public:
     intrusive_list_t() : _head(NULL), _tail(NULL), _size(0) {}
     ~intrusive_list_t() {
-<<<<<<< HEAD
-        rassert(empty());
-=======
         guarantee(empty());
->>>>>>> 71293595
     }
 
     bool empty() {
