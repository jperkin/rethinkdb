--- conflicted
+++ resolved
@@ -101,37 +101,18 @@
     return result;
 }
 
-<<<<<<< HEAD
-template <cluster_version_t W>
-size_t serialized_size(const wire_string_t &s) {
-    return varint_uint64_serialized_size(s.size()) + s.size();
-}
-
-INSTANTIATE_SERIALIZED_SIZE_SINCE_v1_13(wire_string_t);
-
-template <cluster_version_t W>
-void serialize(write_message_t *wm, const wire_string_t &s) {
-=======
 size_t datum_serialized_size(const wire_string_t &s) {
     return varint_uint64_serialized_size(s.size()) + s.size();
 }
 
 void datum_serialize(write_message_t *wm, const wire_string_t &s) {
->>>>>>> ce039e97
     serialize_varint_uint64(wm, static_cast<uint64_t>(s.size()));
     wm->append(s.data(), s.size());
 }
 
-<<<<<<< HEAD
-INSTANTIATE_SERIALIZE_SINCE_v1_13(wire_string_t);
-
-template <cluster_version_t W>
-archive_result_t deserialize(read_stream_t *s, scoped_ptr_t<wire_string_t> *out) {
-=======
 MUST_USE archive_result_t datum_deserialize(
         read_stream_t *s,
         scoped_ptr_t<wire_string_t> *out) {
->>>>>>> ce039e97
     uint64_t sz;
     archive_result_t res = deserialize_varint_uint64(s, &sz);
     if (res != archive_result_t::SUCCESS) { return res; }
@@ -153,6 +134,4 @@
     *out = std::move(value);
 
     return archive_result_t::SUCCESS;
-}
-
-INSTANTIATE_DESERIALIZE_SINCE_v1_13(scoped_ptr_t<wire_string_t>);+}