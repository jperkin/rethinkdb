#include "log_serializer.hpp"
#include <sys/types.h>
#include <sys/stat.h>
#include <unistd.h>

log_serializer_t::log_serializer_t(char *_db_path, size_t block_size)
    : block_size(block_size),
      state(state_unstarted),
      gc_counter(0),
      dbfd(INVALID_FD),
      extent_manager(EXTENT_SIZE),
      metablock_manager(&extent_manager),
      data_block_manager(this, &extent_manager, block_size),
      lba_index(&data_block_manager, &extent_manager),
      active_write_count(0) {
    
    assert(strlen(_db_path) <= MAX_DB_FILE_NAME - 1);   // "- 1" for the null-terminator
    strncpy(db_path, _db_path, MAX_DB_FILE_NAME);
}

log_serializer_t::~log_serializer_t() {
    assert(state == state_unstarted || state == state_shut_down);
    assert(active_write_count == 0);
}

/* The process of starting up the serializer is handled by the ls_start_fsm_t. This is not
necessary, because there is only ever one startup process for each serializer; the serializer could
handle its own startup process. It is done this way to make it clear which parts of the serializer
are involved in startup and which parts are not. */

struct ls_start_fsm_t :
    public mb_manager_t::metablock_read_callback_t,
    public lba_index_t::ready_callback_t,
    public log_serializer_t::write_txn_callback_t,
    public alloc_mixin_t<tls_small_obj_alloc_accessor<alloc_t>, ls_start_fsm_t >
{
    
    ls_start_fsm_t(log_serializer_t *serializer)
        : ser(serializer), state(state_start) {
        
        // TODO: Allocation
        initial_superblock = (char *)malloc_aligned(serializer->block_size, DEVICE_BLOCK_SIZE);
        bzero(initial_superblock, serializer->block_size);
    }
    
    ~ls_start_fsm_t() {
    
        free(initial_superblock);
    }
    
    bool run(log_serializer_t::ready_callback_t *ready_cb) {
        
        assert(state == state_start);
        assert(ser->state == log_serializer_t::state_unstarted);
        ser->state = log_serializer_t::state_starting_up;

        struct stat file_stat;
        bzero((void*)&file_stat, sizeof(file_stat)); // make valgrind happy
        stat(ser->db_path, &file_stat);
        
        // Open the DB file
        // TODO: O_NOATIME requires root or owner priviledges, so for now we hack it.
        int flags = O_RDWR | O_CREAT | O_DIRECT | O_LARGEFILE;
        if (!S_ISBLK(file_stat.st_mode)) flags |= O_NOATIME;
        
        ser->dbfd = open(ser->db_path, flags, S_IRUSR | S_IWUSR | S_IRGRP | S_IWGRP);
        check("Could not open database file", ser->dbfd == -1);
        
        state = state_find_metablock;
        ready_callback = NULL;
        if (next_starting_up_step()) {
            return true;
        } else {
            ready_callback = ready_cb;
            return false;
        }
    }
    
    bool next_starting_up_step() {
    
        if (state == state_find_metablock) {
            if (ser->metablock_manager.start(ser->dbfd, &metablock_found, &metablock_buffer, this)) {
                state = state_start_lba;
            } else {
                state = state_waiting_for_metablock;
                return false;
            }
        }
        
        if (state == state_start_lba) {
            if (metablock_found) {
                ser->extent_manager.start(ser->dbfd, &metablock_buffer.extent_manager_part);
                ser->data_block_manager.start(ser->dbfd, &metablock_buffer.data_block_manager_part);
                if (ser->lba_index.start(ser->dbfd, &metablock_buffer.lba_index_part, this)) {
                    state = state_finish;
                } else {
                    state = state_waiting_for_lba;
                    return false;
                }
            } else {
                ser->extent_manager.start(ser->dbfd);
                ser->data_block_manager.start(ser->dbfd);
                ser->lba_index.start(ser->dbfd);
                state = state_write_initial_superblock;
            }
        }
        
        if (state == state_write_initial_superblock) {
            
            log_serializer_t::write_t w;
            w.block_id = SUPERBLOCK_ID;
            w.buf = initial_superblock;
            w.callback = NULL;
            
            ser->state = log_serializer_t::state_ready;   // Backdoor around do_write()'s assertion
            bool write_done = ser->do_write(&w, 1, this);
            ser->state = log_serializer_t::state_starting_up;
            
            if (write_done) {
                state = state_finish;
            } else {
                state = state_waiting_for_initial_superblock;
                return false;
            }
        }
        
        if (state == state_finish) {
            state = state_done;
            assert(ser->state == log_serializer_t::state_starting_up);
            ser->state = log_serializer_t::state_ready;
            
            if (ready_callback) ready_callback->on_serializer_ready();
            
            delete this;
            
            return true;
        }
        
        fail("Invalid state.");
    }
    
    void on_metablock_read() {
        assert(state == state_waiting_for_metablock);
        state = state_start_lba;
        next_starting_up_step();
    }
    
    void on_lba_ready() {
        assert(state == state_waiting_for_lba);
        state = state_finish;
        next_starting_up_step();
    }
    
    void on_serializer_write_txn() {
        assert(state == state_waiting_for_initial_superblock);
        state = state_finish;
        next_starting_up_step();
    }
    
    log_serializer_t *ser;
    log_serializer_t::ready_callback_t *ready_callback;
    
    enum state_t {
        state_start,
        state_find_metablock,
        state_waiting_for_metablock,
        state_start_lba,
        state_waiting_for_lba,
        state_write_initial_superblock,
        state_waiting_for_initial_superblock,
        state_finish,
        state_done
    } state;
    
    bool metablock_found;
    log_serializer_t::metablock_t metablock_buffer;
    
    char *initial_superblock;
};

bool log_serializer_t::start(ready_callback_t *ready_cb) {

    assert(state == state_unstarted);
    
    ls_start_fsm_t *s = new ls_start_fsm_t(this);
    return s->run(ready_cb);
}

/* Each transaction written is handled by a new ls_write_fsm_t instance. This is so that
multiple writes can be handled concurrently -- if more than one cache uses the same serializer,
one cache should be able to start a flush before the previous cache's flush is done.

Within a transaction, each individual change is handled by a new ls_block_writer_t.*/

struct ls_block_writer_t :
    public iocallback_t,
    public alloc_mixin_t<tls_small_obj_alloc_accessor<alloc_t>, ls_block_writer_t >
{
    log_serializer_t *ser;
    log_serializer_t::write_t write;
    iocallback_t *extra_cb;
    
<<<<<<< HEAD
    assert(state == state_ready || state == state_write);
=======
    /* true if another write came along and changed the same buf again before we
    finished writing to disk. */
    bool superceded;
>>>>>>> 9c80e0b0
    
    ls_block_writer_t(
        log_serializer_t *ser,
        const log_serializer_t::write_t &write)
        : ser(ser), write(write) { }
    
    bool run(iocallback_t *cb) {
        extra_cb = NULL;
        if (do_write()) {
            return true;
        } else {
            extra_cb = cb;
            return false;
        }
    }
    
    bool do_write() {
        
        /* If there was another write currently in progress for the same block, then
        remove it from the block map because we are superceding it */
        log_serializer_t::block_writer_map_t::iterator it = ser->block_writer_map.find(write.block_id);
        if (it != ser->block_writer_map.end()) {
            ls_block_writer_t *writer_we_are_superceding = (*it).second;
            writer_we_are_superceding->superceded = true;
            ser->block_writer_map.erase(it);
        }
        
        if (write.buf) {
        
            off64_t new_offset;
            bool done = ser->data_block_manager.write(write.buf, &new_offset, this);
            ser->lba_index.set_block_offset(write.block_id, new_offset);
            
            /* Insert ourselves into the block_writer_map so that if a reader comes looking for the
            block before we finish writing it to disk, it will be able to find us to get the most
            recent version */
            ser->block_writer_map[write.block_id] = this;
            superceded = false;
            
            if (done) return do_finish();
            else return false;
        
        } else {
        
            /* Deletion */
            ser->lba_index.delete_block(write.block_id);
            
            return do_finish();
        }
    }
    
    void on_io_complete(event_t *e) {
        do_finish();
    }
    
    bool do_finish() {
        
        /* Now that the block is safely on disk, we remove ourselves from the block_writer_map; if
        a reader comes along looking for the block, it will get it from disk. */
        if (write.buf && !superceded) {
            log_serializer_t::block_writer_map_t::iterator it = ser->block_writer_map.find(write.block_id);
            assert((*it).second == this);
            ser->block_writer_map.erase(it);
        }
        
        if (write.callback) write.callback->on_serializer_write_block();
        if (extra_cb) extra_cb->on_io_complete(NULL);
        
        delete this;
        return true;
    }
};

struct ls_write_fsm_t :
    private iocallback_t,
    private lba_index_t::sync_callback_t,
    private mb_manager_t::metablock_write_callback_t,
    public alloc_mixin_t<tls_small_obj_alloc_accessor<alloc_t>, ls_write_fsm_t >
{
    enum state_t {
        state_start,
        state_waiting_for_data_and_lba,
        state_waiting_for_metablock,
        state_done
    } state;
    
    log_serializer_t *ser;
    
    log_serializer_t::write_t *writes;
    int num_writes;
    
    ls_write_fsm_t(log_serializer_t *ser, log_serializer_t::write_t *writes, int num_writes)
        : state(state_start), ser(ser), writes(writes), num_writes(num_writes) {
        ser->active_write_count ++;
    }
    
    ~ls_write_fsm_t() {
        assert(state == state_done);
        ser->active_write_count --;
    }
    
    bool run(log_serializer_t::write_txn_callback_t *cb) {
        
        assert(state == state_start);
        
        callback = NULL;
        if (do_start_writes_and_lba()) {
            return true;
        } else {
            callback = cb;
            return false;
        }
    }
    
    bool do_start_writes_and_lba() {
        
        state = state_waiting_for_data_and_lba;
        
        /* Launch each individual block writer */
        
        num_writes_waited_for = 0;
        for (int i = 0; i < num_writes; i ++) {
<<<<<<< HEAD
            
            off64_t new_offset;
            
            if (writes[i].buf) {
            
                block_writer_t *writer = new block_writer_t(this, writes[i].callback);
                writer->block_id = writes[i].block_id;   // For debugging
                *(block_id_t *) writes[i].buf = writes[i].block_id; //copy the block_id to be serialized
                if (ser->data_block_manager.write(writes[i].buf, &new_offset, writer)) {
                    delete writer;   // CB not necessary after all
                } else {
                    num_writes_waited_for ++;
                }
                
            } else {
            
                /* Deletion */
                new_offset = DELETE_BLOCK;
                
                // Deletion happens instantaneously, so there is no callback. We assert the callback
                // is NULL in case the caller was expecting a callback because they didn't
                // understand the API.
                assert(writes[i].callback == NULL);
            }
            
            lba_entries[i].block_id = writes[i].block_id;
            lba_entries[i].offset = new_offset;
=======
            ls_block_writer_t *writer = new ls_block_writer_t(ser, writes[i]);
            if (!writer->run(this)) num_writes_waited_for++;
>>>>>>> 9c80e0b0
        }

        /* mark the garbage */
        for (int i = 0; i < num_writes; i++) {
            off64_t gc_offset = ser->lba_index.get_block_offset(lba_entries[i].block_id);
            if (gc_offset != -1)
                ser->data_block_manager.mark_garbage(gc_offset);
        }
        
        /* Sync the LBA */
        
        offsets_were_written = ser->lba_index.sync(this);
        
        /* Prepare metablock now instead of in when we write it so that we will have the correct
        metablock information for this write even if another write starts before we finish writing
        our data and LBA. */
        
        ser->extent_manager.prepare_metablock(&mb_buffer.extent_manager_part);
        ser->data_block_manager.prepare_metablock(&mb_buffer.data_block_manager_part);
        ser->lba_index.prepare_metablock(&mb_buffer.lba_index_part);
        
        /* If we're already done, go on to the next step */
        
<<<<<<< HEAD
        if (state == state_finish) {
            state = state_done;
            
            // Must call the callback after deleting ourselves so that we decrement
            // active_write_count.


            log_serializer_t *_ser = ser;
            log_serializer_t::write_txn_callback_t *cb = callback;
            delete this;
            if (cb) cb->on_serializer_write_txn();

            //TODO I'm kind of unhappy that we're calling this from in here we should figure out better where to trigger gc
            _ser->gc_counter = (_ser->gc_counter + 1) % 5;
            if (_ser->gc_counter == 0)
                _ser->data_block_manager.start_gc();

            //HACKY, this should be done with a callback
            _ser->do_outstanding_writes();

            return true;
        }
        
        fail("Invalid state.");
=======
        if (offsets_were_written && num_writes_waited_for == 0) return do_write_metablock();
        else return false;
>>>>>>> 9c80e0b0
    }
    
    void on_io_complete(event_t *unused) {
        assert(state == state_waiting_for_data_and_lba);
        assert(num_writes_waited_for > 0);
        num_writes_waited_for --;
        if (offsets_were_written && num_writes_waited_for == 0) do_write_metablock();
    }
    
    void on_lba_sync() {
        assert(state == state_waiting_for_data_and_lba);
        assert(!offsets_were_written);
        offsets_were_written = true;
        if (offsets_were_written && num_writes_waited_for == 0) do_write_metablock();
    }
    
    bool do_write_metablock() {
        
        state = state_waiting_for_metablock;
        
        if (ser->metablock_manager.write_metablock(&mb_buffer, this)) return do_finish();
        else return false;
    }
    
    void on_metablock_write() {
        assert(state == state_waiting_for_metablock);
        do_finish();
    }
    
    bool do_finish() {
        
        state = state_done;
        
        // Must move 'callback' from the instance variable to the stack so we can delete this. The
        // reason we need to delete this before calling the callback is so that we decrement
        // active_write_count before calling the callback.
        log_serializer_t::write_txn_callback_t *cb = callback;
        delete this;
        if (cb) cb->on_serializer_write_txn();
        
        return true;
    }
    
private:
    bool offsets_were_written;
    int num_writes_waited_for;
    log_serializer_t::write_txn_callback_t *callback;
    
    log_serializer_t::metablock_t mb_buffer;
};

bool log_serializer_t::do_write(write_t *writes, int num_writes, write_txn_callback_t *callback) {
    assert(state == state_ready || state == state_write);
    
<<<<<<< HEAD
    bool res;

    if (state == state_ready) {
        state = state_write;
        ls_write_fsm_t *w = new ls_write_fsm_t(this);
        res = w->run(writes, num_writes, callback);
    } else {
        write_t *_writes = (write_t *) _gmalloc(sizeof(write_t) * num_writes);
        for (int i = 0; i < num_writes; i++) {
            _writes[i] = writes[i];
        }
        outstanding_writes.push(write_record_t(_writes, num_writes, callback));
        res = false;
    }
    return res;
}

void log_serializer_t::do_outstanding_writes() {
    if (!outstanding_writes.empty()) {
        write_record_t rec = outstanding_writes.front();

        outstanding_writes.pop();
        assert(state_write);
        ls_write_fsm_t *w = new ls_write_fsm_t(this);
        w->run(rec.writes, rec.num_writes, rec.callback);
        delete rec.writes;
    } else {
        state = state_ready;
=======
    assert(state == state_ready);
    
    ls_write_fsm_t *w = new ls_write_fsm_t(this, writes, num_writes);
    return w->run(callback);
}

bool log_serializer_t::do_read(block_id_t block_id, void *buf, read_callback_t *callback) {
    
    assert(state == state_ready);
    
    /* See if we are currently in the process of writing the block */
    block_writer_map_t::iterator it = block_writer_map.find(block_id);
    
    if (it == block_writer_map.end()) {
    
        /* We are not currently writing the block; go to disk to get it */
        
        off64_t offset = lba_index.get_block_offset(block_id);
        assert(offset != DELETE_BLOCK);   // Make sure the block actually exists
        
        return data_block_manager.read(offset, buf, callback);
    
    } else {
        
        /* We are currently writing the block; we can just get it from memory */
        memcpy(buf, (*it).second->write.buf, block_size);
        return true;
>>>>>>> 9c80e0b0
    }
}

block_id_t log_serializer_t::gen_block_id() {
    assert(state == state_ready || state == state_write);
    return lba_index.gen_block_id();
}

bool log_serializer_t::shutdown(shutdown_callback_t *cb) {
    
    /* TODO: Instead of asserting we are done starting up, block until we are done starting up. */
    
    assert(state == state_ready);
    assert(active_write_count == 0);
    
    lba_index.shutdown();
    data_block_manager.shutdown();
    metablock_manager.shutdown();
    extent_manager.shutdown();

    state = state_shut_down;

    return true;
}<|MERGE_RESOLUTION|>--- conflicted
+++ resolved
@@ -200,13 +200,9 @@
     log_serializer_t::write_t write;
     iocallback_t *extra_cb;
     
-<<<<<<< HEAD
-    assert(state == state_ready || state == state_write);
-=======
     /* true if another write came along and changed the same buf again before we
     finished writing to disk. */
     bool superceded;
->>>>>>> 9c80e0b0
     
     ls_block_writer_t(
         log_serializer_t *ser,
@@ -233,10 +229,16 @@
             writer_we_are_superceding->superceded = true;
             ser->block_writer_map.erase(it);
         }
+
+        /* mark the garbage */
+        off64_t gc_offset = ser->lba_index.get_block_offset(write.block_id);
+        if (gc_offset != -1)
+            ser->data_block_manager.mark_garbage(gc_offset);
         
         if (write.buf) {
         
             off64_t new_offset;
+            *(block_id_t *) write.buf = write.block_id;
             bool done = ser->data_block_manager.write(write.buf, &new_offset, this);
             ser->lba_index.set_block_offset(write.block_id, new_offset);
             
@@ -329,46 +331,10 @@
         
         num_writes_waited_for = 0;
         for (int i = 0; i < num_writes; i ++) {
-<<<<<<< HEAD
-            
-            off64_t new_offset;
-            
-            if (writes[i].buf) {
-            
-                block_writer_t *writer = new block_writer_t(this, writes[i].callback);
-                writer->block_id = writes[i].block_id;   // For debugging
-                *(block_id_t *) writes[i].buf = writes[i].block_id; //copy the block_id to be serialized
-                if (ser->data_block_manager.write(writes[i].buf, &new_offset, writer)) {
-                    delete writer;   // CB not necessary after all
-                } else {
-                    num_writes_waited_for ++;
-                }
-                
-            } else {
-            
-                /* Deletion */
-                new_offset = DELETE_BLOCK;
-                
-                // Deletion happens instantaneously, so there is no callback. We assert the callback
-                // is NULL in case the caller was expecting a callback because they didn't
-                // understand the API.
-                assert(writes[i].callback == NULL);
-            }
-            
-            lba_entries[i].block_id = writes[i].block_id;
-            lba_entries[i].offset = new_offset;
-=======
             ls_block_writer_t *writer = new ls_block_writer_t(ser, writes[i]);
             if (!writer->run(this)) num_writes_waited_for++;
->>>>>>> 9c80e0b0
-        }
-
-        /* mark the garbage */
-        for (int i = 0; i < num_writes; i++) {
-            off64_t gc_offset = ser->lba_index.get_block_offset(lba_entries[i].block_id);
-            if (gc_offset != -1)
-                ser->data_block_manager.mark_garbage(gc_offset);
-        }
+        }
+
         
         /* Sync the LBA */
         
@@ -384,35 +350,8 @@
         
         /* If we're already done, go on to the next step */
         
-<<<<<<< HEAD
-        if (state == state_finish) {
-            state = state_done;
-            
-            // Must call the callback after deleting ourselves so that we decrement
-            // active_write_count.
-
-
-            log_serializer_t *_ser = ser;
-            log_serializer_t::write_txn_callback_t *cb = callback;
-            delete this;
-            if (cb) cb->on_serializer_write_txn();
-
-            //TODO I'm kind of unhappy that we're calling this from in here we should figure out better where to trigger gc
-            _ser->gc_counter = (_ser->gc_counter + 1) % 5;
-            if (_ser->gc_counter == 0)
-                _ser->data_block_manager.start_gc();
-
-            //HACKY, this should be done with a callback
-            _ser->do_outstanding_writes();
-
-            return true;
-        }
-        
-        fail("Invalid state.");
-=======
         if (offsets_were_written && num_writes_waited_for == 0) return do_write_metablock();
         else return false;
->>>>>>> 9c80e0b0
     }
     
     void on_io_complete(event_t *unused) {
@@ -443,16 +382,28 @@
     }
     
     bool do_finish() {
-        
+
         state = state_done;
-        
+
         // Must move 'callback' from the instance variable to the stack so we can delete this. The
         // reason we need to delete this before calling the callback is so that we decrement
         // active_write_count before calling the callback.
+
+        log_serializer_t *_ser = ser;
         log_serializer_t::write_txn_callback_t *cb = callback;
         delete this;
+
+        //TODO I'm kind of unhappy that we're calling this from in here we should figure out better where to trigger gc
+        _ser->gc_counter = (_ser->gc_counter + 1) % 5;
+        if (_ser->gc_counter == 0)
+            _ser->data_block_manager.start_gc();
+
+        //HACKY, this should be done with a callback
+        if (_ser->state != log_serializer_t::state_starting_up)
+            _ser->do_outstanding_writes();
+
         if (cb) cb->on_serializer_write_txn();
-        
+
         return true;
     }
     
@@ -467,13 +418,12 @@
 bool log_serializer_t::do_write(write_t *writes, int num_writes, write_txn_callback_t *callback) {
     assert(state == state_ready || state == state_write);
     
-<<<<<<< HEAD
     bool res;
 
     if (state == state_ready) {
         state = state_write;
-        ls_write_fsm_t *w = new ls_write_fsm_t(this);
-        res = w->run(writes, num_writes, callback);
+        ls_write_fsm_t *w = new ls_write_fsm_t(this, writes, num_writes);
+        res = w->run(callback);
     } else {
         write_t *_writes = (write_t *) _gmalloc(sizeof(write_t) * num_writes);
         for (int i = 0; i < num_writes; i++) {
@@ -486,21 +436,17 @@
 }
 
 void log_serializer_t::do_outstanding_writes() {
+    assert(state == state_write);
     if (!outstanding_writes.empty()) {
         write_record_t rec = outstanding_writes.front();
 
         outstanding_writes.pop();
-        assert(state_write);
-        ls_write_fsm_t *w = new ls_write_fsm_t(this);
-        w->run(rec.writes, rec.num_writes, rec.callback);
+        ls_write_fsm_t *w = new ls_write_fsm_t(this, rec.writes, rec.num_writes);
+        w->run(rec.callback);
         delete rec.writes;
     } else {
         state = state_ready;
-=======
-    assert(state == state_ready);
-    
-    ls_write_fsm_t *w = new ls_write_fsm_t(this, writes, num_writes);
-    return w->run(callback);
+    }
 }
 
 bool log_serializer_t::do_read(block_id_t block_id, void *buf, read_callback_t *callback) {
@@ -524,7 +470,6 @@
         /* We are currently writing the block; we can just get it from memory */
         memcpy(buf, (*it).second->write.buf, block_size);
         return true;
->>>>>>> 9c80e0b0
     }
 }
 
