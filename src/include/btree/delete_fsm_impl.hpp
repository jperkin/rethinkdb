--- conflicted
+++ resolved
@@ -129,14 +129,9 @@
         node_t *last_node = (node_t *)last_buf->ptr();
 
         block_id_t sib_id;
-<<<<<<< HEAD
-        ((internal_node_t*)last_node)->sibling(key, &sib_id);
-        sib_buf = transaction->acquire(sib_id, rwi_read, this);
-=======
         internal_node_handler::sibling(((internal_node_t*)last_node), key, &sib_id);
         block_id_t sib_node_id = internal_node_handler::lookup(((internal_node_t*)last_node), sib_id);
         sib_buf = transaction->acquire(sib_node_id, rwi_read, this);
->>>>>>> 6bab8fd3
     } else {
         assert(event->buf);
         sib_buf = (buf_t*) event->buf;
