--- conflicted
+++ resolved
@@ -7,11 +7,7 @@
 int job_t::accept_job(job_control_t *control, void *extra) {
     // Try to receive the job.
     job_t::func_t jobfunc;
-<<<<<<< HEAD
-    const int64_t res = force_read(control, &jobfunc, sizeof(jobfunc));
-=======
     const int64_t res = force_read(&control->unix_socket, &jobfunc, sizeof(jobfunc));
->>>>>>> 29733d13
     if (res < static_cast<int64_t>(sizeof(jobfunc))) {
         // Don't log anything if the parent isn't alive, it likely means there was an unclean shutdown,
         //  and the file descriptor is invalid.  We don't want to pollute the output.
