// Copyright 2010-2014 RethinkDB, all rights reserved.
#include "memcached/memcached_btree/value.hpp"

#include <string.h>
#include <time.h>

<<<<<<< HEAD
#include "buffer_cache/alt/alt_blob.hpp"
=======
#include "buffer_cache/alt/blob.hpp"
>>>>>>> 1db2f996

int metadata_size(metadata_flags_t mf) {
    return ((mf.flags & MEMCACHED_FLAGS) ? sizeof(mcflags_t) : 0)
        + ((mf.flags & MEMCACHED_CAS) ? sizeof(cas_t) : 0)
        + ((mf.flags & MEMCACHED_EXPTIME) ? sizeof(exptime_t) : 0);
}

mcflags_t metadata_memcached_flags(metadata_flags_t mf, const char *buf) {
    return (mf.flags & MEMCACHED_FLAGS) ? *reinterpret_cast<const mcflags_t *>(buf) : 0;
}

exptime_t metadata_memcached_exptime(metadata_flags_t mf, const char *buf) {
    return (mf.flags & MEMCACHED_EXPTIME)
        ? *reinterpret_cast<const exptime_t *>(buf + ((mf.flags & MEMCACHED_FLAGS) ? sizeof(mcflags_t) : 0))
        : 0;
}

bool metadata_memcached_cas(metadata_flags_t mf, const char *buf, cas_t *cas_out) {
    if (mf.flags & MEMCACHED_CAS) {
        *cas_out = *reinterpret_cast<const cas_t*>(buf + ((mf.flags & MEMCACHED_FLAGS) ? sizeof(mcflags_t) : 0)
                                                   + ((mf.flags & MEMCACHED_EXPTIME) ? sizeof(exptime_t) : 0));
        return true;
    } else {
        return false;
    }
}

cas_t *metadata_force_memcached_casptr(metadata_flags_t *mf, char *buf, char *buf_growable_end) {
    char *cas_pos = buf + ((mf->flags & MEMCACHED_FLAGS) ? sizeof(mcflags_t) : 0)
        + ((mf->flags & MEMCACHED_EXPTIME) ? sizeof(exptime_t) : 0);

    if ((mf->flags & MEMCACHED_CAS) == 0) {
        memmove(buf + sizeof(cas_t), buf, buf_growable_end - buf);
        mf->flags |= MEMCACHED_CAS;
    }
    return reinterpret_cast<cas_t*>(cas_pos);
}

char *metadata_write(metadata_flags_t *mf_out, char *to, mcflags_t mcflags, exptime_t exptime) {
    mf_out->flags = 0;
    char *p = to;
    if (mcflags != 0) {
        *reinterpret_cast<mcflags_t *>(p) = mcflags;
        mf_out->flags |= MEMCACHED_FLAGS;
        p += sizeof(mcflags_t);
    }
    if (exptime != 0) {
        *reinterpret_cast<exptime_t *>(p) = exptime;
        mf_out->flags |= MEMCACHED_EXPTIME;
        p += sizeof(exptime_t);
    }
    return p;
}

char *metadata_write(metadata_flags_t *mf_out, char *to, mcflags_t mcflags, exptime_t exptime, cas_t cas) {
    char *p = metadata_write(mf_out, to, mcflags, exptime);
    *reinterpret_cast<cas_t *>(p) = cas;
    mf_out->flags |= MEMCACHED_CAS;
    p += sizeof(cas_t);
    return p;
}

bool btree_value_fits(block_size_t block_size, int data_length, const memcached_value_t *value) {
    if (data_length < 1) {
        return false;
    }
    int msize = metadata_size(value->metadata_flags);
    if (data_length < 1 + msize) {
        return false;
    }

    return blob::ref_fits(block_size, data_length - (1 + msize),
                               value->value_ref(), blob::btree_maxreflen);
}

bool memcached_value_t::expired(exptime_t effective_time) const {
    return exptime() && effective_time >= exptime();
}<|MERGE_RESOLUTION|>--- conflicted
+++ resolved
@@ -4,11 +4,7 @@
 #include <string.h>
 #include <time.h>
 
-<<<<<<< HEAD
-#include "buffer_cache/alt/alt_blob.hpp"
-=======
 #include "buffer_cache/alt/blob.hpp"
->>>>>>> 1db2f996
 
 int metadata_size(metadata_flags_t mf) {
     return ((mf.flags & MEMCACHED_FLAGS) ? sizeof(mcflags_t) : 0)
