#include "memcached/protocol.hpp"

#include "errors.hpp"
#include <boost/variant.hpp>
#include <boost/bind.hpp>

#include "btree/operations.hpp"
#include "btree/parallel_traversal.hpp"
#include "btree/slice.hpp"
#include "concurrency/access.hpp"
#include "concurrency/pmap.hpp"
#include "concurrency/wait_any.hpp"
#include "containers/archive/vector_stream.hpp"
#include "containers/iterators.hpp"
#include "memcached/btree/append_prepend.hpp"
#include "memcached/btree/delete.hpp"
#include "memcached/btree/distribution.hpp"
#include "memcached/btree/erase_range.hpp"
#include "memcached/btree/get.hpp"
#include "memcached/btree/get_cas.hpp"
#include "memcached/btree/incr_decr.hpp"
#include "memcached/btree/rget.hpp"
#include "memcached/btree/set.hpp"
#include "memcached/queries.hpp"
#include "stl_utils.hpp"
#include "serializer/config.hpp"

#include "btree/keys.hpp"

typedef memcached_protocol_t::store_t store_t;
typedef memcached_protocol_t::region_t region_t;

typedef memcached_protocol_t::read_t read_t;
typedef memcached_protocol_t::read_response_t read_response_t;

typedef memcached_protocol_t::write_t write_t;
typedef memcached_protocol_t::write_response_t write_response_t;

typedef memcached_protocol_t::backfill_chunk_t backfill_chunk_t;

const std::string memcached_protocol_t::protocol_name("memcached");

write_message_t &operator<<(write_message_t &msg, const intrusive_ptr_t<data_buffer_t> &buf) {
    if (buf) {
        bool exists = true;
        msg << exists;
        int64_t size = buf->size();
        msg << size;
        msg.append(buf->buf(), buf->size());
    } else {
        bool exists = false;
        msg << exists;
    }
    return msg;
}

archive_result_t deserialize(read_stream_t *s, intrusive_ptr_t<data_buffer_t> *buf) {
    bool exists;
    archive_result_t res = deserialize(s, &exists);
    if (res) { return res; }
    if (exists) {
        int64_t size;
        res = deserialize(s, &size);
        if (res) { return res; }
        if (size < 0) { return ARCHIVE_RANGE_ERROR; }
        *buf = data_buffer_t::create(size);
        int64_t num_read = force_read(s, (*buf)->buf(), size);

        if (num_read == -1) { return ARCHIVE_SOCK_ERROR; }
        if (num_read < size) { return ARCHIVE_SOCK_EOF; }
        rassert(num_read == size);
    }
    return ARCHIVE_SUCCESS;
}

RDB_IMPL_SERIALIZABLE_1(get_query_t, key);
RDB_IMPL_SERIALIZABLE_2(rget_query_t, range, maximum);
RDB_IMPL_SERIALIZABLE_2(distribution_get_query_t, max_depth, range);
RDB_IMPL_SERIALIZABLE_3(get_result_t, value, flags, cas);
RDB_IMPL_SERIALIZABLE_3(key_with_data_buffer_t, key, mcflags, value_provider);
RDB_IMPL_SERIALIZABLE_2(rget_result_t, pairs, truncated);
RDB_IMPL_SERIALIZABLE_1(distribution_result_t, key_counts);
RDB_IMPL_SERIALIZABLE_1(get_cas_mutation_t, key);
RDB_IMPL_SERIALIZABLE_7(sarc_mutation_t, key, data, flags, exptime, add_policy, replace_policy, old_cas);
RDB_IMPL_SERIALIZABLE_2(delete_mutation_t, key, dont_put_in_delete_queue);
RDB_IMPL_SERIALIZABLE_3(incr_decr_mutation_t, kind, key, amount);
RDB_IMPL_SERIALIZABLE_2(incr_decr_result_t, res, new_value);
RDB_IMPL_SERIALIZABLE_3(append_prepend_mutation_t, kind, key, data);
RDB_IMPL_SERIALIZABLE_6(backfill_atom_t, key, value, flags, exptime, recency, cas_or_zero);


region_t monokey_region(const store_key_t &k) {
    uint64_t h = hash_region_hasher(k.contents(), k.size());
    return region_t(h, h + 1, key_range_t(key_range_t::closed, k, key_range_t::closed, k));
}

/* `read_t::get_region()` */

struct read_get_region_visitor_t : public boost::static_visitor<region_t> {
    region_t operator()(get_query_t get) {
        return monokey_region(get.key);
    }
    region_t operator()(rget_query_t rget) {
        // TODO: I bet this causes problems.
        return region_t(rget.range);
    }
    region_t operator()(distribution_get_query_t dst_get) {
        // TODO: Similarly, I bet this causes problems.
        return region_t(dst_get.range);
    }
};

region_t read_t::get_region() const THROWS_NOTHING {
    read_get_region_visitor_t v;
    return boost::apply_visitor(v, query);
}

/* `read_t::shard()` */

struct read_shard_visitor_t : public boost::static_visitor<read_t> {
    read_shard_visitor_t(const region_t &r, exptime_t et) :
        region(r), effective_time(et) { }

    const region_t &region;
    exptime_t effective_time;

    read_t operator()(get_query_t get) {
        rassert(region == monokey_region(get.key));
        return read_t(get, effective_time);
    }
    read_t operator()(rget_query_t rget) {
        rassert(region_is_superset(region_t(rget.range), region));
        // TODO: Reevaluate this code.  Should rget_query_t really have a key_range_t range?
        rget.range = region.inner;
        return read_t(rget, effective_time);
    }
    read_t operator()(distribution_get_query_t distribution_get) {
        rassert(region_is_superset(region_t(distribution_get.range), region));

        // TODO: Reevaluate this code.  Should distribution_get_query_t really have a key_range_t range?
        distribution_get.range = region.inner;
        return read_t(distribution_get, effective_time);
    }
};

read_t read_t::shard(const region_t &r) const THROWS_NOTHING {
    read_shard_visitor_t v(r, effective_time);
    return boost::apply_visitor(v, query);
}

/* `read_t::unshard()` */

class key_with_data_buffer_less_t {
public:
    bool operator()(const key_with_data_buffer_t& x, const key_with_data_buffer_t& y) {
        int cmp = x.key.compare(y.key);

        // We should never have equal keys.
        rassert(cmp != 0);
        return cmp < 0;
    }
};

struct read_unshard_visitor_t : public boost::static_visitor<read_response_t> {
    const std::vector<read_response_t> &bits;

    explicit read_unshard_visitor_t(const std::vector<read_response_t> &b) : bits(b) { }
    read_response_t operator()(UNUSED get_query_t get) {
        rassert(bits.size() == 1);
        return read_response_t(boost::get<get_result_t>(bits[0].result));
    }
    read_response_t operator()(rget_query_t rget) {
        std::map<store_key_t, const rget_result_t *> sorted_bits;
        for (int i = 0; i < int(bits.size()); i++) {
            const rget_result_t *bit = boost::get<rget_result_t>(&bits[i].result);
            if (!bit->pairs.empty()) {
                const store_key_t &key = bit->pairs.front().key;
                rassert(sorted_bits.count(key) == 0);
                sorted_bits.insert(std::make_pair(key, bit));
            }
        }
#ifndef NDEBUG
        store_key_t last;
#endif
        rget_result_t result;
        size_t cumulative_size = 0;
        for (std::map<store_key_t, const rget_result_t *>::iterator it = sorted_bits.begin(); it != sorted_bits.end(); it++) {
            if (cumulative_size >= rget_max_chunk_size || int(result.pairs.size()) > rget.maximum) {
                break;
            }
            for (std::vector<key_with_data_buffer_t>::const_iterator jt = it->second->pairs.begin(); jt != it->second->pairs.end(); jt++) {
                if (cumulative_size >= rget_max_chunk_size || int(result.pairs.size()) > rget.maximum) {
                    break;
                }
                result.pairs.push_back(*jt);
                cumulative_size += estimate_rget_result_pair_size(*jt);
#ifndef NDEBUG
                rassert(result.pairs.size() == 0 || jt->key > last);
                last = jt->key;
#endif
            }
        }
        if (cumulative_size >= rget_max_chunk_size) {
            result.truncated = true;
        } else {
            result.truncated = false;
        }
        return read_response_t(result);
    }
    read_response_t operator()(UNUSED distribution_get_query_t dget) {
        rassert(bits.size() > 0);
        rassert(boost::get<distribution_result_t>(&bits[0].result));
        rassert(bits.size() == 1 || boost::get<distribution_result_t>(&bits[1].result));

        // Asserts that we don't look like a hash-sharded thing.
        rassert(!(bits.size() > 1
                  && boost::get<distribution_result_t>(&bits[0].result)->key_counts.begin()->first == boost::get<distribution_result_t>(&bits[1].result)->key_counts.begin()->first));

        distribution_result_t res;

        for (int i = 0, e = bits.size(); i < e; i++) {
            const distribution_result_t *result = boost::get<distribution_result_t>(&bits[i].result);
            rassert(result, "Bad boost::get\n");

#ifndef NDEBUG
            for (std::map<store_key_t, int>::const_iterator it = result->key_counts.begin();
                 it != result->key_counts.end();
                 ++it) {
                rassert(!std_contains(res.key_counts, it->first), "repeated key '%*.*s'", int(it->first.size()), int(it->first.size()), it->first.contents());
            }
#endif
            res.key_counts.insert(result->key_counts.begin(), result->key_counts.end());

        }

        return read_response_t(res);
    }
};

read_response_t read_t::unshard(const std::vector<read_response_t>& responses, UNUSED temporary_cache_t *cache) const THROWS_NOTHING {
    read_unshard_visitor_t v(responses);
    return boost::apply_visitor(v, query);
}

struct read_multistore_unshard_visitor_t : public boost::static_visitor<read_response_t> {
    const std::vector<read_response_t> &bits;

    explicit read_multistore_unshard_visitor_t(const std::vector<read_response_t> &b) : bits(b) { }
    read_response_t operator()(UNUSED get_query_t get) {
        rassert(bits.size() == 1);
        return read_response_t(boost::get<get_result_t>(bits[0].result));
    }
    read_response_t operator()(rget_query_t rget) {
        std::vector<key_with_data_buffer_t> pairs;
        for (int i = 0; i < int(bits.size()); ++i) {
            const rget_result_t *bit = boost::get<rget_result_t>(&bits[i].result);
            pairs.insert(pairs.end(), bit->pairs.begin(), bit->pairs.end());
        }

        std::sort(pairs.begin(), pairs.end(), key_with_data_buffer_less_t());

        size_t cumulative_size = 0;
        int ix = 0;
        for (int e = std::min<int>(rget.maximum, pairs.size());
             ix < e && cumulative_size < rget_max_chunk_size;
             ++ix) {
            cumulative_size += estimate_rget_result_pair_size(pairs[ix]);
        }

        rget_result_t result;

        // TODO: This truncated value is based on the code below, and,
        // what if we also reached rget.maximum?  What if we reached
        // the end of the pairs?  We shouldn't be truncated then, no?
        result.truncated = (cumulative_size >= rget_max_chunk_size);

        pairs.resize(ix);
        result.pairs.swap(pairs);

        return read_response_t(result);
    }
    read_response_t operator()(UNUSED distribution_get_query_t dget) {
        rassert(bits.size() > 0);
        rassert(boost::get<distribution_result_t>(&bits[0].result));
        rassert(bits.size() == 1 || boost::get<distribution_result_t>(&bits[1].result));

        // These test properties of distribution queries sharded by hash rather than key.
        rassert(bits.size() > 1);
        rassert(boost::get<distribution_result_t>(&bits[0].result)->key_counts.begin()->first == boost::get<distribution_result_t>(&bits[1].result)->key_counts.begin()->first);

        distribution_result_t res;
        int64_t total_num_keys = 0;
        rassert(bits.size() > 0);

        int64_t total_keys_in_res = 0;
        for (int i = 0, e = bits.size(); i < e; ++i) {
            const distribution_result_t *result = boost::get<distribution_result_t>(&bits[i].result);
            rassert(result, "Bad boost::get\n");

            int64_t tmp_total_keys = 0;
            for (std::map<store_key_t, int>::const_iterator it = result->key_counts.begin();
                 it != result->key_counts.end();
                 ++it) {
                tmp_total_keys += it->second;
            }

            total_num_keys += tmp_total_keys;

            if (res.key_counts.size() < result->key_counts.size()) {
                res = *result;
                total_keys_in_res = tmp_total_keys;
            }
        }

        if (total_keys_in_res == 0) {
            return read_response_t(res);
        }

        double scale_factor = double(total_num_keys) / double(total_keys_in_res);

        rassert(scale_factor >= 1.0);  // Directly provable from the code above.

        for (std::map<store_key_t, int>::iterator it = res.key_counts.begin();
             it != res.key_counts.end();
             ++it) {
            it->second *= scale_factor;
        }

        return read_response_t(res);
    }
};


read_response_t read_t::multistore_unshard(const std::vector<read_response_t>& responses, UNUSED temporary_cache_t *cache) const THROWS_NOTHING {
    read_multistore_unshard_visitor_t v(responses);
    return boost::apply_visitor(v, query);
}

/* `write_t::get_region()` */

struct write_get_region_visitor_t : public boost::static_visitor<region_t> {
    /* All the types of mutation have a member called `key` */
    template<class mutation_t>
    region_t operator()(mutation_t mut) {
        return monokey_region(mut.key);
    }
};

region_t write_t::get_region() const THROWS_NOTHING {
    write_get_region_visitor_t v;
    return boost::apply_visitor(v, mutation);
}

/* `write_t::shard()` */

write_t write_t::shard(DEBUG_ONLY_VAR const region_t &region) const THROWS_NOTHING {
    rassert(region == get_region());
    return *this;
}

/* `write_response_t::unshard()` */

write_response_t write_t::unshard(const std::vector<write_response_t>& responses, UNUSED temporary_cache_t *cache) const THROWS_NOTHING {
    /* TODO: Make sure the request type matches the response type */
    rassert(responses.size() == 1);
    return responses[0];
}

write_response_t write_t::multistore_unshard(const std::vector<write_response_t>& responses, temporary_cache_t *cache) const THROWS_NOTHING {
    return unshard(responses, cache);
}


struct backfill_chunk_get_region_visitor_t : public boost::static_visitor<region_t> {
    region_t operator()(const backfill_chunk_t::delete_key_t &del) {
        return monokey_region(del.key);
    }

    region_t operator()(const backfill_chunk_t::delete_range_t &del) {
        return del.range;
    }

    region_t operator()(const backfill_chunk_t::key_value_pair_t &kv) {
        return monokey_region(kv.backfill_atom.key);
    }
};


region_t backfill_chunk_t::get_region() const THROWS_NOTHING {
    backfill_chunk_get_region_visitor_t v;
    return boost::apply_visitor(v, val);
}

struct backfill_chunk_shard_visitor_t : public boost::static_visitor<backfill_chunk_t> {
public:
    explicit backfill_chunk_shard_visitor_t(const region_t &_region) : region(_region) { }
    backfill_chunk_t operator()(const backfill_chunk_t::delete_key_t &del) {
        backfill_chunk_t ret(del);
        rassert(region_is_superset(region, ret.get_region()));
        return ret;
    }
    backfill_chunk_t operator()(const backfill_chunk_t::delete_range_t &del) {
        region_t r = region_intersection(del.range, region);
        rassert(!region_is_empty(r));
        return backfill_chunk_t(backfill_chunk_t::delete_range_t(r));
    }
    backfill_chunk_t operator()(const backfill_chunk_t::key_value_pair_t &kv) {
        backfill_chunk_t ret(kv);
        rassert(region_is_superset(region, ret.get_region()));
        return ret;
    }
private:
    const region_t &region;
};

backfill_chunk_t backfill_chunk_t::shard(const region_t &region) const THROWS_NOTHING {
    backfill_chunk_shard_visitor_t v(region);
    return boost::apply_visitor(v, val);
}

region_t memcached_protocol_t::cpu_sharding_subspace(int subregion_number, int num_cpu_shards) {
    rassert(subregion_number >= 0);
    rassert(subregion_number < num_cpu_shards);

    // We have to be careful with the math here, to avoid overflow.
    uint64_t width = HASH_REGION_HASH_SIZE / num_cpu_shards;

    uint64_t beg = width * subregion_number;
    uint64_t end = subregion_number + 1 == num_cpu_shards ? HASH_REGION_HASH_SIZE : beg + width;

    return region_t(beg, end, key_range_t::universe());
}

store_t::store_t(io_backender_t *io_backend,
                 const std::string& filename,
                 bool create,
                 perfmon_collection_t *parent_perfmon_collection) :
    btree_store_t(io_backend, filename, create, parent_perfmon_collection) { }

store_t::~store_t() {
    assert_thread();
}

<<<<<<< HEAD
struct read_visitor_t : public boost::static_visitor<read_response_t> {
=======
void memcached_protocol_t::store_t::new_read_token(scoped_ptr_t<fifo_enforcer_sink_t::exit_read_t> *token_out) {
    fifo_enforcer_read_token_t token = token_source.enter_read();
    token_out->init(new fifo_enforcer_sink_t::exit_read_t(&token_sink, token));
}

void memcached_protocol_t::store_t::new_write_token(scoped_ptr_t<fifo_enforcer_sink_t::exit_write_t> *token_out) {
    fifo_enforcer_write_token_t token = token_source.enter_write();
    token_out->init(new fifo_enforcer_sink_t::exit_write_t(&token_sink, token));
}

void memcached_protocol_t::store_t::acquire_superblock_for_read(
        access_t access,
        scoped_ptr_t<fifo_enforcer_sink_t::exit_read_t> *token,
        boost::scoped_ptr<transaction_t> &txn_out,
        boost::scoped_ptr<real_superblock_t> &sb_out,
        signal_t *interruptor)
        THROWS_ONLY(interrupted_exc_t) {

    btree->assert_thread();

    scoped_ptr_t<fifo_enforcer_sink_t::exit_read_t> local_token(token->release());
    wait_interruptible(local_token.get(), interruptor);

    order_token_t order_token = order_source.check_in("memcached_protocol_t::store_t::acquire_superblock_for_read");
    order_token = btree->order_checkpoint_.check_through(order_token);

    get_btree_superblock_for_reading(btree.get(), access, order_token, CACHE_SNAPSHOTTED_NO, &sb_out, txn_out);
}

void memcached_protocol_t::store_t::acquire_superblock_for_backfill(
        scoped_ptr_t<fifo_enforcer_sink_t::exit_read_t> *token,
        boost::scoped_ptr<transaction_t> &txn_out,
        boost::scoped_ptr<real_superblock_t> &sb_out,
        signal_t *interruptor)
        THROWS_ONLY(interrupted_exc_t) {

    btree->assert_thread();

    scoped_ptr_t<fifo_enforcer_sink_t::exit_read_t> local_token(token->release());
    wait_interruptible(local_token.get(), interruptor);

    order_token_t order_token = order_source.check_in("memcached_protocol_t::store_t::acquire_superblock_for_backfill");
    order_token = btree->order_checkpoint_.check_through(order_token);

    get_btree_superblock_for_backfilling(btree.get(), order_token, &sb_out, txn_out);
}

void memcached_protocol_t::store_t::acquire_superblock_for_write(
        access_t access,
        int expected_change_count,
        scoped_ptr_t<fifo_enforcer_sink_t::exit_write_t> *token,
        boost::scoped_ptr<transaction_t> &txn_out,
        boost::scoped_ptr<real_superblock_t> &sb_out,
        signal_t *interruptor)
        THROWS_ONLY(interrupted_exc_t) {

    btree->assert_thread();

    scoped_ptr_t<fifo_enforcer_sink_t::exit_write_t> local_token(token->release());
    wait_interruptible(local_token.get(), interruptor);

    order_token_t order_token = order_source.check_in("memcached_protocol_t::store_t::acquire_superblock_for_write");
    order_token = btree->order_checkpoint_.check_through(order_token);

    get_btree_superblock(btree.get(), access, expected_change_count, repli_timestamp_t::invalid, order_token, &sb_out, txn_out);
}

memcached_protocol_t::store_t::metainfo_t
memcached_protocol_t::store_t::get_metainfo(UNUSED order_token_t order_token,  // TODO
                                            scoped_ptr_t<fifo_enforcer_sink_t::exit_read_t> *token,
                                            signal_t *interruptor) THROWS_ONLY(interrupted_exc_t) {
    boost::scoped_ptr<transaction_t> txn;
    boost::scoped_ptr<real_superblock_t> superblock;
    acquire_superblock_for_read(rwi_read, token, txn, superblock, interruptor);

    return get_metainfo_internal(txn.get(), superblock->get());
}

region_map_t<memcached_protocol_t, binary_blob_t> memcached_protocol_t::store_t::get_metainfo_internal(transaction_t *txn, buf_lock_t *sb_buf) const THROWS_NOTHING {
    std::vector<std::pair<std::vector<char>, std::vector<char> > > kv_pairs;
    get_superblock_metainfo(txn, sb_buf, &kv_pairs);   // FIXME: this is inefficient, cut out the middleman (vector)

    std::vector<std::pair<memcached_protocol_t::region_t, binary_blob_t> > result;
    for (std::vector<std::pair<std::vector<char>, std::vector<char> > >::iterator i = kv_pairs.begin(); i != kv_pairs.end(); ++i) {
        const std::vector<char> &value = i->second;
>>>>>>> 6725bc23

    read_response_t operator()(const get_query_t& get) {
        return read_response_t(
            memcached_get(get.key, btree, effective_time, txn, superblock));
    }
<<<<<<< HEAD
    read_response_t operator()(const rget_query_t& rget) {
        return read_response_t(
            memcached_rget_slice(btree, rget.range, rget.maximum, effective_time, txn, superblock));
    }
    read_response_t operator()(const distribution_get_query_t& dget) {
        distribution_result_t dstr = memcached_distribution_get(btree, dget.max_depth, dget.range.left, effective_time, txn, superblock);
=======
    region_map_t<memcached_protocol_t, binary_blob_t> res(result.begin(), result.end());
    // TODO: What?  Why is res.get_domain() equal to universe?
    rassert(res.get_domain() == hash_region_t<key_range_t>::universe());
    return res;
}

void memcached_protocol_t::store_t::set_metainfo(const metainfo_t &new_metainfo,
                                                 UNUSED order_token_t order_token,  // TODO
                                                 scoped_ptr_t<fifo_enforcer_sink_t::exit_write_t> *token,
                                                 signal_t *interruptor) THROWS_ONLY(interrupted_exc_t) {
    boost::scoped_ptr<transaction_t> txn;
    boost::scoped_ptr<real_superblock_t> superblock;
    acquire_superblock_for_write(rwi_write, 1, token, txn, superblock, interruptor);

    region_map_t<memcached_protocol_t, binary_blob_t> old_metainfo = get_metainfo_internal(txn.get(), superblock->get());
    update_metainfo(old_metainfo, new_metainfo, txn.get(), superblock.get());
}

struct read_visitor_t : public boost::static_visitor<memcached_protocol_t::read_response_t> {

    memcached_protocol_t::read_response_t operator()(const get_query_t& get) {
        return memcached_protocol_t::read_response_t(
            memcached_get(get.key, btree, effective_time, txn, superblock->get()));
    }
    memcached_protocol_t::read_response_t operator()(const rget_query_t& rget) {
        return memcached_protocol_t::read_response_t(
            memcached_rget_slice(btree, rget.range, rget.maximum, effective_time, txn, superblock->get()));
    }
    memcached_protocol_t::read_response_t operator()(const distribution_get_query_t& dget) {
        distribution_result_t dstr = memcached_distribution_get(btree, dget.max_depth, dget.range.left, effective_time, txn, superblock->get());

>>>>>>> 6725bc23
        for (std::map<store_key_t, int>::iterator it  = dstr.key_counts.begin();
                                                  it != dstr.key_counts.end();
                                                  /* increments done in loop */) {
            if (!dget.range.contains_key(store_key_t(it->first))) {
                dstr.key_counts.erase(it++);
            } else {
                ++it;
            }
        }

        return read_response_t(dstr);
    }

<<<<<<< HEAD
    read_visitor_t(btree_slice_t *btree_, transaction_t *txn_, superblock_t *superblock_, exptime_t effective_time_) :
=======

    read_visitor_t(btree_slice_t *btree_, transaction_t *txn_, boost::scoped_ptr<superblock_t> *superblock_, exptime_t effective_time_) :
>>>>>>> 6725bc23
        btree(btree_), txn(txn_), superblock(superblock_), effective_time(effective_time_) { }

private:
    btree_slice_t *btree;
    transaction_t *txn;
<<<<<<< HEAD
    superblock_t *superblock;
    exptime_t effective_time;
};

read_response_t store_t::protocol_read(const read_t &read,
                                       btree_slice_t *btree,
                                       transaction_t *txn,
                                       superblock_t *superblock) {
    read_visitor_t v(btree, txn, superblock, read.effective_time);
    return boost::apply_visitor(v, read.query);
}

struct write_visitor_t : public boost::static_visitor<write_response_t> {
    write_response_t operator()(const get_cas_mutation_t &m) {
        return write_response_t(
            memcached_get_cas(m.key, btree, proposed_cas, effective_time, timestamp, txn, superblock));
    }
    write_response_t operator()(const sarc_mutation_t &m) {
        return write_response_t(
            memcached_set(m.key, btree, m.data, m.flags, m.exptime, m.add_policy, m.replace_policy, m.old_cas, proposed_cas, effective_time, timestamp, txn, superblock));
    }
    write_response_t operator()(const incr_decr_mutation_t &m) {
        return write_response_t(
            memcached_incr_decr(m.key, btree, (m.kind == incr_decr_INCR), m.amount, proposed_cas, effective_time, timestamp, txn, superblock));
    }
    write_response_t operator()(const append_prepend_mutation_t &m) {
        return write_response_t(
=======
    boost::scoped_ptr<superblock_t> *superblock;
    exptime_t effective_time;
};

memcached_protocol_t::read_response_t memcached_protocol_t::store_t::read(
        DEBUG_ONLY(const metainfo_checker_t<memcached_protocol_t>& metainfo_checker, )
        const memcached_protocol_t::read_t &read,
        UNUSED order_token_t order_token,  // TODO
        scoped_ptr_t<fifo_enforcer_sink_t::exit_read_t> *token,
        signal_t *interruptor)
        THROWS_ONLY(interrupted_exc_t) {

    boost::scoped_ptr<transaction_t> txn;
    boost::scoped_ptr<real_superblock_t> superblock;
    acquire_superblock_for_read(rwi_read, token, txn, superblock, interruptor);

    check_metainfo(DEBUG_ONLY(metainfo_checker, ) txn.get(), superblock.get());

    /* Ugly hack */
    boost::scoped_ptr<superblock_t> superblock2;
    superblock.swap(*reinterpret_cast<boost::scoped_ptr<real_superblock_t> *>(&superblock2));

    read_visitor_t v(btree.get(), txn.get(), &superblock2, read.effective_time);
    return boost::apply_visitor(v, read.query);
}

struct write_visitor_t : public boost::static_visitor<memcached_protocol_t::write_response_t> {
    memcached_protocol_t::write_response_t operator()(const get_cas_mutation_t &m) {
        return memcached_protocol_t::write_response_t(
            memcached_get_cas(m.key, btree, proposed_cas, effective_time, timestamp, txn, superblock));
    }
    memcached_protocol_t::write_response_t operator()(const sarc_mutation_t &m) {
        return memcached_protocol_t::write_response_t(
            memcached_set(m.key, btree, m.data, m.flags, m.exptime, m.add_policy, m.replace_policy, m.old_cas, proposed_cas, effective_time, timestamp, txn, superblock));
    }
    memcached_protocol_t::write_response_t operator()(const incr_decr_mutation_t &m) {
        return memcached_protocol_t::write_response_t(
            memcached_incr_decr(m.key, btree, (m.kind == incr_decr_INCR), m.amount, proposed_cas, effective_time, timestamp, txn, superblock));
    }
    memcached_protocol_t::write_response_t operator()(const append_prepend_mutation_t &m) {
        return memcached_protocol_t::write_response_t(
>>>>>>> 6725bc23
            memcached_append_prepend(m.key, btree, m.data, (m.kind == append_prepend_APPEND), proposed_cas, effective_time, timestamp, txn, superblock));
    }
    write_response_t operator()(const delete_mutation_t &m) {
        rassert(proposed_cas == INVALID_CAS);
<<<<<<< HEAD
        return write_response_t(
=======
        return memcached_protocol_t::write_response_t(
>>>>>>> 6725bc23
            memcached_delete(m.key, m.dont_put_in_delete_queue, btree, effective_time, timestamp, txn, superblock));
    }

    write_visitor_t(btree_slice_t *btree_, transaction_t *txn_, superblock_t *superblock_, cas_t proposed_cas_, exptime_t effective_time_, repli_timestamp_t timestamp_) : btree(btree_), txn(txn_), superblock(superblock_), proposed_cas(proposed_cas_), effective_time(effective_time_), timestamp(timestamp_) { }

private:
    btree_slice_t *btree;
    transaction_t *txn;
    superblock_t *superblock;
    cas_t proposed_cas;
    exptime_t effective_time;
    repli_timestamp_t timestamp;
};

<<<<<<< HEAD
write_response_t store_t::protocol_write(const write_t &write,
                                         transition_timestamp_t timestamp,
                                         btree_slice_t *btree,
                                         transaction_t *txn,
                                         superblock_t *superblock) {
    write_visitor_t v(btree, txn, superblock, write.proposed_cas, write.effective_time, timestamp.to_repli_timestamp());
=======
memcached_protocol_t::write_response_t memcached_protocol_t::store_t::write(
        DEBUG_ONLY(const metainfo_checker_t<memcached_protocol_t>& metainfo_checker, )
        const metainfo_t& new_metainfo,
        const memcached_protocol_t::write_t &write,
        transition_timestamp_t timestamp,
        UNUSED order_token_t order_token,  // TODO
        scoped_ptr_t<fifo_enforcer_sink_t::exit_write_t> *token,
        signal_t *interruptor)
        THROWS_ONLY(interrupted_exc_t) {

    boost::scoped_ptr<transaction_t> txn;
    boost::scoped_ptr<real_superblock_t> superblock;
    const int expected_change_count = 2; // FIXME: this is incorrect, but will do for now
    acquire_superblock_for_write(rwi_write, expected_change_count, token, txn, superblock, interruptor);

    check_and_update_metainfo(DEBUG_ONLY(metainfo_checker, ) new_metainfo, txn.get(), superblock.get());

    write_visitor_t v(btree.get(), txn.get(), superblock.get(), write.proposed_cas, write.effective_time, timestamp.to_repli_timestamp());
>>>>>>> 6725bc23
    return boost::apply_visitor(v, write.mutation);
}

class memcached_backfill_callback_t : public backfill_callback_t {
    typedef backfill_chunk_t chunk_t;
public:
    explicit memcached_backfill_callback_t(const boost::function<void(chunk_t)> &chunk_fun)
        : chunk_fun_(chunk_fun) { }

    void on_delete_range(const key_range_t &range) {
        chunk_fun_(chunk_t::delete_range(region_t(range)));
    }

    void on_deletion(const btree_key_t *key, UNUSED repli_timestamp_t recency) {
        chunk_fun_(chunk_t::delete_key(to_store_key(key), recency));
    }

    void on_keyvalue(const backfill_atom_t& atom) {
        chunk_fun_(chunk_t::set_key(atom));
    }
    ~memcached_backfill_callback_t() { }

protected:
    store_key_t to_store_key(const btree_key_t *key) {
        return store_key_t(key->size, key->contents);
    }

private:
    const boost::function<void(chunk_t)> &chunk_fun_;

    DISABLE_COPYING(memcached_backfill_callback_t);
};

static void call_memcached_backfill(int i, btree_slice_t *btree, const std::vector<std::pair<region_t, state_timestamp_t> > &regions,
        memcached_backfill_callback_t *callback, transaction_t *txn, superblock_t *superblock, memcached_protocol_t::backfill_progress_t *progress) {
    traversal_progress_t *p = new traversal_progress_t;
    progress->add_constituent(p);
    repli_timestamp_t timestamp = regions[i].second.to_repli_timestamp();
    memcached_backfill(btree, regions[i].first.inner, timestamp, callback, txn, superblock, p);
}

// TODO: Figure out wtf does the backfill filtering, figure out wtf constricts delete range operations to hit only a certain hash-interval, figure out what filters keys.
void store_t::protocol_send_backfill(const region_map_t<memcached_protocol_t, state_timestamp_t> &start_point,
                                     const boost::function<void(backfill_chunk_t)> &chunk_fun,
                                     superblock_t *superblock,
                                     btree_slice_t *btree,
                                     transaction_t *txn,
                                     backfill_progress_t *progress)
{
    std::vector<std::pair<region_t, state_timestamp_t> > regions(start_point.begin(), start_point.end());

    if (regions.size() > 0) {
        memcached_backfill_callback_t callback(chunk_fun);

        // pmapping by regions.size() is now the arguably wrong
        // thing to do, because regions are not separate key
        // ranges.  On the other hand it's harmless, because
        // caching is basically perfect.
        refcount_superblock_t refcount_wrapper(superblock, regions.size());
        pmap(regions.size(), boost::bind(&call_memcached_backfill, _1,
                                         btree, regions, &callback, txn, &refcount_wrapper, progress));
    }
}

struct receive_backfill_visitor_t : public boost::static_visitor<> {
    receive_backfill_visitor_t(btree_slice_t *_btree, transaction_t *_txn, superblock_t *_superblock, signal_t *_interruptor) : btree(_btree), txn(_txn), superblock(_superblock), interruptor(_interruptor) { }
    void operator()(const backfill_chunk_t::delete_key_t& delete_key) const {
        // FIXME: we ignored delete_key.recency here. Should we use it in place of repli_timestamp_t::invalid?
        memcached_delete(delete_key.key, true, btree, 0, repli_timestamp_t::invalid, txn, superblock);
    }
    void operator()(const backfill_chunk_t::delete_range_t& delete_range) const {
        hash_range_key_tester_t tester(delete_range.range);
        memcached_erase_range(btree, &tester, delete_range.range.inner, txn, superblock);
    }
    void operator()(const backfill_chunk_t::key_value_pair_t& kv) const {
        const backfill_atom_t& bf_atom = kv.backfill_atom;
        memcached_set(bf_atom.key, btree,
            bf_atom.value, bf_atom.flags, bf_atom.exptime,
            add_policy_yes, replace_policy_yes, INVALID_CAS,
            // TODO: Should we pass bf_atom.recency in place of repli_timestamp_t::invalid here? Ask Sam.
            bf_atom.cas_or_zero, 0, repli_timestamp_t::invalid,
            txn, superblock);
    }
private:
    struct hash_range_key_tester_t : public key_tester_t {
        explicit hash_range_key_tester_t(const region_t &delete_range) : delete_range_(delete_range) { }
        bool key_should_be_erased(const btree_key_t *key) {
            uint64_t h = hash_region_hasher(key->contents, key->size);
            return delete_range_.beg <= h && h < delete_range_.end
                && delete_range_.inner.contains_key(key->contents, key->size);
        }

        const region_t &delete_range_;

    private:
        DISABLE_COPYING(hash_range_key_tester_t);
    };
    btree_slice_t *btree;
    transaction_t *txn;
    superblock_t *superblock;
    signal_t *interruptor;  // FIXME: interruptors are not used in btree code, so this one ignored.
};

void store_t::protocol_receive_backfill(btree_slice_t *btree,
                                        transaction_t *txn,
                                        superblock_t *superblock,
                                        signal_t *interruptor,
                                        const backfill_chunk_t &chunk) {
    boost::apply_visitor(receive_backfill_visitor_t(btree, txn, superblock, interruptor), chunk.val);
}

// TODO: Maybe hash_range_key_tester_t is redundant with this, since
// the key range test is redundant.
struct hash_key_tester_t : public key_tester_t {
    hash_key_tester_t(uint64_t beg, uint64_t end) : beg_(beg), end_(end) { }
    bool key_should_be_erased(const btree_key_t *key) {
        uint64_t h = hash_region_hasher(key->contents, key->size);
        return beg_ <= h && h < end_;
    }

private:
    uint64_t beg_;
    uint64_t end_;

    DISABLE_COPYING(hash_key_tester_t);
};

void store_t::protocol_reset_data(const region_t& subregion,
                                  btree_slice_t *btree,
                                  transaction_t *txn,
                                  superblock_t *superblock) {
    hash_key_tester_t key_tester(subregion.beg, subregion.end);
    memcached_erase_range(btree, &key_tester, subregion.inner, txn, superblock);
}

class generic_debug_print_visitor_t : public boost::static_visitor<void> {
public:
    explicit generic_debug_print_visitor_t(append_only_printf_buffer_t *buf) : buf_(buf) { }

    template <class T>
    void operator()(const T& x) {
        debug_print(buf_, x);
    }

private:
    append_only_printf_buffer_t *buf_;
    DISABLE_COPYING(generic_debug_print_visitor_t);
};


// Debug printing impls
void debug_print(append_only_printf_buffer_t *buf, const write_t& write) {
    buf->appendf("mcwrite{");
    generic_debug_print_visitor_t v(buf);
    boost::apply_visitor(v, write.mutation);
    if (write.proposed_cas) {
        buf->appendf(", cas=%lu", write.proposed_cas);
    }
    if (write.effective_time) {
        buf->appendf(", efftime=%lu", write.effective_time);
    }

    buf->appendf("}");
}

void debug_print(append_only_printf_buffer_t *buf, const get_cas_mutation_t& mut) {
    buf->appendf("get_cas{");
    debug_print(buf, mut.key);
    buf->appendf("}");
}

void debug_print(append_only_printf_buffer_t *buf, const sarc_mutation_t& mut) {
    buf->appendf("sarc{");
    debug_print(buf, mut.key);
    // We don't print everything in the sarc yet.
    buf->appendf(", ...}");
}

void debug_print(append_only_printf_buffer_t *buf, const delete_mutation_t& mut) {
    buf->appendf("delete{");
    debug_print(buf, mut.key);
    buf->appendf(", dpidq=%s}", mut.dont_put_in_delete_queue ? "true" : "false");
}

void debug_print(append_only_printf_buffer_t *buf, const incr_decr_mutation_t& mut) {
    buf->appendf("incr_decr{%s, %lu, ", mut.kind == incr_decr_INCR ? "INCR" : mut.kind == incr_decr_DECR ? "DECR" : "???", mut.amount);
    debug_print(buf, mut.key);
    buf->appendf("}");
}

void debug_print(append_only_printf_buffer_t *buf, const append_prepend_mutation_t& mut) {
    buf->appendf("append_prepend{%s, ", mut.kind == append_prepend_APPEND ? "APPEND" : mut.kind == append_prepend_PREPEND ? "PREPEND" : "???");
    debug_print(buf, mut.key);
    // We don't print the data yet.
    buf->appendf(", ...}");
}

void debug_print(append_only_printf_buffer_t *buf, const backfill_chunk_t& chunk) {
    generic_debug_print_visitor_t v(buf);
    boost::apply_visitor(v, chunk.val);
}

void debug_print(append_only_printf_buffer_t *buf, const backfill_chunk_t::delete_key_t& del) {
    buf->appendf("bf::delete_key_t{key=");
    debug_print(buf, del.key);
    buf->appendf(", recency=");
    debug_print(buf, del.recency);
    buf->appendf("}");
}

void debug_print(append_only_printf_buffer_t *buf, const backfill_chunk_t::delete_range_t& del) {
    buf->appendf("bf::delete_range_t{range=");
    debug_print(buf, del.range);
    buf->appendf("}");
}

void debug_print(append_only_printf_buffer_t *buf, const backfill_chunk_t::key_value_pair_t& kvpair) {
    buf->appendf("bf::kv{atom=");
    debug_print(buf, kvpair.backfill_atom);
    buf->appendf("}");
}<|MERGE_RESOLUTION|>--- conflicted
+++ resolved
@@ -441,140 +441,18 @@
     assert_thread();
 }
 
-<<<<<<< HEAD
 struct read_visitor_t : public boost::static_visitor<read_response_t> {
-=======
-void memcached_protocol_t::store_t::new_read_token(scoped_ptr_t<fifo_enforcer_sink_t::exit_read_t> *token_out) {
-    fifo_enforcer_read_token_t token = token_source.enter_read();
-    token_out->init(new fifo_enforcer_sink_t::exit_read_t(&token_sink, token));
-}
-
-void memcached_protocol_t::store_t::new_write_token(scoped_ptr_t<fifo_enforcer_sink_t::exit_write_t> *token_out) {
-    fifo_enforcer_write_token_t token = token_source.enter_write();
-    token_out->init(new fifo_enforcer_sink_t::exit_write_t(&token_sink, token));
-}
-
-void memcached_protocol_t::store_t::acquire_superblock_for_read(
-        access_t access,
-        scoped_ptr_t<fifo_enforcer_sink_t::exit_read_t> *token,
-        boost::scoped_ptr<transaction_t> &txn_out,
-        boost::scoped_ptr<real_superblock_t> &sb_out,
-        signal_t *interruptor)
-        THROWS_ONLY(interrupted_exc_t) {
-
-    btree->assert_thread();
-
-    scoped_ptr_t<fifo_enforcer_sink_t::exit_read_t> local_token(token->release());
-    wait_interruptible(local_token.get(), interruptor);
-
-    order_token_t order_token = order_source.check_in("memcached_protocol_t::store_t::acquire_superblock_for_read");
-    order_token = btree->order_checkpoint_.check_through(order_token);
-
-    get_btree_superblock_for_reading(btree.get(), access, order_token, CACHE_SNAPSHOTTED_NO, &sb_out, txn_out);
-}
-
-void memcached_protocol_t::store_t::acquire_superblock_for_backfill(
-        scoped_ptr_t<fifo_enforcer_sink_t::exit_read_t> *token,
-        boost::scoped_ptr<transaction_t> &txn_out,
-        boost::scoped_ptr<real_superblock_t> &sb_out,
-        signal_t *interruptor)
-        THROWS_ONLY(interrupted_exc_t) {
-
-    btree->assert_thread();
-
-    scoped_ptr_t<fifo_enforcer_sink_t::exit_read_t> local_token(token->release());
-    wait_interruptible(local_token.get(), interruptor);
-
-    order_token_t order_token = order_source.check_in("memcached_protocol_t::store_t::acquire_superblock_for_backfill");
-    order_token = btree->order_checkpoint_.check_through(order_token);
-
-    get_btree_superblock_for_backfilling(btree.get(), order_token, &sb_out, txn_out);
-}
-
-void memcached_protocol_t::store_t::acquire_superblock_for_write(
-        access_t access,
-        int expected_change_count,
-        scoped_ptr_t<fifo_enforcer_sink_t::exit_write_t> *token,
-        boost::scoped_ptr<transaction_t> &txn_out,
-        boost::scoped_ptr<real_superblock_t> &sb_out,
-        signal_t *interruptor)
-        THROWS_ONLY(interrupted_exc_t) {
-
-    btree->assert_thread();
-
-    scoped_ptr_t<fifo_enforcer_sink_t::exit_write_t> local_token(token->release());
-    wait_interruptible(local_token.get(), interruptor);
-
-    order_token_t order_token = order_source.check_in("memcached_protocol_t::store_t::acquire_superblock_for_write");
-    order_token = btree->order_checkpoint_.check_through(order_token);
-
-    get_btree_superblock(btree.get(), access, expected_change_count, repli_timestamp_t::invalid, order_token, &sb_out, txn_out);
-}
-
-memcached_protocol_t::store_t::metainfo_t
-memcached_protocol_t::store_t::get_metainfo(UNUSED order_token_t order_token,  // TODO
-                                            scoped_ptr_t<fifo_enforcer_sink_t::exit_read_t> *token,
-                                            signal_t *interruptor) THROWS_ONLY(interrupted_exc_t) {
-    boost::scoped_ptr<transaction_t> txn;
-    boost::scoped_ptr<real_superblock_t> superblock;
-    acquire_superblock_for_read(rwi_read, token, txn, superblock, interruptor);
-
-    return get_metainfo_internal(txn.get(), superblock->get());
-}
-
-region_map_t<memcached_protocol_t, binary_blob_t> memcached_protocol_t::store_t::get_metainfo_internal(transaction_t *txn, buf_lock_t *sb_buf) const THROWS_NOTHING {
-    std::vector<std::pair<std::vector<char>, std::vector<char> > > kv_pairs;
-    get_superblock_metainfo(txn, sb_buf, &kv_pairs);   // FIXME: this is inefficient, cut out the middleman (vector)
-
-    std::vector<std::pair<memcached_protocol_t::region_t, binary_blob_t> > result;
-    for (std::vector<std::pair<std::vector<char>, std::vector<char> > >::iterator i = kv_pairs.begin(); i != kv_pairs.end(); ++i) {
-        const std::vector<char> &value = i->second;
->>>>>>> 6725bc23
-
     read_response_t operator()(const get_query_t& get) {
         return read_response_t(
             memcached_get(get.key, btree, effective_time, txn, superblock));
     }
-<<<<<<< HEAD
     read_response_t operator()(const rget_query_t& rget) {
         return read_response_t(
             memcached_rget_slice(btree, rget.range, rget.maximum, effective_time, txn, superblock));
     }
+
     read_response_t operator()(const distribution_get_query_t& dget) {
         distribution_result_t dstr = memcached_distribution_get(btree, dget.max_depth, dget.range.left, effective_time, txn, superblock);
-=======
-    region_map_t<memcached_protocol_t, binary_blob_t> res(result.begin(), result.end());
-    // TODO: What?  Why is res.get_domain() equal to universe?
-    rassert(res.get_domain() == hash_region_t<key_range_t>::universe());
-    return res;
-}
-
-void memcached_protocol_t::store_t::set_metainfo(const metainfo_t &new_metainfo,
-                                                 UNUSED order_token_t order_token,  // TODO
-                                                 scoped_ptr_t<fifo_enforcer_sink_t::exit_write_t> *token,
-                                                 signal_t *interruptor) THROWS_ONLY(interrupted_exc_t) {
-    boost::scoped_ptr<transaction_t> txn;
-    boost::scoped_ptr<real_superblock_t> superblock;
-    acquire_superblock_for_write(rwi_write, 1, token, txn, superblock, interruptor);
-
-    region_map_t<memcached_protocol_t, binary_blob_t> old_metainfo = get_metainfo_internal(txn.get(), superblock->get());
-    update_metainfo(old_metainfo, new_metainfo, txn.get(), superblock.get());
-}
-
-struct read_visitor_t : public boost::static_visitor<memcached_protocol_t::read_response_t> {
-
-    memcached_protocol_t::read_response_t operator()(const get_query_t& get) {
-        return memcached_protocol_t::read_response_t(
-            memcached_get(get.key, btree, effective_time, txn, superblock->get()));
-    }
-    memcached_protocol_t::read_response_t operator()(const rget_query_t& rget) {
-        return memcached_protocol_t::read_response_t(
-            memcached_rget_slice(btree, rget.range, rget.maximum, effective_time, txn, superblock->get()));
-    }
-    memcached_protocol_t::read_response_t operator()(const distribution_get_query_t& dget) {
-        distribution_result_t dstr = memcached_distribution_get(btree, dget.max_depth, dget.range.left, effective_time, txn, superblock->get());
-
->>>>>>> 6725bc23
         for (std::map<store_key_t, int>::iterator it  = dstr.key_counts.begin();
                                                   it != dstr.key_counts.end();
                                                   /* increments done in loop */) {
@@ -588,18 +466,12 @@
         return read_response_t(dstr);
     }
 
-<<<<<<< HEAD
     read_visitor_t(btree_slice_t *btree_, transaction_t *txn_, superblock_t *superblock_, exptime_t effective_time_) :
-=======
-
-    read_visitor_t(btree_slice_t *btree_, transaction_t *txn_, boost::scoped_ptr<superblock_t> *superblock_, exptime_t effective_time_) :
->>>>>>> 6725bc23
         btree(btree_), txn(txn_), superblock(superblock_), effective_time(effective_time_) { }
 
 private:
     btree_slice_t *btree;
     transaction_t *txn;
-<<<<<<< HEAD
     superblock_t *superblock;
     exptime_t effective_time;
 };
@@ -627,58 +499,11 @@
     }
     write_response_t operator()(const append_prepend_mutation_t &m) {
         return write_response_t(
-=======
-    boost::scoped_ptr<superblock_t> *superblock;
-    exptime_t effective_time;
-};
-
-memcached_protocol_t::read_response_t memcached_protocol_t::store_t::read(
-        DEBUG_ONLY(const metainfo_checker_t<memcached_protocol_t>& metainfo_checker, )
-        const memcached_protocol_t::read_t &read,
-        UNUSED order_token_t order_token,  // TODO
-        scoped_ptr_t<fifo_enforcer_sink_t::exit_read_t> *token,
-        signal_t *interruptor)
-        THROWS_ONLY(interrupted_exc_t) {
-
-    boost::scoped_ptr<transaction_t> txn;
-    boost::scoped_ptr<real_superblock_t> superblock;
-    acquire_superblock_for_read(rwi_read, token, txn, superblock, interruptor);
-
-    check_metainfo(DEBUG_ONLY(metainfo_checker, ) txn.get(), superblock.get());
-
-    /* Ugly hack */
-    boost::scoped_ptr<superblock_t> superblock2;
-    superblock.swap(*reinterpret_cast<boost::scoped_ptr<real_superblock_t> *>(&superblock2));
-
-    read_visitor_t v(btree.get(), txn.get(), &superblock2, read.effective_time);
-    return boost::apply_visitor(v, read.query);
-}
-
-struct write_visitor_t : public boost::static_visitor<memcached_protocol_t::write_response_t> {
-    memcached_protocol_t::write_response_t operator()(const get_cas_mutation_t &m) {
-        return memcached_protocol_t::write_response_t(
-            memcached_get_cas(m.key, btree, proposed_cas, effective_time, timestamp, txn, superblock));
-    }
-    memcached_protocol_t::write_response_t operator()(const sarc_mutation_t &m) {
-        return memcached_protocol_t::write_response_t(
-            memcached_set(m.key, btree, m.data, m.flags, m.exptime, m.add_policy, m.replace_policy, m.old_cas, proposed_cas, effective_time, timestamp, txn, superblock));
-    }
-    memcached_protocol_t::write_response_t operator()(const incr_decr_mutation_t &m) {
-        return memcached_protocol_t::write_response_t(
-            memcached_incr_decr(m.key, btree, (m.kind == incr_decr_INCR), m.amount, proposed_cas, effective_time, timestamp, txn, superblock));
-    }
-    memcached_protocol_t::write_response_t operator()(const append_prepend_mutation_t &m) {
-        return memcached_protocol_t::write_response_t(
->>>>>>> 6725bc23
             memcached_append_prepend(m.key, btree, m.data, (m.kind == append_prepend_APPEND), proposed_cas, effective_time, timestamp, txn, superblock));
     }
     write_response_t operator()(const delete_mutation_t &m) {
         rassert(proposed_cas == INVALID_CAS);
-<<<<<<< HEAD
         return write_response_t(
-=======
-        return memcached_protocol_t::write_response_t(
->>>>>>> 6725bc23
             memcached_delete(m.key, m.dont_put_in_delete_queue, btree, effective_time, timestamp, txn, superblock));
     }
 
@@ -693,33 +518,12 @@
     repli_timestamp_t timestamp;
 };
 
-<<<<<<< HEAD
 write_response_t store_t::protocol_write(const write_t &write,
                                          transition_timestamp_t timestamp,
                                          btree_slice_t *btree,
                                          transaction_t *txn,
                                          superblock_t *superblock) {
     write_visitor_t v(btree, txn, superblock, write.proposed_cas, write.effective_time, timestamp.to_repli_timestamp());
-=======
-memcached_protocol_t::write_response_t memcached_protocol_t::store_t::write(
-        DEBUG_ONLY(const metainfo_checker_t<memcached_protocol_t>& metainfo_checker, )
-        const metainfo_t& new_metainfo,
-        const memcached_protocol_t::write_t &write,
-        transition_timestamp_t timestamp,
-        UNUSED order_token_t order_token,  // TODO
-        scoped_ptr_t<fifo_enforcer_sink_t::exit_write_t> *token,
-        signal_t *interruptor)
-        THROWS_ONLY(interrupted_exc_t) {
-
-    boost::scoped_ptr<transaction_t> txn;
-    boost::scoped_ptr<real_superblock_t> superblock;
-    const int expected_change_count = 2; // FIXME: this is incorrect, but will do for now
-    acquire_superblock_for_write(rwi_write, expected_change_count, token, txn, superblock, interruptor);
-
-    check_and_update_metainfo(DEBUG_ONLY(metainfo_checker, ) new_metainfo, txn.get(), superblock.get());
-
-    write_visitor_t v(btree.get(), txn.get(), superblock.get(), write.proposed_cas, write.effective_time, timestamp.to_repli_timestamp());
->>>>>>> 6725bc23
     return boost::apply_visitor(v, write.mutation);
 }
 
