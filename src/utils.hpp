--- conflicted
+++ resolved
@@ -11,13 +11,11 @@
 #include <vector>
 
 #include "errors.hpp"
-<<<<<<< HEAD
 #include <boost/uuid/uuid.hpp>
 #include <boost/function.hpp>
-=======
+
 #include <list>
 #include <map>
->>>>>>> 72f95678
 
 /* Note that repli_timestamp_t does NOT represent an actual timestamp; instead it's an arbitrary
 counter. */
@@ -78,7 +76,7 @@
 class death_runner_t {
 public:
     death_runner_t() { }
-    death_runner_t(const boost::function<void()> &f) : fun(f) { }
+    explicit death_runner_t(const boost::function<void()> &f) : fun(f) { }
     ~death_runner_t() {
         if (!fun.empty()) fun();
     }
@@ -236,6 +234,8 @@
 
 class rng_t {
 public:
+// Returns a random number in [0, n).  Is not perfectly uniform; the
+// bias tends to get worse when RAND_MAX is far from a multiple of n.
     int randint(int n);
     rng_t();
 private:
@@ -348,13 +348,12 @@
     ~on_thread_t();
 };
 
-<<<<<<< HEAD
 /* This does the same thing as `boost::uuids::random_generator()()`, except that
 Valgrind won't complain about it. */
 boost::uuids::uuid generate_uuid();
 
 void print_backtrace(FILE *out = stderr, bool use_addr2line = true);
-=======
+
 /* I think we basically all know this... but this function has linear
  * complexity and thus you can't use it for anything real, if you want to do
  * this type of access pattern use a different STL container. This only exists
@@ -398,6 +397,5 @@
 }
 
 bool notf(bool x);
->>>>>>> 72f95678
 
 #endif // __UTILS_HPP__