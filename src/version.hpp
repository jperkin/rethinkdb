#ifndef VERSION_HPP_
#define VERSION_HPP_

// An enumeration of the current and previous recognized versions.  Every
// serialization / deserialization happens relative to one of these versions.
enum class cluster_version_t {
    // The versions are _currently_ contiguously numbered.  If this becomes untrue,
    // be sure to carefully replace the ARCHIVE_PRIM_MAKE_RANGED_SERIALIZABLE line
    // that implements serialization.
    v1_13 = 0,
    v1_13_2 = 1,
    v1_14 = 2,
    v1_15 = 3,
    v1_16 = 4,
    v2_0 = 5,

    /* RSI(raft): This is temporary; eventually `raft` will be renamed to something of
    the form `v2_N`. */
    raft = 5,

    // This is used in places where _something_ needs to change when a new cluster
    // version is created.  (Template instantiations, switches on version number,
    // etc.)
<<<<<<< HEAD
    raft_is_latest = raft,

    // Like the *_is_latest version, but for code that's only concerned with disk
    // serialization. Must be changed whenever LATEST_DISK gets changed.
    raft_is_latest_disk = raft,

    // The latest version, max of CLUSTER and LATEST_DISK
    LATEST_OVERALL = raft_is_latest,
=======
    v2_0_is_latest = v2_0,

    // Like the *_is_latest version, but for code that's only concerned with disk
    // serialization. Must be changed whenever LATEST_DISK gets changed.
    v2_0_is_latest_disk = v2_0,

    // The latest version, max of CLUSTER and LATEST_DISK
    LATEST_OVERALL = v2_0_is_latest,
>>>>>>> ab6bc3e5

    // The latest version for disk serialization can sometimes be different from the
    // version we use for cluster serialization.  This is also the latest version of
    // ReQL deterministic function behavior.
<<<<<<< HEAD
    LATEST_DISK = raft,
=======
    LATEST_DISK = v2_0,
>>>>>>> ab6bc3e5

    // This exists as long as the clustering code only supports the use of one
    // version.  It uses cluster_version_t::CLUSTER wherever it uses this.
    CLUSTER = LATEST_OVERALL,
};

// Uncomment this if cluster_version_t::LATEST_DISK != cluster_version_t::CLUSTER.
// Comment it otherwise. This macro is used to avoid instantiating the same version
// twice in the `INSTANTIATE_SERIALIZE_FOR_CLUSTER_AND_DISK` macro.
#define CLUSTER_AND_DISK_VERSIONS_ARE_SAME

#ifdef CLUSTER_AND_DISK_VERSIONS_ARE_SAME
static_assert(cluster_version_t::CLUSTER == cluster_version_t::LATEST_DISK,
              "Comment #define CLUSTER_AND_DISK_VERSIONS_ARE_SAME in version.hpp");
#else
static_assert(cluster_version_t::CLUSTER != cluster_version_t::LATEST_DISK,
              "Uncomment #define CLUSTER_AND_DISK_VERSIONS_ARE_SAME in version.hpp");
#endif

// We will not (barring a bug) even attempt to deserialize a version number that we
// do not support.  Cluster nodes connecting to us make sure that they are
// communicating with a version number that we also support (the max of our two
// versions) and we don't end up deserializing version numbers in that situation
// anyway (yet).  Files on disk will not (barring corruption, or a bug) cause us to
// try to use a version number that we do not support -- we'll see manually whether
// we can read the serializer file by looking at the disk_format_version field in the
// metablock.
//
// At some point the set of cluster versions and disk versions that we support might
// diverge.  It's likely that we'd support a larger window of serialization versions
// in the on-disk format.
//
// Also, note: it's possible that versions will not be linearly ordered: Suppose we
// release v1.17 and then v1.18.  Perhaps v1.17 supports v1_16 and v1_17 and v1.18
// supports v1_17 and v1_18.  Suppose we then need to make a point-release, v1.17.1,
// that changes a serialization format, and we add a new cluster version v1_17_1.
// Then, v1.18 would still only support v1_17 and v1_18.  However, v1.18.1 might
// support v1_17, v1_17_1, and v1_18 (and v1_18_1 if that needs to be created).


// Reql versions define how secondary index functions should be evaluated.  Older
// versions have bugs that are fixed in newer versions.  They also define how secondary
// index keys are generated.  v1_13 has buggy secondary index key generation, and in
// v1_16 pseudotypes are no longer permitted to be treated as objects.
enum class reql_version_t {
    v1_13,
    v1_14,
    v1_15 = v1_14,
    v1_16,
    v2_0,
    v2_1,

    // Code that uses _is_latest may need to be updated when the
    // version changes
    v2_1_is_latest = v2_1,

    // Code that uses _has_v1_14_ordering may need to be updated when
    // the ordering of datums changes
    LATEST_has_v1_14_ordering = v2_1,

    EARLIEST = v1_13,
    LATEST = v2_1,
};

// Serialization of reql_version_t is defined in protocol_api.hpp.


#endif  // VERSION_HPP_<|MERGE_RESOLUTION|>--- conflicted
+++ resolved
@@ -16,12 +16,11 @@
 
     /* RSI(raft): This is temporary; eventually `raft` will be renamed to something of
     the form `v2_N`. */
-    raft = 5,
+    raft = 6,
 
     // This is used in places where _something_ needs to change when a new cluster
     // version is created.  (Template instantiations, switches on version number,
     // etc.)
-<<<<<<< HEAD
     raft_is_latest = raft,
 
     // Like the *_is_latest version, but for code that's only concerned with disk
@@ -30,25 +29,11 @@
 
     // The latest version, max of CLUSTER and LATEST_DISK
     LATEST_OVERALL = raft_is_latest,
-=======
-    v2_0_is_latest = v2_0,
-
-    // Like the *_is_latest version, but for code that's only concerned with disk
-    // serialization. Must be changed whenever LATEST_DISK gets changed.
-    v2_0_is_latest_disk = v2_0,
-
-    // The latest version, max of CLUSTER and LATEST_DISK
-    LATEST_OVERALL = v2_0_is_latest,
->>>>>>> ab6bc3e5
 
     // The latest version for disk serialization can sometimes be different from the
     // version we use for cluster serialization.  This is also the latest version of
     // ReQL deterministic function behavior.
-<<<<<<< HEAD
     LATEST_DISK = raft,
-=======
-    LATEST_DISK = v2_0,
->>>>>>> ab6bc3e5
 
     // This exists as long as the clustering code only supports the use of one
     // version.  It uses cluster_version_t::CLUSTER wherever it uses this.
