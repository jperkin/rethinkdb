#include <errno.h>
#include <unistd.h>
#include <signal.h>
#include <fcntl.h>
#include "thread_pool.hpp"
#include "errors.hpp"
#include "arch/linux/event_queue.hpp"
<<<<<<< HEAD
#include "arch/linux/coroutines.hpp"
#include "arch/linux/eventfd.hpp"
#include <signal.h>
#include <fcntl.h>
=======
>>>>>>> 93acab85
#include "logger.hpp"

const int SEGV_STACK_SIZE = 8126;

/* Defined in perfmon_system.cc */
#ifndef LEGACY_LINUX
void poll_system_stats(void *);
#endif

__thread linux_thread_pool_t *linux_thread_pool_t::thread_pool;
__thread int linux_thread_pool_t::thread_id;
__thread linux_thread_t *linux_thread_pool_t::thread;

linux_thread_pool_t::linux_thread_pool_t(int n_threads)
    : interrupt_message(NULL),
      n_threads(n_threads + 1) // we create an extra utility thread
{
    rassert(n_threads > 0);
    rassert(n_threads <= MAX_THREADS);
    
    int res;
    
    res = pthread_cond_init(&shutdown_cond, NULL);
    guarantee(res == 0, "Could not create shutdown cond");
    
    res = pthread_mutex_init(&shutdown_cond_mutex, NULL);
    guarantee(res == 0, "Could not create shutdown cond mutex");
    
    res = pthread_spin_init(&interrupt_message_lock, PTHREAD_PROCESS_PRIVATE);
    guarantee(res == 0, "Could not create interrupt spin lock");
}

linux_thread_message_t *linux_thread_pool_t::set_interrupt_message(linux_thread_message_t *m) {
    int res;
    
    res = pthread_spin_lock(&thread_pool->interrupt_message_lock);
    guarantee(res == 0, "Could not acquire interrupt message lock");
    
    linux_thread_message_t *o = thread_pool->interrupt_message;
    thread_pool->interrupt_message = m;
    
    res = pthread_spin_unlock(&thread_pool->interrupt_message_lock);
    guarantee(res == 0, "Could not release interrupt message lock");
    
    return o;
}

struct thread_data_t {
    pthread_barrier_t *barrier;
    linux_thread_pool_t *thread_pool;
    int current_thread;
    linux_thread_message_t *initial_message;
};

void *linux_thread_pool_t::start_thread(void *arg) {
#ifdef LEGACY_LINUX
    // Block all signals (will be unblocked by the event queue).
<<<<<<< HEAD
    {
        sigset_t sigmask;
        int res = sigfillset(&sigmask);
        guarantee_err(res == 0, "Could not get a full sigmask");

        res = pthread_sigmask(SIG_BLOCK, &sigmask, NULL);
        guarantee_err(res == 0, "Could not block signal");
    }
=======
    sigset_t sigmask;
    res = sigfillset(&sigmask);
    guarantee_err(res == 0, "Could not get a full sigmask");
    
    res = pthread_sigmask(SIG_SETMASK, &sigmask, NULL);
    guarantee_err(res == 0, "Could not block signal");
>>>>>>> 93acab85
#endif

    thread_data_t *tdata = (thread_data_t*)arg;
    
    // Set thread-local variables
    linux_thread_pool_t::thread_pool = tdata->thread_pool;
    linux_thread_pool_t::thread_id = tdata->current_thread;
    
    // Use a separate block so that it's very clear how long the thread lives for
    // It's not really necessary, but I like it.
    {
        linux_thread_t thread(tdata->thread_pool, tdata->current_thread);
        tdata->thread_pool->threads[tdata->current_thread] = &thread;
        linux_thread_pool_t::thread = &thread;
        
        stack_t segv_stack;
        segv_stack.ss_sp = malloc_aligned(SEGV_STACK_SIZE, getpagesize());
        guarantee_err(segv_stack.ss_sp != 0, "malloc failed");
        segv_stack.ss_flags = 0;
        segv_stack.ss_size = SEGV_STACK_SIZE;
        int r = sigaltstack(&segv_stack, NULL);
        guarantee_err(r == 0, "sigaltstack failed");

        struct sigaction action;
        bzero(&action, sizeof(action));
        action.sa_flags = SA_SIGINFO|SA_STACK;
        action.sa_sigaction = &linux_thread_pool_t::sigsegv_handler;
        r = sigaction(SIGSEGV, &action, NULL);
        guarantee_err(r == 0, "Could not install SEGV handler");
        
        // If one thread is allowed to run before another one has finished
        // starting up, then it might try to access an uninitialized part of the
        // unstarted one.
        int res = pthread_barrier_wait(tdata->barrier);
        guarantee(res == 0 || res == PTHREAD_BARRIER_SERIAL_THREAD, "Could not wait at start barrier");
        
        // Prime the pump by calling the initial thread message that was passed to thread_pool::run()
        if (tdata->initial_message) {
            thread.message_hub.store_message(tdata->current_thread, tdata->initial_message);
        }
        
        thread.queue.run();
        
        // If one thread is allowed to delete itself before another one has
        // broken out of its loop, it might delete something that the other thread
        // needed to access.
        res = pthread_barrier_wait(tdata->barrier);
        guarantee(res == 0 || res == PTHREAD_BARRIER_SERIAL_THREAD, "Could not wait at stop barrier");
        
        free(segv_stack.ss_sp);
        tdata->thread_pool->threads[tdata->current_thread] = NULL;
        linux_thread_pool_t::thread = NULL;
    }
    
    delete tdata;
    return NULL;
}

void linux_thread_pool_t::run(linux_thread_message_t *initial_message) {
    int res;
    
    do_shutdown = false;
    
    // Start child threads
    
    pthread_barrier_t barrier;
    res = pthread_barrier_init(&barrier, NULL, n_threads);
    guarantee(res == 0, "Could not create barrier");
    
    for (int i = 0; i < n_threads; i++) {
        thread_data_t *tdata = new thread_data_t();
        tdata->barrier = &barrier;
        tdata->thread_pool = this;
        tdata->current_thread = i;
        // The initial message (which creates utility workers) gets
        // sent to the last thread. The last thread is not reported by
        // get_num_db_threads() (see it for more details).
        tdata->initial_message = (i == n_threads - 1) ? initial_message : NULL;
        
        res = pthread_create(&pthreads[i], NULL, &start_thread, (void*)tdata);
        guarantee(res == 0, "Could not create thread");
        
        // Distribute threads evenly among CPUs
        
        int ncpus = get_cpu_count();
        cpu_set_t mask;
        CPU_ZERO(&mask);
        CPU_SET(i % ncpus, &mask);
        res = pthread_setaffinity_np(pthreads[i], sizeof(cpu_set_t), &mask);
        guarantee(res == 0, "Could not set thread affinity");
    }
    
    // Set up interrupt handlers
    
    linux_thread_pool_t::thread_pool = this;   // So signal handlers can find us
    {
        struct sigaction sa;
        bzero((char*)&sa, sizeof(struct sigaction));
        sa.sa_handler = &linux_thread_pool_t::interrupt_handler;
    
        res = sigaction(SIGTERM, &sa, NULL);
        guarantee_err(res == 0, "Could not install TERM handler");
        
        res = sigaction(SIGINT, &sa, NULL);
        guarantee_err(res == 0, "Could not install INT handler");
    }
    
    // Wait for order to shut down
    
    res = pthread_mutex_lock(&shutdown_cond_mutex);
    guarantee(res == 0, "Could not lock shutdown cond mutex");
    
    while (!do_shutdown) {   // while loop guards against spurious wakeups
        res = pthread_cond_wait(&shutdown_cond, &shutdown_cond_mutex);
        guarantee(res == 0, "Could not wait for shutdown cond");
    }
    
    res = pthread_mutex_unlock(&shutdown_cond_mutex);
    guarantee(res == 0, "Could not unlock shutdown cond mutex");
    
    // Remove interrupt handlers
    
    {
        struct sigaction sa;
        bzero((char*)&sa, sizeof(struct sigaction));
        sa.sa_handler = SIG_DFL;
    
        res = sigaction(SIGTERM, &sa, NULL);
        guarantee_err(res == 0, "Could not remove TERM handler");
        
        res = sigaction(SIGINT, &sa, NULL);
        guarantee_err(res == 0, "Could not remove INT handler");
    }
    linux_thread_pool_t::thread_pool = NULL;
    
    // Shut down child threads
    
    for (int i = 0; i < n_threads; i++) {
        // Cause child thread to break out of its loop
        
        threads[i]->do_shutdown = true;
        threads[i]->shutdown_notify_event.write(1);
    }
    
    for (int i = 0; i < n_threads; i++) {
        // Wait for child thread to actually exit
        
        res = pthread_join(pthreads[i], NULL);
        guarantee(res == 0, "Could not join thread");
    }
    
    res = pthread_barrier_destroy(&barrier);
    guarantee(res == 0, "Could not destroy barrier");
    
    // Fin.
}

// Note: Maybe we should use a signalfd instead of a signal handler, and then
// there would be no issues with potential race conditions because the signal
// would just be pulled out in the main poll/epoll loop. But as long as this works,
// there's no real reason to change it.
void linux_thread_pool_t::interrupt_handler(int) {
    /* The interrupt handler should run on the main thread, the same thread that
    run() was called on. */
    
    linux_thread_pool_t *self = linux_thread_pool_t::thread_pool;
    
    /* Set the interrupt message to NULL at the same time as we get it so that
    we don't send the same message twice. This is necessary because it's illegal
    to send the same thread message twice until it has been received the first time
    (because of the intrusive list), and we could hypothetically get two SIGINTs
    in quick succession. */
    linux_thread_message_t *interrupt_msg = self->set_interrupt_message(NULL);
    
    if (interrupt_msg) {
        self->threads[self->n_threads - 1]->message_hub.insert_external_message(interrupt_msg);
    }
}

void linux_thread_pool_t::sigsegv_handler(int signum, siginfo_t *info, void *data) {
    if (signum == SIGSEGV) {
        if (is_coroutine_stack_overflow(info->si_addr)) {
            crash("Callstack overflow in a coroutine");
        } else {
            crash("Segmentation fault from reading the address %p.", info->si_addr);
        }
    } else {
        crash("Unexpected signal: %d\n", signum);
    }
}

void linux_thread_pool_t::shutdown() {
    int res;
    
    // This will tell the main() thread to tell all the child threads to
    // shut down.
    
    res = pthread_mutex_lock(&shutdown_cond_mutex);
    guarantee(res == 0, "Could not lock shutdown cond mutex");
    
    do_shutdown = true;
    
    res = pthread_cond_signal(&shutdown_cond);
    guarantee(res == 0, "Could not signal shutdown cond");
    
    res = pthread_mutex_unlock(&shutdown_cond_mutex);
    guarantee(res == 0, "Could not unlock shutdown cond mutex");
}

linux_thread_pool_t::~linux_thread_pool_t() {
    int res;
    
    res = pthread_cond_destroy(&shutdown_cond);
    guarantee(res == 0, "Could not destroy shutdown cond");
    
    res = pthread_mutex_destroy(&shutdown_cond_mutex);
    guarantee(res == 0, "Could not destroy shutdown cond mutex");
    
    res = pthread_spin_destroy(&interrupt_message_lock);
    guarantee(res == 0, "Could not destroy interrupt spin lock");
}

linux_thread_t::linux_thread_t(linux_thread_pool_t *parent_pool, int thread_id)
    : queue(this),
      message_hub(&queue, parent_pool, thread_id),
      timer_handler(&queue),
      iosys(&queue),
      do_shutdown(false)
{
    // Watch an eventfd for shutdown notifications
    queue.watch_resource(shutdown_notify_event.get_notify_fd(), poll_event_in, this);
    
    // Start the stats timer
    
#ifndef LEGACY_LINUX
    perfmon_stats_timer = timer_handler.add_timer_internal(1000, poll_system_stats, NULL, false);
#endif
}

linux_thread_t::~linux_thread_t() {
#ifndef LEGACY_LINUX
    timer_handler.cancel_timer(perfmon_stats_timer);
#endif
}

void linux_thread_t::pump() {
    message_hub.push_messages();
}

void linux_thread_t::on_event(int events) {
    // No-op. This is just to make sure that the event queue wakes up
    // so it can shut down.

    if (events != poll_event_in) {
        logERR("Unexpected event mask: %d\n", events);
    }
}

bool linux_thread_t::should_shut_down() {
    return do_shutdown;
}
<|MERGE_RESOLUTION|>--- conflicted
+++ resolved
@@ -5,13 +5,9 @@
 #include "thread_pool.hpp"
 #include "errors.hpp"
 #include "arch/linux/event_queue.hpp"
-<<<<<<< HEAD
 #include "arch/linux/coroutines.hpp"
-#include "arch/linux/eventfd.hpp"
 #include <signal.h>
 #include <fcntl.h>
-=======
->>>>>>> 93acab85
 #include "logger.hpp"
 
 const int SEGV_STACK_SIZE = 8126;
@@ -69,23 +65,14 @@
 void *linux_thread_pool_t::start_thread(void *arg) {
 #ifdef LEGACY_LINUX
     // Block all signals (will be unblocked by the event queue).
-<<<<<<< HEAD
     {
         sigset_t sigmask;
         int res = sigfillset(&sigmask);
         guarantee_err(res == 0, "Could not get a full sigmask");
-
-        res = pthread_sigmask(SIG_BLOCK, &sigmask, NULL);
+    
+        res = pthread_sigmask(SIG_SETMASK, &sigmask, NULL);
         guarantee_err(res == 0, "Could not block signal");
     }
-=======
-    sigset_t sigmask;
-    res = sigfillset(&sigmask);
-    guarantee_err(res == 0, "Could not get a full sigmask");
-    
-    res = pthread_sigmask(SIG_SETMASK, &sigmask, NULL);
-    guarantee_err(res == 0, "Could not block signal");
->>>>>>> 93acab85
 #endif
 
     thread_data_t *tdata = (thread_data_t*)arg;
